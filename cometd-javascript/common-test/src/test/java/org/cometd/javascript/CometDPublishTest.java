/*
 * Copyright (c) 2008-2018 the original author or authors.
 *
 * Licensed under the Apache License, Version 2.0 (the "License");
 * you may not use this file except in compliance with the License.
 * You may obtain a copy of the License at
 *
 *     http://www.apache.org/licenses/LICENSE-2.0
 *
 * Unless required by applicable law or agreed to in writing, software
 * distributed under the License is distributed on an "AS IS" BASIS,
 * WITHOUT WARRANTIES OR CONDITIONS OF ANY KIND, either express or implied.
 * See the License for the specific language governing permissions and
 * limitations under the License.
 */
package org.cometd.javascript;

import org.cometd.bayeux.server.BayeuxServer;
import org.cometd.bayeux.server.ServerMessage;
import org.cometd.bayeux.server.ServerSession;
import org.junit.Assert;
import org.junit.Test;

public class CometDPublishTest extends AbstractCometDTransportsTest {
    @Test
    public void testPublish() throws Exception {
        evaluateScript("var readyLatch = new Latch(1);");
        Latch readyLatch = javaScript.get("readyLatch");
        evaluateScript("cometd.addListener('/meta/connect', function() { readyLatch.countDown(); });");
        evaluateScript("cometd.init({url: '" + cometdURL + "', logLevel: '" + getLogLevel() + "'})");
        Assert.assertTrue(readyLatch.await(5000));

        evaluateScript("var echoLatch = new Latch(1);");
        Latch echoLatch = javaScript.get("echoLatch");
        evaluateScript("var subscription = cometd.subscribe('/echo', function() { echoLatch.countDown(); });");
        evaluateScript("var publishLatch = new Latch(1);");
        Latch publishLatch = javaScript.get("publishLatch");
        evaluateScript("cometd.addListener('/meta/publish', function() { publishLatch.countDown(); });");

        evaluateScript("cometd.publish('/echo', 'test');");
        Assert.assertTrue(echoLatch.await(5000));
        Assert.assertTrue(publishLatch.await(5000));

        disconnect();
    }

    @Test
    public void testPublishSuccessfulInvokesCallback() throws Exception {
        evaluateScript("var readyLatch = new Latch(1);");
        Latch readyLatch = javaScript.get("readyLatch");
        evaluateScript("cometd.addListener('/meta/connect', function() { readyLatch.countDown(); });");
        evaluateScript("cometd.init({url: '" + cometdURL + "', logLevel: '" + getLogLevel() + "'})");
        Assert.assertTrue(readyLatch.await(5000));

        evaluateScript("var publishLatch = new Latch(2);");
        Latch publishLatch = javaScript.get("publishLatch");
        evaluateScript("cometd.addListener('/meta/publish', function() { publishLatch.countDown(); });");

        evaluateScript("cometd.publish('/echo', 'test1', function() { publishLatch.countDown(); });");
        Assert.assertTrue(publishLatch.await(5000));

        // Be sure that another publish without callback does not trigger the previous callback
        publishLatch.reset(2);
        evaluateScript("cometd.publish('/echo', 'test2');");
        Assert.assertFalse(publishLatch.await(1000));
        Assert.assertEquals(1, publishLatch.getCount());

        disconnect();
    }

    @Test
    public void testPublishFailedInvokesCallback() throws Exception {
        bayeuxServer.addExtension(new BayeuxServer.Extension() {
            @Override
            public boolean rcv(ServerSession from, ServerMessage.Mutable message) {
                return !"/echo".equals(message.getChannel());
            }
        });

        evaluateScript("var readyLatch = new Latch(1);");
        Latch readyLatch = javaScript.get("readyLatch");
        evaluateScript("cometd.addListener('/meta/connect', function() { readyLatch.countDown(); });");
        evaluateScript("cometd.init({url: '" + cometdURL + "', logLevel: '" + getLogLevel() + "'})");
        Assert.assertTrue(readyLatch.await(5000));

        evaluateScript("var publishLatch = new Latch(2);");
        Latch publishLatch = javaScript.get("publishLatch");
        evaluateScript("cometd.addListener('/meta/publish', function() { publishLatch.countDown(); });");

        evaluateScript("cometd.publish('/echo', 'test1', function(message) {" +
                "    if (!message.successful) {" +
                "        publishLatch.countDown();" +
                "    }" +
                "});");
        Assert.assertTrue(publishLatch.await(5000));

        // Be sure that another publish without callback does not trigger the previous callback
        publishLatch.reset(2);
        evaluateScript("cometd.publish('/echo', 'test2');");
        Assert.assertFalse(publishLatch.await(1000));
        Assert.assertEquals(1, publishLatch.getCount());

        disconnect();
    }

    @Test
    public void testPublishWithServerDownInvokesCallback() throws Exception {
        evaluateScript("var readyLatch = new Latch(1);");
<<<<<<< HEAD
        Latch readyLatch = javaScript.get("readyLatch");
        evaluateScript("cometd.addListener('/meta/connect', function() { readyLatch.countDown(); });");
=======
        Latch readyLatch = get("readyLatch");
        evaluateScript("cometd.addListener('/meta/connect', function(message) {" +
                "    if (message.successful) {" +
                "        readyLatch.countDown();" +
                "    } " +
                "});");
        evaluateScript("var failedLatch = new Latch(2);");
        Latch failedLatch = get("failedLatch");
        evaluateScript("cometd.addListener('/meta/connect', function(message) {" +
                "    if (!message.successful) {" +
                "        failedLatch.countDown();" +
                "    } " +
                "});");
>>>>>>> 76250a5b
        evaluateScript("var publishLatch = new Latch(2);");
        Latch publishLatch = javaScript.get("publishLatch");
        evaluateScript("cometd.addListener('/meta/publish', function() { publishLatch.countDown(); });");
        evaluateScript("cometd.init({url: '" + cometdURL + "', logLevel: '" + getLogLevel() + "'})");
        Assert.assertTrue(readyLatch.await(5000));

        // Wait for the /meta/connect to be held by the server.
        Thread.sleep(1000);

<<<<<<< HEAD
=======
        server.stop();

        Assert.assertTrue(failedLatch.await(5000));

>>>>>>> 76250a5b
        evaluateScript("cometd.publish('/echo', 'test2', function(message) {" +
                "    if (!message.successful) {" +
                "        publishLatch.countDown();" +
                "    }" +
                "});");
        Assert.assertTrue(publishLatch.await(5000));

        disconnect();
    }
}<|MERGE_RESOLUTION|>--- conflicted
+++ resolved
@@ -106,24 +106,19 @@
     @Test
     public void testPublishWithServerDownInvokesCallback() throws Exception {
         evaluateScript("var readyLatch = new Latch(1);");
-<<<<<<< HEAD
         Latch readyLatch = javaScript.get("readyLatch");
-        evaluateScript("cometd.addListener('/meta/connect', function() { readyLatch.countDown(); });");
-=======
-        Latch readyLatch = get("readyLatch");
         evaluateScript("cometd.addListener('/meta/connect', function(message) {" +
                 "    if (message.successful) {" +
                 "        readyLatch.countDown();" +
                 "    } " +
                 "});");
         evaluateScript("var failedLatch = new Latch(2);");
-        Latch failedLatch = get("failedLatch");
+        Latch failedLatch = javaScript.get("failedLatch");
         evaluateScript("cometd.addListener('/meta/connect', function(message) {" +
                 "    if (!message.successful) {" +
                 "        failedLatch.countDown();" +
                 "    } " +
                 "});");
->>>>>>> 76250a5b
         evaluateScript("var publishLatch = new Latch(2);");
         Latch publishLatch = javaScript.get("publishLatch");
         evaluateScript("cometd.addListener('/meta/publish', function() { publishLatch.countDown(); });");
@@ -133,13 +128,10 @@
         // Wait for the /meta/connect to be held by the server.
         Thread.sleep(1000);
 
-<<<<<<< HEAD
-=======
         server.stop();
 
         Assert.assertTrue(failedLatch.await(5000));
 
->>>>>>> 76250a5b
         evaluateScript("cometd.publish('/echo', 'test2', function(message) {" +
                 "    if (!message.successful) {" +
                 "        publishLatch.countDown();" +
