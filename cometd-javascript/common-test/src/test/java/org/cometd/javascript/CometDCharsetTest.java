--- conflicted
+++ resolved
@@ -19,11 +19,7 @@
 
 import static org.junit.Assert.assertTrue;
 
-<<<<<<< HEAD
 public class CometDCharsetTest extends AbstractCometDTransportsTest {
-=======
-public class CometDCharsetTest extends AbstractCometDTest {
->>>>>>> 1a0398bf
     @Test
     public void testCharset() throws Exception {
         String cyrillic = "\u0436"; // zhe
