/*
 * Copyright (c) 2008-2019 the original author or authors.
 *
 * Licensed under the Apache License, Version 2.0 (the "License");
 * you may not use this file except in compliance with the License.
 * You may obtain a copy of the License at
 *
 *     http://www.apache.org/licenses/LICENSE-2.0
 *
 * Unless required by applicable law or agreed to in writing, software
 * distributed under the License is distributed on an "AS IS" BASIS,
 * WITHOUT WARRANTIES OR CONDITIONS OF ANY KIND, either express or implied.
 * See the License for the specific language governing permissions and
 * limitations under the License.
 */
package org.cometd.javascript;

import static org.junit.Assert.assertTrue;

<<<<<<< HEAD
public class CometDCharsetTest extends AbstractCometDTransportsTest {
=======
import org.junit.Test;

public class CometDCharsetTest extends AbstractCometDTest {
>>>>>>> 05e48774
    @Test
    public void testCharset() throws Exception {
        String cyrillic = "\u0436"; // zhe
        String greek = "\u0398"; // theta
        String hebrew = "\u05d0"; // aleph
        String arabic = "\u0644"; // lam
        String hiragana = "\u3068"; // to
        String chinese = "\u2ee2"; // cjk's horse

        evaluateScript("cometd.init({url: '" + cometdURL + "', logLevel: '" + getLogLevel() + "'});");
        evaluateScript("var latch = new Latch(1);");
        Latch latch = javaScript.get("latch");
        evaluateScript("var data = undefined;");
        evaluateScript("cometd.subscribe('/echo', function(message) { data = message.data; latch.countDown(); });");
        evaluateScript("cometd.publish('/echo', {" +
                "cyrillic: '" + cyrillic + "'," +
                "greek: '" + greek + "'," +
                "hebrew: '" + hebrew + "'," +
                "arabic: '" + arabic + "'," +
                "hiragana: '" + hiragana + "'," +
                "chinese: '" + chinese + "'" +
                "});");
        assertTrue(latch.await(5000));
        evaluateScript("window.assert(data !== undefined, 'data is undefined');");
        evaluateScript("window.assert(data.cyrillic === '" + cyrillic + "', 'bad cyrillic');");
        evaluateScript("window.assert(data.greek === '" + greek + "', 'bad greek');");
        evaluateScript("window.assert(data.hebrew === '" + hebrew + "', 'bad hebrew');");
        evaluateScript("window.assert(data.arabic === '" + arabic + "', 'bad arabic');");
        evaluateScript("window.assert(data.hiragana === '" + hiragana + "', 'bad hiragana');");
        evaluateScript("window.assert(data.chinese === '" + chinese + "', 'bad chinese');");

        disconnect();
    }
}<|MERGE_RESOLUTION|>--- conflicted
+++ resolved
@@ -15,15 +15,11 @@
  */
 package org.cometd.javascript;
 
+import org.junit.Test;
+
 import static org.junit.Assert.assertTrue;
 
-<<<<<<< HEAD
 public class CometDCharsetTest extends AbstractCometDTransportsTest {
-=======
-import org.junit.Test;
-
-public class CometDCharsetTest extends AbstractCometDTest {
->>>>>>> 05e48774
     @Test
     public void testCharset() throws Exception {
         String cyrillic = "\u0436"; // zhe
