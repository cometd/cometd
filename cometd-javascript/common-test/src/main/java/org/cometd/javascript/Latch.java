--- conflicted
+++ resolved
@@ -17,14 +17,10 @@
 
 import java.util.concurrent.CountDownLatch;
 import java.util.concurrent.TimeUnit;
-<<<<<<< HEAD
 import java.util.concurrent.atomic.AtomicReference;
 
 public class Latch {
     private final AtomicReference<CountDownLatch> latch = new AtomicReference<>();
-=======
-import org.mozilla.javascript.ScriptableObject;
->>>>>>> 1a0398bf
 
     public Latch(int count) {
         reset(count);
