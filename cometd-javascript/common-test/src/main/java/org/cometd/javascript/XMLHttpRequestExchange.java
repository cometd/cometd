/*
 * Copyright (c) 2008-2019 the original author or authors.
 *
 * Licensed under the Apache License, Version 2.0 (the "License");
 * you may not use this file except in compliance with the License.
 * You may obtain a copy of the License at
 *
 *     http://www.apache.org/licenses/LICENSE-2.0
 *
 * Unless required by applicable law or agreed to in writing, software
 * distributed under the License is distributed on an "AS IS" BASIS,
 * WITHOUT WARRANTIES OR CONDITIONS OF ANY KIND, either express or implied.
 * See the License for the specific language governing permissions and
 * limitations under the License.
 */
package org.cometd.javascript;

import java.io.EOFException;
import java.io.UnsupportedEncodingException;
import java.nio.ByteBuffer;
import java.util.concurrent.ExecutionException;
import java.util.concurrent.TimeUnit;

import jdk.nashorn.api.scripting.ScriptObjectMirror;
import org.eclipse.jetty.client.api.Response;
import org.eclipse.jetty.client.api.Result;
import org.eclipse.jetty.client.util.FutureResponseListener;
import org.eclipse.jetty.client.util.StringContentProvider;
import org.eclipse.jetty.http.HttpMethod;
import org.slf4j.Logger;
import org.slf4j.LoggerFactory;

public class XMLHttpRequestExchange {
    private final CometDExchange exchange;

    public XMLHttpRequestExchange(Object client, JavaScript javaScript, ScriptObjectMirror thiz, String method, String url, boolean async) {
        exchange = new CometDExchange((XMLHttpRequestClient)client, javaScript, thiz, method, url, async);
    }

    public void addRequestHeader(String name, String value) {
        exchange.getRequest().header(name, value);
    }

    public String getMethod() {
        return exchange.getRequest().getMethod();
    }

    public void setRequestContent(String data) throws UnsupportedEncodingException {
        exchange.setRequestContent(data);
    }

    public int getReadyState() {
        return exchange.getReadyState();
    }

    public String getResponseText() {
        return exchange.getResponseText();
    }

    public int getResponseStatus() {
        return exchange.getResponseStatus();
    }

    public String getResponseStatusText() {
        return exchange.getResponseStatusText();
    }

    public void abort() {
        exchange.abort();
    }

    public String getAllResponseHeaders() {
        return exchange.getAllResponseHeaders();
    }

    public String getResponseHeader(String name) {
        return exchange.getResponseHeader(name);
    }

    public void send() throws Exception {
        exchange.send();
        try {
            if (!exchange.isAsynchronous()) {
                exchange.get(60, TimeUnit.SECONDS);
            }
        } catch (ExecutionException x) {
            Throwable cause = x.getCause();
            if (cause instanceof Exception) {
                throw (Exception)cause;
            } else {
                throw (Error)cause;
            }
        }
    }

    public static class CometDExchange extends FutureResponseListener {
        public enum ReadyState {
            UNSENT, OPENED, HEADERS_RECEIVED, LOADING, DONE
        }

        private final Logger logger = LoggerFactory.getLogger(getClass().getName());
        private final JavaScript javaScript;
        private final ScriptObjectMirror thiz;
        private final boolean async;
        private volatile boolean aborted;
        private volatile ReadyState readyState = ReadyState.UNSENT;
        private volatile String requestText;
        private volatile String responseText;
        private volatile int responseStatus;
        private volatile String responseStatusText;

        public CometDExchange(XMLHttpRequestClient client, JavaScript javaScript, ScriptObjectMirror thiz, String method, String url, boolean async) {
            super(client.getHttpClient().newRequest(url));
            getRequest().method(HttpMethod.fromString(method));
            this.javaScript = javaScript;
            this.thiz = thiz;
            this.async = async;
            this.aborted = false;
            this.readyState = ReadyState.OPENED;
            this.responseStatusText = null;
            if (async) {
                notifyReadyStateChange(false);
            }
        }

        public boolean isAsynchronous() {
            return async;
        }

        /**
         * If this method is invoked in the same stack of a JavaScript call,
         * then it must be asynchronous.
         * The reason is that the JavaScript may modify the onreadystatechange
         * function afterwards, and we would be notifying the wrong function.
         *
         * @param sync whether the call should be synchronous
         */
        private void notifyReadyStateChange(boolean sync) {
<<<<<<< HEAD
            if (logger.isDebugEnabled()) {
                logger.debug("Notifying onreadystatechange ({}) {}", readyState, getRequest().getURI());
            }
            javaScript.invoke(sync, thiz, "onreadystatechange");
        }

        private void notifyLoad() {
            javaScript.invoke(true, thiz, "onload");
        }

        private void notifyError(boolean sync) {
            javaScript.invoke(sync, thiz, "onerror");
=======
            notify(sync, "readystatechange");
        }

        private void notifyLoad() {
            notify(false, "load");
        }

        private void notifyError() {
            notify(false, "error");
        }

        private void notifyAbort() {
            notify(false, "abort");
        }

        private void notify(boolean sync, String event) {
            threads.invoke(sync, thiz, thiz, "on" + event);
>>>>>>> 8e0fd3cb
        }

        public void send() throws Exception {
            if (logger.isDebugEnabled()) {
                logger.debug("Submitted {}", this);
            }
            getRequest().send(this);
        }

        public void abort() {
            cancel(false);
            if (logger.isDebugEnabled()) {
                logger.debug("Aborted {}", this);
            }
            aborted = true;
            responseText = null;
            getRequest().getHeaders().clear();
            if (readyState == ReadyState.HEADERS_RECEIVED || readyState == ReadyState.LOADING) {
                readyState = ReadyState.DONE;
<<<<<<< HEAD
                if (isAsynchronous()) {
                    notifyReadyStateChange(false);
                    notifyError(false);
                }
            } else {
                readyState = ReadyState.UNSENT;
=======
                notifyReadyStateChange(true);
                notifyAbort();
>>>>>>> 8e0fd3cb
            }
        }

        public int getReadyState() {
            return readyState.ordinal();
        }

        public String getResponseText() {
            return responseText;
        }

        public int getResponseStatus() {
            return responseStatus;
        }

        public String getResponseStatusText() {
            return responseStatusText;
        }

        public void setRequestContent(String content) {
            requestText = content;
            getRequest().content(new StringContentProvider(content));
        }

        public String getAllResponseHeaders() {
            return getRequest().getHeaders().toString();
        }

        public String getResponseHeader(String name) {
            return getRequest().getHeaders().get(name);
        }

        @Override
        public void onBegin(Response response) {
            super.onBegin(response);
            this.responseStatus = response.getStatus();
            this.responseStatusText = response.getReason();
        }

        @Override
        public void onHeaders(Response response) {
            super.onHeaders(response);
            if (!aborted) {
                readyState = ReadyState.HEADERS_RECEIVED;
                if (isAsynchronous()) {
                    notifyReadyStateChange(true);
                }
            }
        }

        @Override
        public void onContent(Response response, ByteBuffer content) {
            super.onContent(response, content);
            if (!aborted) {
                if (readyState != ReadyState.LOADING) {
                    readyState = ReadyState.LOADING;
                    if (isAsynchronous()) {
                        notifyReadyStateChange(true);
                    }
                }
            }
        }

        @Override
        public void onComplete(Result result) {
            if (result.isSucceeded()) {
                Response response = result.getResponse();
                if (logger.isDebugEnabled()) {
                    logger.debug("Succeeded ({}) {}", response.getStatus(), this);
                }
                if (!aborted) {
                    responseText = getContentAsString();
                    readyState = ReadyState.DONE;
                    if (isAsynchronous()) {
                        notifyReadyStateChange(true);
                        notifyLoad();
                    }
                }
            } else {
                Throwable failure = result.getFailure();
                if (!(failure instanceof EOFException)) {
                    if (logger.isDebugEnabled()) {
                        logger.debug("Failed " + this, failure);
                    }
                }
                readyState = ReadyState.DONE;
                if (isAsynchronous()) {
                    notifyReadyStateChange(true);
                    notifyError(true);
                }
            }
            super.onComplete(result);
        }

        @Override
        public String toString() {
            if (requestText == null) {
                return String.format("%s(%s)", getRequest(), readyState);
            } else {
                return String.format("%s(%s)%n%s", getRequest(), readyState, requestText);
            }
        }
    }
}<|MERGE_RESOLUTION|>--- conflicted
+++ resolved
@@ -16,7 +16,6 @@
 package org.cometd.javascript;
 
 import java.io.EOFException;
-import java.io.UnsupportedEncodingException;
 import java.nio.ByteBuffer;
 import java.util.concurrent.ExecutionException;
 import java.util.concurrent.TimeUnit;
@@ -45,7 +44,7 @@
         return exchange.getRequest().getMethod();
     }
 
-    public void setRequestContent(String data) throws UnsupportedEncodingException {
+    public void setRequestContent(String data) {
         exchange.setRequestContent(data);
     }
 
@@ -103,7 +102,7 @@
         private final ScriptObjectMirror thiz;
         private final boolean async;
         private volatile boolean aborted;
-        private volatile ReadyState readyState = ReadyState.UNSENT;
+        private volatile ReadyState readyState;
         private volatile String requestText;
         private volatile String responseText;
         private volatile int responseStatus;
@@ -136,29 +135,18 @@
          * @param sync whether the call should be synchronous
          */
         private void notifyReadyStateChange(boolean sync) {
-<<<<<<< HEAD
             if (logger.isDebugEnabled()) {
                 logger.debug("Notifying onreadystatechange ({}) {}", readyState, getRequest().getURI());
             }
-            javaScript.invoke(sync, thiz, "onreadystatechange");
+            notify(sync, "readystatechange");
         }
 
         private void notifyLoad() {
-            javaScript.invoke(true, thiz, "onload");
-        }
-
-        private void notifyError(boolean sync) {
-            javaScript.invoke(sync, thiz, "onerror");
-=======
-            notify(sync, "readystatechange");
-        }
-
-        private void notifyLoad() {
-            notify(false, "load");
+            notify(true, "load");
         }
 
         private void notifyError() {
-            notify(false, "error");
+            notify(true, "error");
         }
 
         private void notifyAbort() {
@@ -166,11 +154,10 @@
         }
 
         private void notify(boolean sync, String event) {
-            threads.invoke(sync, thiz, thiz, "on" + event);
->>>>>>> 8e0fd3cb
-        }
-
-        public void send() throws Exception {
+            javaScript.invoke(sync, thiz, "on" + event);
+        }
+
+        public void send() {
             if (logger.isDebugEnabled()) {
                 logger.debug("Submitted {}", this);
             }
@@ -187,17 +174,12 @@
             getRequest().getHeaders().clear();
             if (readyState == ReadyState.HEADERS_RECEIVED || readyState == ReadyState.LOADING) {
                 readyState = ReadyState.DONE;
-<<<<<<< HEAD
                 if (isAsynchronous()) {
                     notifyReadyStateChange(false);
-                    notifyError(false);
+                    notifyAbort();
                 }
             } else {
                 readyState = ReadyState.UNSENT;
-=======
-                notifyReadyStateChange(true);
-                notifyAbort();
->>>>>>> 8e0fd3cb
             }
         }
 
@@ -286,7 +268,7 @@
                 readyState = ReadyState.DONE;
                 if (isAsynchronous()) {
                     notifyReadyStateChange(true);
-                    notifyError(true);
+                    notifyError();
                 }
             }
             super.onComplete(result);
