/*
 * Copyright (c) 2008-2016 the original author or authors.
 *
 * Licensed under the Apache License, Version 2.0 (the "License");
 * you may not use this file except in compliance with the License.
 * You may obtain a copy of the License at
 *
 *     http://www.apache.org/licenses/LICENSE-2.0
 *
 * Unless required by applicable law or agreed to in writing, software
 * distributed under the License is distributed on an "AS IS" BASIS,
 * WITHOUT WARRANTIES OR CONDITIONS OF ANY KIND, either express or implied.
 * See the License for the specific language governing permissions and
 * limitations under the License.
 */
package org.cometd.javascript.jquery;

import java.net.URL;

import org.cometd.javascript.TestProvider;
import org.cometd.javascript.ThreadModel;

public class JQueryTestProvider implements TestProvider {
    public void provideCometD(ThreadModel threadModel, String contextURL) throws Exception {
        // Order of the script evaluation is important, as they depend one from the other
        threadModel.evaluate(new URL(contextURL + "/json2.js"));
        threadModel.evaluate(new URL(contextURL + "/env.js"));
        // Rhino 1.7 puts the top Java packages in the root scope.
        // Unfortunately, "org" is also used as a JavaScript namespace,
        // so we need to remove the Java package to avoid clashes.
        threadModel.remove("org");
        threadModel.evaluate("window_location", "window.location = '" + contextURL + "'");
        threadModel.evaluate(new URL(contextURL + "/jquery/jquery-2.2.4.js"));
        threadModel.evaluate(new URL(contextURL + "/org/cometd.js"));
        threadModel.evaluate(new URL(contextURL + "/jquery/jquery.cometd.js"));
        threadModel.evaluate("cometd", "var cometd = $.cometd;");
        threadModel.evaluate("original_transports", "" +
                "var originalTransports = {};" +
                "var transportNames = cometd.getTransportTypes();" +
                "for (var i = 0; i < transportNames.length; ++i)" +
                "{" +
                "    var transportName = transportNames[i];" +
                "    originalTransports[transportName] = cometd.findTransport(transportName);" +
                "}" +
                "");
        threadModel.evaluate("only_websocket", "" +
                "cometd.unregisterTransports();" +
                "cometd.registerTransport('websocket', originalTransports['websocket']);");
    }

    public void provideMessageAcknowledgeExtension(ThreadModel threadModel, String contextURL) throws Exception {
        threadModel.evaluate(new URL(contextURL + "/org/cometd/AckExtension.js"));
        threadModel.evaluate(new URL(contextURL + "/jquery/jquery.cometd-ack.js"));
    }

<<<<<<< HEAD
    public void provideReloadExtension(ThreadModel threadModel, String contextURL) throws Exception
    {
=======
    public void provideReloadExtension(ThreadModel threadModel, String contextURL) throws Exception {
        threadModel.evaluate(new URL(contextURL + "/jquery/jquery.cookie.js"));
>>>>>>> ed602f7e
        threadModel.evaluate(new URL(contextURL + "/org/cometd/ReloadExtension.js"));
        threadModel.evaluate(new URL(contextURL + "/jquery/jquery.cometd-reload.js"));
    }

    public void provideTimestampExtension(ThreadModel threadModel, String contextURL) throws Exception {
        threadModel.evaluate(new URL(contextURL + "/org/cometd/TimeStampExtension.js"));
        threadModel.evaluate(new URL(contextURL + "/jquery/jquery.cometd-timestamp.js"));
    }

    public void provideTimesyncExtension(ThreadModel threadModel, String contextURL) throws Exception {
        threadModel.evaluate(new URL(contextURL + "/org/cometd/TimeSyncExtension.js"));
        threadModel.evaluate(new URL(contextURL + "/jquery/jquery.cometd-timesync.js"));
    }
}<|MERGE_RESOLUTION|>--- conflicted
+++ resolved
@@ -53,13 +53,7 @@
         threadModel.evaluate(new URL(contextURL + "/jquery/jquery.cometd-ack.js"));
     }
 
-<<<<<<< HEAD
-    public void provideReloadExtension(ThreadModel threadModel, String contextURL) throws Exception
-    {
-=======
     public void provideReloadExtension(ThreadModel threadModel, String contextURL) throws Exception {
-        threadModel.evaluate(new URL(contextURL + "/jquery/jquery.cookie.js"));
->>>>>>> ed602f7e
         threadModel.evaluate(new URL(contextURL + "/org/cometd/ReloadExtension.js"));
         threadModel.evaluate(new URL(contextURL + "/jquery/jquery.cometd-reload.js"));
     }
