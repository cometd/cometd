--- conflicted
+++ resolved
@@ -20,14 +20,8 @@
 import java.util.HashMap;
 import java.util.Locale;
 import java.util.Map;
-import java.util.Set;
 import java.util.concurrent.Executors;
 import java.util.concurrent.ScheduledExecutorService;
-
-import javax.servlet.ServletContainerInitializer;
-import javax.servlet.ServletContextEvent;
-import javax.servlet.ServletContextListener;
-import javax.servlet.ServletException;
 
 import jdk.nashorn.api.scripting.JSObject;
 import org.cometd.server.BayeuxServerImpl;
@@ -108,21 +102,7 @@
         String contextPath = "/cometd";
         context = new ServletContextHandler(handlers, contextPath, ServletContextHandler.SESSIONS);
 
-<<<<<<< HEAD
-        ServletContainerInitializer initializer = new JavaxWebSocketServletContainerInitializer();
-        context.addEventListener(new ServletContextListener() {
-            @Override
-            public void contextInitialized(ServletContextEvent sce) {
-                try {
-                    initializer.onStartup(Set.of(), sce.getServletContext());
-                } catch (ServletException x) {
-                    throw new RuntimeException(x);
-                }
-            }
-        });
-=======
-        WebSocketServerContainerInitializer.configure(context, null);
->>>>>>> e8789a61
+        JavaxWebSocketServletContainerInitializer.configure(context, null);
 
         // Setup default servlet to serve static files
         context.addServlet(DefaultServlet.class, "/");
