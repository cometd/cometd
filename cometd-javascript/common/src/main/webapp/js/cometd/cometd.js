/*
 * Copyright (c) 2008-2021 the original author or authors.
 *
 * Licensed under the Apache License, Version 2.0 (the "License");
 * you may not use this file except in compliance with the License.
 * You may obtain a copy of the License at
 *
 *     http://www.apache.org/licenses/LICENSE-2.0
 *
 * Unless required by applicable law or agreed to in writing, software
 * distributed under the License is distributed on an "AS IS" BASIS,
 * WITHOUT WARRANTIES OR CONDITIONS OF ANY KIND, either express or implied.
 * See the License for the specific language governing permissions and
 * limitations under the License.
 */

/* CometD Version ${project.version} */

(((root, factory) => {
    if (typeof exports === 'object') {
        // CommonJS.
        module.exports = factory();
    } else if (typeof define === 'function' && define.amd) {
        // AMD.
        define([], factory);
    } else {
        // Globals.
        root.org = root.org || {};
        root.org.cometd = factory();
    }
})(this, () => {
    /**
     * Browsers may throttle the Window scheduler,
     * so we may replace it with a Worker scheduler.
     */
     function Scheduler() {
        let _ids = 0;
        const _tasks = {};
        this.register = funktion => {
            const id = ++_ids;
            _tasks[id] = funktion;
            return id;
        };
        this.unregister = id => {
            const funktion = _tasks[id];
            delete _tasks[id];
            return funktion;
        };
        this.setTimeout = (funktion, delay) => window.setTimeout(funktion, delay);
        this.clearTimeout = id => {
            window.clearTimeout(id);
        };
    }

    /**
     * The scheduler code that will run in the Worker.
     * Workers have a built-in `self` variable similar to `window`.
     */
    function WorkerScheduler() {
        const _tasks = {};
        self.onmessage = e => {
            const cmd = e.data;
            const id = _tasks[cmd.id];
            switch (cmd.type) {
                case 'setTimeout':
                    _tasks[cmd.id] = self.setTimeout(() => {
                        delete _tasks[cmd.id];
                        self.postMessage({
                            id: cmd.id
                        });
                    }, cmd.delay);
                    break;
                case 'clearTimeout':
                    delete _tasks[cmd.id];
                    if (id) {
                        self.clearTimeout(id);
                    }
                    break;
                default:
                    throw 'Unknown command ' + cmd.type;
            }
        };
    }


    /**
     * Utility functions.
     */
    const Utils = {
        isString: value => {
            if (value === undefined || value === null) {
                return false;
            }
            return typeof value === 'string' || value instanceof String;
        }
    };


    /**
     * A registry for transports used by the CometD object.
     */
    function TransportRegistry() {
        let _types = [];
        let _transports = {};

        this.getTransportTypes = () => _types.slice(0);

        this.findTransportTypes = (version, crossDomain, url) => {
            const result = [];
            for (let i = 0; i < _types.length; ++i) {
                const type = _types[i];
                if (_transports[type].accept(version, crossDomain, url) === true) {
                    result.push(type);
                }
            }
            return result;
        };

        this.negotiateTransport = (types, version, crossDomain, url) => {
            for (let i = 0; i < _types.length; ++i) {
                const type = _types[i];
                for (let j = 0; j < types.length; ++j) {
                    if (type === types[j]) {
                        const transport = _transports[type];
                        if (transport.accept(version, crossDomain, url) === true) {
                            return transport;
                        }
                    }
                }
            }
            return null;
        };

        this.add = (type, transport, index) => {
            let existing = false;
            for (let i = 0; i < _types.length; ++i) {
                if (_types[i] === type) {
                    existing = true;
                    break;
                }
            }

            if (!existing) {
                if (typeof index !== 'number') {
                    _types.push(type);
                } else {
                    _types.splice(index, 0, type);
                }
                _transports[type] = transport;
            }

            return !existing;
        };

        this.find = type => {
            for (let i = 0; i < _types.length; ++i) {
                if (_types[i] === type) {
                    return _transports[type];
                }
            }
            return null;
        };

        this.remove = type => {
            for (let i = 0; i < _types.length; ++i) {
                if (_types[i] === type) {
                    _types.splice(i, 1);
                    const transport = _transports[type];
                    delete _transports[type];
                    return transport;
                }
            }
            return null;
        };

        this.clear = () => {
            _types = [];
            _transports = {};
        };

        this.reset = init => {
            for (let i = 0; i < _types.length; ++i) {
                _transports[_types[i]].reset(init);
            }
        };
    }


    /**
     * Base object with the common functionality for transports.
     */
     function Transport() {
        let _type;
        let _cometd;
        let _url;

        /**
         * Function invoked just after a transport has been successfully registered.
         * @param type the type of transport (for example 'long-polling')
         * @param cometd the cometd object this transport has been registered to
         * @see #unregistered()
         */
        this.registered = (type, cometd) => {
            _type = type;
            _cometd = cometd;
        };

        /**
         * Function invoked just after a transport has been successfully unregistered.
         * @see #registered(type, cometd)
         */
        this.unregistered = () => {
            _type = null;
            _cometd = null;
        };

        this._notifyTransportTimeout = function(messages) {
            const callbacks = _cometd._getTransportListeners('timeout');
            if (callbacks) {
                for (let i = 0; i < callbacks.length; ++i) {
                    const listener = callbacks[i];
                    try {
                        const result = listener.call(this, messages);
                        if (typeof result === 'number' && result > 0) {
                            return result;
                        }
                    } catch (x) {
                        this._info('Exception during execution of transport listener', listener, x);
                    }
                }
            }
            return 0;
        }

        this._debug = function() {
            _cometd._debug.apply(_cometd, arguments);
        };

        this._info = function() {
            _cometd._info.apply(_cometd, arguments);
        };

        this._mixin = function() {
            return _cometd._mixin.apply(_cometd, arguments);
        };

        this.getConfiguration = () => _cometd.getConfiguration();

        this.getAdvice = () => _cometd.getAdvice();

        this.setTimeout = (funktion, delay) => _cometd.setTimeout(funktion, delay);

        this.clearTimeout = id => {
            _cometd.clearTimeout(id);
        };

        this.convertToJSON = function(messages) {
            const maxSize = this.getConfiguration().maxSendBayeuxMessageSize;
            let result = '[';
            for (let i = 0; i < messages.length; ++i) {
                if (i > 0) {
                    result += ',';
                }
                const message = messages[i];
                const json = JSON.stringify(message);
                if (json.length > maxSize) {
                    throw 'maxSendBayeuxMessageSize ' + maxSize + ' exceeded';
                }
                result += json;
            }
            result += ']';
            return result;
        };

        /**
         * Converts the given response into an array of bayeux messages
         * @param response the response to convert
         * @return an array of bayeux messages obtained by converting the response
         */
        this.convertToMessages = function(response) {
            if (Utils.isString(response)) {
                try {
                    return JSON.parse(response);
                } catch (x) {
                    this._debug('Could not convert to JSON the following string', '"' + response + '"');
                    throw x;
                }
            }
            if (Array.isArray(response)) {
                return response;
            }
            if (response === undefined || response === null) {
                return [];
            }
            if (response instanceof Object) {
                return [response];
            }
            throw 'Conversion Error ' + response + ', typeof ' + (typeof response);
        };

        /**
         * Returns whether this transport can work for the given version and cross domain communication case.
         * @param version a string indicating the transport version
         * @param crossDomain a boolean indicating whether the communication is cross domain
         * @param url the URL to connect to
         * @return true if this transport can work for the given version and cross domain communication case,
         * false otherwise
         */
        this.accept = (version, crossDomain, url) => {
            throw 'Abstract';
        };

        /**
         * Returns the type of this transport.
         * @see #registered(type, cometd)
         */
        this.getType = () => _type;

        this.getURL = () => _url;

        this.setURL = url => {
            _url = url;
        };

        this.send = (envelope, metaConnect) => {
            throw 'Abstract';
        };

        this.reset = function(init) {
            this._debug('Transport', _type, 'reset', init ? 'initial' : 'retry');
        };

        this.abort = function() {
            this._debug('Transport', _type, 'aborted');
        };

        this.toString = function() {
            return this.getType();
        };
    }

    Transport.derive = baseObject => {
        function F() {
        }
        F.prototype = baseObject;
        return new F();
    };


    /**
     * Base object with the common functionality for transports based on requests.
     * The key responsibility is to allow at most 2 outstanding requests to the server,
     * to avoid that requests are sent behind a long poll.
     * To achieve this, we have one reserved request for the long poll, and all other
     * requests are serialized one after the other.
     */
     function RequestTransport() {
        const _super = new Transport();
        const _self = Transport.derive(_super);
        let _requestIds = 0;
        let _metaConnectRequest = null;
        let _requests = [];
        let _envelopes = [];

        function _coalesceEnvelopes(envelope) {
            while (_envelopes.length > 0) {
                const envelopeAndRequest = _envelopes[0];
                const newEnvelope = envelopeAndRequest[0];
                const newRequest = envelopeAndRequest[1];
                if (newEnvelope.url === envelope.url &&
                    newEnvelope.sync === envelope.sync) {
                    _envelopes.shift();
                    envelope.messages = envelope.messages.concat(newEnvelope.messages);
                    this._debug('Coalesced', newEnvelope.messages.length, 'messages from request', newRequest.id);
                    continue;
                }
                break;
            }
        }

        function _onTransportTimeout(envelope, request, delay) {
            const result = this._notifyTransportTimeout(envelope.messages);
            if (result > 0) {
                this._debug('Transport', this.getType(), 'extended waiting for message replies of request', request.id, ':', result, 'ms');
                request.timeout = this.setTimeout(() => {
                    _onTransportTimeout.call(this, envelope, request, delay + result);
                }, result);
            } else {
                request.expired = true;
                const errorMessage = 'Transport ' + this.getType() + ' expired waiting for message replies of request ' + request.id + ': ' + delay + ' ms';
                const failure = {
                    reason: errorMessage
                };
                const xhr = request.xhr;
                failure.httpCode = this.xhrStatus(xhr);
                this.abortXHR(xhr);
                this._debug(errorMessage);
                this.complete(request, false, request.metaConnect);
                envelope.onFailure(xhr, envelope.messages, failure);
            }
        }

        function _transportSend(envelope, request) {
            if (this.transportSend(envelope, request)) {
                request.expired = false;

                if (!envelope.sync) {
                    let delay = this.getConfiguration().maxNetworkDelay;
                    if (request.metaConnect === true) {
                        delay += this.getAdvice().timeout;
                    }

                    this._debug('Transport', this.getType(), 'started waiting for message replies of request', request.id, ':', delay, 'ms');

                    request.timeout = this.setTimeout(() => {
                        _onTransportTimeout.call(this, envelope, request, delay);
                    }, delay);
                }
            }
        }

        function _queueSend(envelope) {
            const requestId = ++_requestIds;
            const request = {
                id: requestId,
                metaConnect: false,
                envelope: envelope
            };

            // Consider the /meta/connect requests which should always be present.
            if (_requests.length < this.getConfiguration().maxConnections - 1) {
                _requests.push(request);
                _transportSend.call(this, envelope, request);
            } else {
                this._debug('Transport', this.getType(), 'queueing request', requestId, 'envelope', envelope);
                _envelopes.push([envelope, request]);
            }
        }

        function _metaConnectComplete(request) {
            const requestId = request.id;
            this._debug('Transport', this.getType(), '/meta/connect complete, request', requestId);
            if (_metaConnectRequest !== null && _metaConnectRequest.id !== requestId) {
                throw '/meta/connect request mismatch, completing request ' + requestId;
            }
            _metaConnectRequest = null;
        }

        function _complete(request, success) {
            const index = _requests.indexOf(request);
            // The index can be negative if the request has been aborted
            if (index >= 0) {
                _requests.splice(index, 1);
            }

            if (_envelopes.length > 0) {
                const envelopeAndRequest = _envelopes.shift();
                const nextEnvelope = envelopeAndRequest[0];
                const nextRequest = envelopeAndRequest[1];
                this._debug('Transport dequeued request', nextRequest.id);
                if (success) {
                    if (this.getConfiguration().autoBatch) {
                        _coalesceEnvelopes.call(this, nextEnvelope);
                    }
                    _queueSend.call(this, nextEnvelope);
                    this._debug('Transport completed request', request.id, nextEnvelope);
                } else {
                    // Keep the semantic of calling callbacks asynchronously.
                    this.setTimeout(() => {
                        this.complete(nextRequest, false, nextRequest.metaConnect);
                        const failure = {
                            reason: 'Previous request failed'
                        };
                        const xhr = nextRequest.xhr;
                        failure.httpCode = this.xhrStatus(xhr);
                        nextEnvelope.onFailure(xhr, nextEnvelope.messages, failure);
                    }, 0);
                }
            }
        }

        _self.complete = function(request, success, metaConnect) {
            if (metaConnect) {
                _metaConnectComplete.call(this, request);
            } else {
                _complete.call(this, request, success);
            }
        };

        /**
         * Performs the actual send depending on the transport type details.
         * @param envelope the envelope to send
         * @param request the request information
         * @return {boolean} whether the send succeeded
         */
        _self.transportSend = (envelope, request) => {
            throw 'Abstract';
        };

        _self.transportSuccess = function(envelope, request, responses) {
            if (!request.expired) {
                this.clearTimeout(request.timeout);
                this._debug('Transport', this.getType(), 'cancelled waiting for message replies');
                this.complete(request, true, request.metaConnect);
                if (responses && responses.length > 0) {
                    envelope.onSuccess(responses);
                } else {
                    envelope.onFailure(request.xhr, envelope.messages, {
                        httpCode: 204
                    });
                }
            }
        };

        _self.transportFailure = function(envelope, request, failure) {
            if (!request.expired) {
                this.clearTimeout(request.timeout);
                this._debug('Transport', this.getType(), 'cancelled waiting for failed message replies');
                this.complete(request, false, request.metaConnect);
                envelope.onFailure(request.xhr, envelope.messages, failure);
            }
        };

        function _metaConnectSend(envelope) {
            if (_metaConnectRequest !== null) {
                throw 'Concurrent /meta/connect requests not allowed, request id=' + _metaConnectRequest.id + ' not yet completed';
            }

            const requestId = ++_requestIds;
            this._debug('Transport', this.getType(), '/meta/connect send, request', requestId, 'envelope', envelope);
            const request = {
                id: requestId,
                metaConnect: true,
                envelope: envelope
            };
            _transportSend.call(this, envelope, request);
            _metaConnectRequest = request;
        }

        _self.send = function(envelope, metaConnect) {
            if (metaConnect) {
                _metaConnectSend.call(this, envelope);
            } else {
                _queueSend.call(this, envelope);
            }
        };

        _self.abort = function() {
            _super.abort();
            for (let i = 0; i < _requests.length; ++i) {
                const request = _requests[i];
                if (request) {
                    this._debug('Aborting request', request);
                    if (!this.abortXHR(request.xhr)) {
                        this.transportFailure(request.envelope, request, {reason: 'abort'});
                    }
                }
            }
            const metaConnectRequest = _metaConnectRequest;
            if (metaConnectRequest) {
                this._debug('Aborting /meta/connect request', metaConnectRequest);
                if (!this.abortXHR(metaConnectRequest.xhr)) {
                    this.transportFailure(metaConnectRequest.envelope, metaConnectRequest, {reason: 'abort'});
                }
            }
            this.reset(true);
        };

        _self.reset = init => {
            _super.reset(init);
            _metaConnectRequest = null;
            _requests = [];
            _envelopes = [];
        };

        _self.abortXHR = function(xhr) {
            if (xhr) {
                try {
                    const state = xhr.readyState;
                    xhr.abort();
                    return state !== window.XMLHttpRequest.UNSENT;
                } catch (x) {
                    this._debug(x);
                }
            }
            return false;
        };

        _self.xhrStatus = function(xhr) {
            if (xhr) {
                try {
                    return xhr.status;
                } catch (x) {
                    this._debug(x);
                }
            }
            return -1;
        };

        return _self;
    }


    function LongPollingTransport() {
        const _super = new RequestTransport();
        const _self = Transport.derive(_super);
        // By default, support cross domain
        let _supportsCrossDomain = true;

        _self.accept = (version, crossDomain, url) => _supportsCrossDomain || !crossDomain;

        _self.newXMLHttpRequest = () => new window.XMLHttpRequest();

        function _copyContext(xhr) {
            try {
                // Copy external context, to be used in other environments.
                xhr.context = _self.context;
            } catch (e) {
                // May happen if XHR is wrapped by Object.seal(),
                // Object.freeze(), or Object.preventExtensions().
                this._debug('Could not copy transport context into XHR', e);
            }
        }

        _self.xhrSend = packet => {
            const xhr = _self.newXMLHttpRequest();
            _copyContext(xhr);
            xhr.withCredentials = true;
            xhr.open('POST', packet.url, packet.sync !== true);
            const headers = packet.headers;
            if (headers) {
                for (let headerName in headers) {
                    if (headers.hasOwnProperty(headerName)) {
                        xhr.setRequestHeader(headerName, headers[headerName]);
                    }
                }
            }
            xhr.setRequestHeader('Content-Type', 'application/json;charset=UTF-8');
            xhr.onload = () => {
                if (xhr.status === 200) {
                    packet.onSuccess(xhr.responseText);
                } else {
                    packet.onError(xhr.statusText);
                }
            };
            xhr.onabort = xhr.onerror = () => {
                packet.onError(xhr.statusText);
            };
            xhr.send(packet.body);
            return xhr;
        };

        _self.transportSend = function(envelope, request) {
            this._debug('Transport', this.getType(), 'sending request', request.id, 'envelope', envelope);

            try {
                let sameStack = true;
                request.xhr = this.xhrSend({
                    transport: this,
                    url: envelope.url,
                    sync: envelope.sync,
                    headers: this.getConfiguration().requestHeaders,
                    body: this.convertToJSON(envelope.messages),
                    onSuccess: response => {
                        this._debug('Transport', this.getType(), 'received response', response);
                        let success = false;
                        try {
                            const received = this.convertToMessages(response);
                            if (received.length === 0) {
                                _supportsCrossDomain = false;
                                this.transportFailure(envelope, request, {
                                    httpCode: 204
                                });
                            } else {
                                success = true;
                                this.transportSuccess(envelope, request, received);
                            }
                        } catch (x) {
                            this._debug(x);
                            if (!success) {
                                _supportsCrossDomain = false;
                                const failure = {
                                    exception: x
                                };
                                failure.httpCode = this.xhrStatus(request.xhr);
                                this.transportFailure(envelope, request, failure);
                            }
                        }
                    },
                    onError: (reason, exception) => {
                        this._debug('Transport', this.getType(), 'received error', reason, exception);
                        _supportsCrossDomain = false;
                        const failure = {
                            reason: reason,
                            exception: exception
                        };
                        failure.httpCode = this.xhrStatus(request.xhr);
                        if (sameStack) {
                            // Keep the semantic of calling callbacks asynchronously.
                            this.setTimeout(() => {
                                this.transportFailure(envelope, request, failure);
                            }, 0);
                        } else {
                            this.transportFailure(envelope, request, failure);
                        }
                    }
                });
                sameStack = false;
                return true;
            } catch (x) {
                this._debug('Transport', this.getType(), 'exception:', x);
                _supportsCrossDomain = false;
                // Keep the semantic of calling callbacks asynchronously.
                this.setTimeout(() => {
                    this.transportFailure(envelope, request, {
                        exception: x
                    });
                }, 0);
                return false;
            }
        };

        _self.reset = init => {
            _super.reset(init);
            _supportsCrossDomain = true;
        };

        return _self;
    }


    function CallbackPollingTransport() {
        const _super = new RequestTransport();
        const _self = Transport.derive(_super);
        let jsonp = 0;

        _self.accept = (version, crossDomain, url) => true;

        _self.jsonpSend = packet => {
            const head = document.getElementsByTagName('head')[0];
            const script = document.createElement('script');

            const callbackName = '_cometd_jsonp_' + jsonp++;
            window[callbackName] = responseText => {
                head.removeChild(script);
                delete window[callbackName];
                packet.onSuccess(responseText);
            };

            let url = packet.url;
            url += url.indexOf('?') < 0 ? '?' : '&';
            url += 'jsonp=' + callbackName;
            url += '&message=' + encodeURIComponent(packet.body);
            script.src = url;
            script.async = packet.sync !== true;
            script.type = 'application/javascript';
            script.onerror = e => {
                packet.onError('jsonp ' + e.type);
            };
            head.appendChild(script);
        };

        function _failTransportFn(envelope, request, x) {
            return () => {
                this.transportFailure(envelope, request, 'error', x);
            };
        }

        _self.transportSend = function(envelope, request) {
            // Microsoft Internet Explorer has a 2083 URL max length
            // We must ensure that we stay within that length
            let start = 0;
            let length = envelope.messages.length;
            const lengths = [];
            while (length > 0) {
                // Encode the messages because all brackets, quotes, commas, colons, etc
                // present in the JSON will be URL encoded, taking many more characters
                const json = JSON.stringify(envelope.messages.slice(start, start + length));
                const urlLength = envelope.url.length + encodeURI(json).length;

                const maxLength = this.getConfiguration().maxURILength;
                if (urlLength > maxLength) {
                    if (length === 1) {
                        const x = 'Bayeux message too big (' + urlLength + ' bytes, max is ' + maxLength + ') ' +
                            'for transport ' + this.getType();
                        // Keep the semantic of calling callbacks asynchronously.
                        this.setTimeout(_failTransportFn.call(this, envelope, request, x), 0);
                        return;
                    }

                    --length;
                    continue;
                }

                lengths.push(length);
                start += length;
                length = envelope.messages.length - start;
            }

            // Here we are sure that the messages can be sent within the URL limit

            let envelopeToSend = envelope;
            if (lengths.length > 1) {
                let begin = 0;
                let end = lengths[0];
                this._debug('Transport', this.getType(), 'split', envelope.messages.length, 'messages into', lengths.join(' + '));
                envelopeToSend = this._mixin(false, {}, envelope);
                envelopeToSend.messages = envelope.messages.slice(begin, end);
                envelopeToSend.onSuccess = envelope.onSuccess;
                envelopeToSend.onFailure = envelope.onFailure;

                for (let i = 1; i < lengths.length; ++i) {
                    const nextEnvelope = this._mixin(false, {}, envelope);
                    begin = end;
                    end += lengths[i];
                    nextEnvelope.messages = envelope.messages.slice(begin, end);
                    nextEnvelope.onSuccess = envelope.onSuccess;
                    nextEnvelope.onFailure = envelope.onFailure;
                    this.send(nextEnvelope, request.metaConnect);
                }
            }

            this._debug('Transport', this.getType(), 'sending request', request.id, 'envelope', envelopeToSend);

            try {
                let sameStack = true;
                this.jsonpSend({
                    transport: this,
                    url: envelopeToSend.url,
                    sync: envelopeToSend.sync,
                    headers: this.getConfiguration().requestHeaders,
                    body: JSON.stringify(envelopeToSend.messages),
                    onSuccess: responses => {
                        let success = false;
                        try {
                            const received = this.convertToMessages(responses);
                            if (received.length === 0) {
                                this.transportFailure(envelopeToSend, request, {
                                    httpCode: 204
                                });
                            } else {
                                success = true;
                                this.transportSuccess(envelopeToSend, request, received);
                            }
                        } catch (x) {
                            this._debug(x);
                            if (!success) {
                                this.transportFailure(envelopeToSend, request, {
                                    exception: x
                                });
                            }
                        }
                    },
                    onError: (reason, exception) => {
                        const failure = {
                            reason: reason,
                            exception: exception
                        };
                        if (sameStack) {
                            // Keep the semantic of calling callbacks asynchronously.
                            this.setTimeout(() => {
                                this.transportFailure(envelopeToSend, request, failure);
                            }, 0);
                        } else {
                            this.transportFailure(envelopeToSend, request, failure);
                        }
                    }
                });
                sameStack = false;
                return true;
            } catch (xx) {
                // Keep the semantic of calling callbacks asynchronously.
                this.setTimeout(() => {
                    this.transportFailure(envelopeToSend, request, {
                        exception: xx
                    });
                }, 0);
                return false;
            }
        };

        return _self;
    }


    function WebSocketTransport() {
        const _super = new Transport();
        const _self = Transport.derive(_super);
        let _cometd;
        // By default WebSocket is supported
        let _webSocketSupported = true;
        // Whether we were able to establish a WebSocket connection
        let _webSocketConnected = false;
        let _stickyReconnect = true;
        // The context contains the envelopes that have been sent
        // and the timeouts for the messages that have been sent.
        let _context = null;
        let _connecting = null;
        let _connected = false;
        let _successCallback = null;

        _self.reset = init => {
            _super.reset(init);
            _webSocketSupported = true;
            if (init) {
                _webSocketConnected = false;
            }
            _stickyReconnect = true;
            if (init) {
                _context = null;
            }
            _connecting = null;
            _connected = false;
        };

        function _forceClose(context, event) {
            if (context) {
                this.webSocketClose(context, event.code, event.reason);
                // Force immediate failure of pending messages to trigger reconnect.
                // This is needed because the server may not reply to our close()
                // and therefore the onclose function is never called.
                this.onClose(context, event);
            }
        }

        function _sameContext(context) {
            return context === _connecting || context === _context;
        }

        function _storeEnvelope(context, envelope, metaConnect) {
            const messageIds = [];
            for (let i = 0; i < envelope.messages.length; ++i) {
                const message = envelope.messages[i];
                if (message.id) {
                    messageIds.push(message.id);
                }
            }
            context.envelopes[messageIds.join(',')] = [envelope, metaConnect];
            this._debug('Transport', this.getType(), 'stored envelope, envelopes', context.envelopes);
        }

        function _removeEnvelope(context, messageIds) {
            let removed = false;
            const envelopes = context.envelopes;
            for (let j = 0; j < messageIds.length; ++j) {
                const id = messageIds[j];
                for (let key in envelopes) {
                    if (envelopes.hasOwnProperty(key)) {
                        const ids = key.split(',');
                        const index = ids.indexOf(id);
                        if (index >= 0) {
                            removed = true;
                            ids.splice(index, 1);
                            const envelope = envelopes[key][0];
                            const metaConnect = envelopes[key][1];
                            delete envelopes[key];
                            if (ids.length > 0) {
                                envelopes[ids.join(',')] = [envelope, metaConnect];
                            }
                            break;
                        }
                    }
                }
            }
            if (removed) {
                this._debug('Transport', this.getType(), 'removed envelope, envelopes', envelopes);
            }
        }

        function _websocketConnect(context) {
            // We may have multiple attempts to open a WebSocket
            // connection, for example a /meta/connect request that
            // may take time, along with a user-triggered publish.
            // Early return if we are already connecting.
            if (_connecting) {
                return;
            }

            // Mangle the URL, changing the scheme from 'http' to 'ws'.
            const url = _cometd.getURL().replace(/^http/, 'ws');
            this._debug('Transport', this.getType(), 'connecting to URL', url);

            try {
                const protocol = _cometd.getConfiguration().protocol;
                context.webSocket = protocol ? new window.WebSocket(url, protocol) : new window.WebSocket(url);
                _connecting = context;
            } catch (x) {
                _webSocketSupported = false;
                this._debug('Exception while creating WebSocket object', x);
                throw x;
            }

            // By default use sticky reconnects.
            _stickyReconnect = _cometd.getConfiguration().stickyReconnect !== false;

            const connectTimeout = _cometd.getConfiguration().connectTimeout;
            if (connectTimeout > 0) {
                context.connectTimer = this.setTimeout(() => {
                    _cometd._debug('Transport', this.getType(), 'timed out while connecting to URL', url, ':', connectTimeout, 'ms');
                    // The connection was not opened, close anyway.
                    _forceClose.call(this, context, {code: 1000, reason: 'Connect Timeout'});
                }, connectTimeout);
            }

            const onopen = () => {
                _cometd._debug('WebSocket onopen', context);
                if (context.connectTimer) {
                    this.clearTimeout(context.connectTimer);
                }

                if (_sameContext(context)) {
                    _connecting = null;
                    _context = context;
                    _webSocketConnected = true;
                    this.onOpen(context);
                } else {
                    // We have a valid connection already, close this one.
                    _cometd._warn('Closing extra WebSocket connection', this, 'active connection', _context);
                    _forceClose.call(this, context, {code: 1000, reason: 'Extra Connection'});
                }
            };

            // This callback is invoked when the server sends the close frame.
            // The close frame for a connection may arrive *after* another
            // connection has been opened, so we must make sure that actions
            // are performed only if it's the same connection.
            const onclose = event => {
                event = event || {code: 1000};
                _cometd._debug('WebSocket onclose', context, event, 'connecting', _connecting, 'current', _context);

                if (context.connectTimer) {
                    this.clearTimeout(context.connectTimer);
                }

                this.onClose(context, event);
            };

            const onmessage = wsMessage => {
                _cometd._debug('WebSocket onmessage', wsMessage, context);
                this.onMessage(context, wsMessage);
            };

            context.webSocket.onopen = onopen;
            context.webSocket.onclose = onclose;
            context.webSocket.onerror = () => {
                // Clients should call onclose(), but if they do not we do it here for safety.
                onclose({code: 1000, reason: 'Error'});
            };
            context.webSocket.onmessage = onmessage;

            this._debug('Transport', this.getType(), 'configured callbacks on', context);
        }

        function _onTransportTimeout(context, message, delay) {
            const result = this._notifyTransportTimeout([message]);
            if (result > 0) {
                this._debug('Transport', this.getType(), 'extended waiting for message replies:', result, 'ms');
                context.timeouts[message.id] = this.setTimeout(() => {
                    _onTransportTimeout.call(this, context, message, delay + result);
                }, result);
            } else {
                this._debug('Transport', this.getType(), 'expired waiting for message reply', message.id, ':', delay, 'ms');
                _forceClose.call(this, context, {code: 1000, reason: 'Message Timeout'});
            }
        }

        function _webSocketSend(context, envelope, metaConnect) {
            let json;
            try {
                json = this.convertToJSON(envelope.messages);
            } catch (x) {
                this._debug('Transport', this.getType(), 'exception:', x);
                const mIds = [];
                for (let j = 0; j < envelope.messages.length; ++j) {
                    const m = envelope.messages[j];
                    mIds.push(m.id);
                }
                _removeEnvelope.call(this, context, mIds);
                // Keep the semantic of calling callbacks asynchronously.
                this.setTimeout(() => {
                    this._notifyFailure(envelope.onFailure, context, envelope.messages, {
                        exception: x
                    });
                }, 0);
                return;
            }

            context.webSocket.send(json);
            this._debug('Transport', this.getType(), 'sent', envelope, '/meta/connect =', metaConnect);

            // Manage the timeout waiting for the response.
            let delay = this.getConfiguration().maxNetworkDelay;
            if (metaConnect) {
                delay += this.getAdvice().timeout;
                _connected = true;
            }

            const messageIds = [];
            for (let i = 0; i < envelope.messages.length; ++i) {
                const message = envelope.messages[i];
                if (message.id) {
                    messageIds.push(message.id);
                    context.timeouts[message.id] = this.setTimeout(() => {
                        _onTransportTimeout.call(this, context, message, delay);
                    }, delay);
                }
            }

            this._debug('Transport', this.getType(), 'started waiting for message replies', delay, 'ms, messageIds:', messageIds, ', timeouts:', context.timeouts);
        }

        _self._notifySuccess = function(fn, messages) {
            fn.call(this, messages);
        };

        _self._notifyFailure = function(fn, context, messages, failure) {
            fn.call(this, context, messages, failure);
        };

        function _send(context, envelope, metaConnect) {
            try {
                if (context === null) {
                    context = _connecting || {
                        envelopes: {},
                        timeouts: {}
                    };
                    _storeEnvelope.call(this, context, envelope, metaConnect);
                    _websocketConnect.call(this, context);
                } else {
                    _storeEnvelope.call(this, context, envelope, metaConnect);
                    _webSocketSend.call(this, context, envelope, metaConnect);
                }
            } catch (x) {
                // Keep the semantic of calling callbacks asynchronously.
                this.setTimeout(() => {
                    _forceClose.call(this, context, {
                        code: 1000,
                        reason: 'Exception',
                        exception: x
                    });
                }, 0);
            }
        }

        _self.onOpen = function(context) {
            const envelopes = context.envelopes;
            this._debug('Transport', this.getType(), 'opened', context, 'pending messages', envelopes);
            for (let key in envelopes) {
                if (envelopes.hasOwnProperty(key)) {
                    const element = envelopes[key];
                    const envelope = element[0];
                    const metaConnect = element[1];
                    // Store the success callback, which is independent from the envelope,
                    // so that it can be used to notify arrival of messages.
                    _successCallback = envelope.onSuccess;
                    _webSocketSend.call(this, context, envelope, metaConnect);
                }
            }
        };

        _self.onMessage = function(context, wsMessage) {
            this._debug('Transport', this.getType(), 'received websocket message', wsMessage, context);

            let close = false;
            const messages = this.convertToMessages(wsMessage.data);
            const messageIds = [];
            for (let i = 0; i < messages.length; ++i) {
                const message = messages[i];

                // Detect if the message is a response to a request we made.
                // If it's a meta message, for sure it's a response; otherwise it's
                // a publish message and publish responses don't have the data field.
                if (/^\/meta\//.test(message.channel) || message.data === undefined) {
                    if (message.id) {
                        messageIds.push(message.id);

                        const timeout = context.timeouts[message.id];
                        if (timeout) {
                            this.clearTimeout(timeout);
                            delete context.timeouts[message.id];
                            this._debug('Transport', this.getType(), 'removed timeout for message', message.id, ', timeouts', context.timeouts);
                        }
                    }
                }

                if ('/meta/connect' === message.channel) {
                    _connected = false;
                }
                if ('/meta/disconnect' === message.channel && !_connected) {
                    close = true;
                }
            }

            // Remove the envelope corresponding to the messages.
            _removeEnvelope.call(this, context, messageIds);

            this._notifySuccess(_successCallback, messages);

            if (close) {
                this.webSocketClose(context, 1000, 'Disconnect');
            }
        };

        _self.onClose = function(context, event) {
            this._debug('Transport', this.getType(), 'closed', context, event);

            if (_sameContext(context)) {
                // Remember if we were able to connect.
                // This close event could be due to server shutdown,
                // and if it restarts we want to try websocket again.
                _webSocketSupported = _stickyReconnect && _webSocketConnected;
                _connecting = null;
                _context = null;
            }

            const timeouts = context.timeouts;
            context.timeouts = {};
            for (let id in timeouts) {
                if (timeouts.hasOwnProperty(id)) {
                    this.clearTimeout(timeouts[id]);
                }
            }

            const envelopes = context.envelopes;
            context.envelopes = {};
            for (let key in envelopes) {
                if (envelopes.hasOwnProperty(key)) {
                    const envelope = envelopes[key][0];
                    const metaConnect = envelopes[key][1];
                    if (metaConnect) {
                        _connected = false;
                    }
                    const failure = {
                        websocketCode: event.code,
                        reason: event.reason
                    };
                    if (event.exception) {
                        failure.exception = event.exception;
                    }
                    this._notifyFailure(envelope.onFailure, context, envelope.messages, failure);
                }
            }
        };

        _self.registered = (type, cometd) => {
            _super.registered(type, cometd);
            _cometd = cometd;
        };

        _self.accept = function(version, crossDomain, url) {
            this._debug('Transport', this.getType(), 'accept, supported:', _webSocketSupported);
            // Using !! to return a boolean (and not the WebSocket object).
            return _webSocketSupported && !!window.WebSocket && _cometd.websocketEnabled !== false;
        };

        _self.send = function(envelope, metaConnect) {
            this._debug('Transport', this.getType(), 'sending', envelope, '/meta/connect =', metaConnect);
            _send.call(this, _context, envelope, metaConnect);
        };

        _self.webSocketClose = function(context, code, reason) {
            try {
                if (context.webSocket) {
                    context.webSocket.close(code, reason);
                }
            } catch (x) {
                this._debug(x);
            }
        };

        _self.abort = function() {
            _super.abort();
            _forceClose.call(this, _context, {code: 1000, reason: 'Abort'});
            this.reset(true);
        };

        return _self;
    }


    /**
     * The constructor for a CometD object, identified by an optional name.
     * The default name is the string 'default'.
     * @param name the optional name of this cometd object
     */
     function CometD(name) {
        const _scheduler = new Scheduler();
        const _cometd = this;
        const _name = name || 'default';
        let _crossDomain = false;
        const _transports = new TransportRegistry();
        let _transport;
        let _status = 'disconnected';
        let _messageId = 0;
        let _clientId = null;
        let _batch = 0;
        let _messageQueue = [];
        let _internalBatch = false;
        let _listenerId = 0;
        let _listeners = {};
        const _transportListeners = {};
        let _backoff = 0;
        let _scheduledSend = null;
        const _extensions = [];
        let _advice = {};
        let _handshakeProps;
        let _handshakeCallback;
        const _callbacks = {};
        const _remoteCalls = {};
        let _reestablish = false;
        let _connected = false;
        let _unconnectTime = 0;
        let _handshakeMessages = 0;
        let _metaConnect = null;
        let _config = {
            useWorkerScheduler: true,
            protocol: null,
            stickyReconnect: true,
            connectTimeout: 0,
            maxConnections: 2,
            backoffIncrement: 1000,
            maxBackoff: 60000,
            logLevel: 'info',
            maxNetworkDelay: 10000,
            requestHeaders: {},
            appendMessageTypeToURL: true,
            autoBatch: false,
            urls: {},
            maxURILength: 2000,
            maxSendBayeuxMessageSize: 8192,
            advice: {
                timeout: 60000,
                interval: 0,
                reconnect: undefined,
                maxInterval: 0
            }
        };

        function _fieldValue(object, name) {
            try {
                return object[name];
            } catch (x) {
                return undefined;
            }
        }

        /**
         * Mixes in the given objects into the target object by copying the properties.
         * @param deep if the copy must be deep
         * @param target the target object
         * @param objects the objects whose properties are copied into the target
         */
        this._mixin = function(deep, target, objects) {
            const result = target || {};

            // Skip first 2 parameters (deep and target), and loop over the others
            for (let i = 2; i < arguments.length; ++i) {
                const object = arguments[i];

                if (object === undefined || object === null) {
                    continue;
                }

                for (let propName in object) {
                    if (object.hasOwnProperty(propName)) {
                        const prop = _fieldValue(object, propName);
                        const targ = _fieldValue(result, propName);

                        // Avoid infinite loops
                        if (prop === target) {
                            continue;
                        }
                        // Do not mixin undefined values
                        if (prop === undefined) {
                            continue;
                        }

                        if (deep && typeof prop === 'object' && prop !== null) {
                            if (prop instanceof Array) {
                                result[propName] = this._mixin(deep, targ instanceof Array ? targ : [], prop);
                            } else {
                                const source = typeof targ === 'object' && !(targ instanceof Array) ? targ : {};
                                result[propName] = this._mixin(deep, source, prop);
                            }
                        } else {
                            result[propName] = prop;
                        }
                    }
                }
            }

            return result;
        };

        function _isString(value) {
            return Utils.isString(value);
        }

        function _isAlpha(char) {
            if (char >= 'A' && char <= 'Z') {
                return true;
            }
            return char >= 'a' && char <= 'z';
        }

        function _isNumeric(char) {
            return char >= '0' && char <= '9';
        }

        function _isAllowed(char) {
            switch (char) {
                case ' ':
                case '!':
                case '#':
                case '$':
                case '(':
                case ')':
                case '*':
                case '+':
                case '-':
                case '.':
                case '/':
                case '@':
                case '_':
                case '{':
                case '~':
                case '}':
                    return true;
                default:
                    return false;
            }
        }

        function _isValidChannel(value) {
            if (!_isString(value)) {
                return false;
            }
            if (value.length < 2) {
                return false;
            }
            if (value.charAt(0) !== '/') {
                return false;
            }
            for (let i = 1; i < value.length; ++i) {
                const char = value.charAt(i);
                if (_isAlpha(char) || _isNumeric(char) || _isAllowed(char)) {
                    continue;
                }
                return false;
            }
            return true;
        }

        function _isFunction(value) {
            if (value === undefined || value === null) {
                return false;
            }
            return typeof value === 'function';
        }

        function _zeroPad(value, length) {
            let result = '';
            while (--length > 0) {
                if (value >= Math.pow(10, length)) {
                    break;
                }
                result += '0';
            }
            result += value;
            return result;
        }

        function _log(level, args) {
            if (window.console) {
                const logger = window.console[level];
                if (_isFunction(logger)) {
                    const now = new Date();
                    [].splice.call(args, 0, 0, _zeroPad(now.getHours(), 2) + ':' + _zeroPad(now.getMinutes(), 2) + ':' +
                        _zeroPad(now.getSeconds(), 2) + '.' + _zeroPad(now.getMilliseconds(), 3));
                    logger.apply(window.console, args);
                }
            }
        }

        this._warn = function() {
            _log('warn', arguments);
        };

        this._info = function() {
            if (_config.logLevel !== 'warn') {
                _log('info', arguments);
            }
        };

        this._debug = function() {
            if (_config.logLevel === 'debug') {
                _log('debug', arguments);
            }
        };

        function _splitURL(url) {
            // [1] = protocol://,
            // [2] = host:port,
            // [3] = host,
            // [4] = IPv6_host,
            // [5] = IPv4_host,
            // [6] = :port,
            // [7] = port,
            // [8] = uri,
            // [9] = rest (query / fragment)
            return new RegExp('(^https?://)?(((\\[[^\\]]+])|([^:/?#]+))(:(\\d+))?)?([^?#]*)(.*)?').exec(url);
        }

        /**
         * Returns whether the given hostAndPort is cross domain.
         * The default implementation checks against window.location.host
         * but this function can be overridden to make it work in non-browser
         * environments.
         *
         * @param hostAndPort the host and port in format host:port
         * @return whether the given hostAndPort is cross domain
         */
        this._isCrossDomain = hostAndPort => {
            if (window.location && window.location.host) {
                if (hostAndPort) {
                    return hostAndPort !== window.location.host;
                }
            }
            return false;
        };

        function _configure(configuration) {
            _cometd._debug('Configuring cometd object with', configuration);
            // Support old style param, where only the Bayeux server URL was passed.
            if (_isString(configuration)) {
                configuration = {
                    url: configuration
                };
            }
            if (!configuration) {
                configuration = {};
            }

            _config = _cometd._mixin(false, _config, configuration);

            const url = _cometd.getURL();
            if (!url) {
                throw 'Missing required configuration parameter \'url\' specifying the Bayeux server URL';
            }

            // Check if we're cross domain.
            const urlParts = _splitURL(url);
            const hostAndPort = urlParts[2];
            const uri = urlParts[8];
            const afterURI = urlParts[9];
            _crossDomain = _cometd._isCrossDomain(hostAndPort);

            // Check if appending extra path is supported.
            if (_config.appendMessageTypeToURL) {
                if (afterURI !== undefined && afterURI.length > 0) {
                    _cometd._info('Appending message type to URI ' + uri + afterURI + ' is not supported, disabling \'appendMessageTypeToURL\' configuration');
                    _config.appendMessageTypeToURL = false;
                } else {
                    const uriSegments = uri.split('/');
                    let lastSegmentIndex = uriSegments.length - 1;
                    if (uri.match(/\/$/)) {
                        lastSegmentIndex -= 1;
                    }
                    if (uriSegments[lastSegmentIndex].indexOf('.') >= 0) {
                        // Very likely the CometD servlet's URL pattern is mapped to an extension, such as *.cometd
                        // It will be difficult to add the extra path in this case
                        _cometd._info('Appending message type to URI ' + uri + ' is not supported, disabling \'appendMessageTypeToURL\' configuration');
                        _config.appendMessageTypeToURL = false;
                    }
                }
            }

            if (window.Worker && window.Blob && window.URL && _config.useWorkerScheduler) {
                let code = WorkerScheduler.toString();
                // Remove the function declaration, the opening brace and the closing brace.
                code = code.substring(code.indexOf('{') + 1, code.lastIndexOf('}'));
                const blob = new window.Blob([code], {
                    type: 'application/json'
                });
                const blobURL = window.URL.createObjectURL(blob);
                const worker = new window.Worker(blobURL);
                _scheduler.setTimeout = (funktion, delay) => {
                    const id = _scheduler.register(funktion);
                    worker.postMessage({
                        id: id,
                        type: 'setTimeout',
                        delay: delay
                    });
                    return id;
                };
                _scheduler.clearTimeout = id => {
                    _scheduler.unregister(id);
                    worker.postMessage({
                        id: id,
                        type: 'clearTimeout'
                    });
                };
                worker.onmessage = e => {
                    const id = e.data.id;
                    const funktion = _scheduler.unregister(id);
                    if (funktion) {
                        funktion();
                    }
                };
            }
        }

        function _removeListener(subscription) {
            if (subscription) {
                const subscriptions = _listeners[subscription.channel];
                if (subscriptions && subscriptions[subscription.id]) {
                    delete subscriptions[subscription.id];
                    _cometd._debug('Removed', subscription.listener ? 'listener' : 'subscription', subscription);
                }
            }
        }

        function _removeSubscription(subscription) {
            if (subscription && !subscription.listener) {
                _removeListener(subscription);
            }
        }

        function _clearSubscriptions() {
            for (let channel in _listeners) {
                if (_listeners.hasOwnProperty(channel)) {
                    const subscriptions = _listeners[channel];
                    if (subscriptions) {
                        for (let id in subscriptions) {
                            if (subscriptions.hasOwnProperty(id)) {
                                _removeSubscription(subscriptions[id]);
                            }
                        }
                    }
                }
            }
        }

        function _setStatus(newStatus) {
            if (_status !== newStatus) {
                _cometd._debug('Status', _status, '->', newStatus);
                _status = newStatus;
            }
        }

        function _isDisconnected() {
            return _status === 'disconnecting' || _status === 'disconnected';
        }

        function _nextMessageId() {
            const result = ++_messageId;
            return '' + result;
        }

        function _applyExtension(scope, callback, name, message, outgoing) {
            try {
                return callback.call(scope, message);
            } catch (x) {
                const handler = _cometd.onExtensionException;
                if (_isFunction(handler)) {
                    _cometd._debug('Invoking extension exception handler', name, x);
                    try {
                        handler.call(_cometd, x, name, outgoing, message);
                    } catch (xx) {
                        _cometd._info('Exception during execution of extension exception handler', name, xx);
                    }
                } else {
                    _cometd._info('Exception during execution of extension', name, x);
                }
                return message;
            }
        }

        function _applyIncomingExtensions(message) {
            for (let i = 0; i < _extensions.length; ++i) {
                if (message === undefined || message === null) {
                    break;
                }

                const extension = _extensions[i];
                const callback = extension.extension.incoming;
                if (_isFunction(callback)) {
                    const result = _applyExtension(extension.extension, callback, extension.name, message, false);
                    message = result === undefined ? message : result;
                }
            }
            return message;
        }

        function _applyOutgoingExtensions(message) {
            for (let i = _extensions.length - 1; i >= 0; --i) {
                if (message === undefined || message === null) {
                    break;
                }

                const extension = _extensions[i];
                const callback = extension.extension.outgoing;
                if (_isFunction(callback)) {
                    const result = _applyExtension(extension.extension, callback, extension.name, message, true);
                    message = result === undefined ? message : result;
                }
            }
            return message;
        }

        function _notify(channel, message) {
            const subscriptions = _listeners[channel];
            if (subscriptions) {
                for (let id in subscriptions) {
                    if (subscriptions.hasOwnProperty(id)) {
                        const subscription = subscriptions[id];
                        // Subscriptions may come and go, so the array may have 'holes'
                        if (subscription) {
                            try {
                                subscription.callback.call(subscription.scope, message);
                            } catch (x) {
                                const handler = _cometd.onListenerException;
                                if (_isFunction(handler)) {
                                    _cometd._debug('Invoking listener exception handler', subscription, x);
                                    try {
                                        handler.call(_cometd, x, subscription, subscription.listener, message);
                                    } catch (xx) {
                                        _cometd._info('Exception during execution of listener exception handler', subscription, xx);
                                    }
                                } else {
                                    _cometd._info('Exception during execution of listener', subscription, message, x);
                                }
                            }
                        }
                    }
                }
            }
        }

        function _notifyListeners(channel, message) {
            // Notify direct listeners
            _notify(channel, message);

            // Notify the globbing listeners
            const channelParts = channel.split('/');
            const last = channelParts.length - 1;
            for (let i = last; i > 0; --i) {
                let channelPart = channelParts.slice(0, i).join('/') + '/*';
                // We don't want to notify /foo/* if the channel is /foo/bar/baz,
                // so we stop at the first non recursive globbing
                if (i === last) {
                    _notify(channelPart, message);
                }
                // Add the recursive globber and notify
                channelPart += '*';
                _notify(channelPart, message);
            }
        }

        function _cancelDelayedSend() {
            if (_scheduledSend !== null) {
                _cometd.clearTimeout(_scheduledSend);
            }
            _scheduledSend = null;
        }

        function _delayedSend(operation, delay) {
            _cancelDelayedSend();
            const time = _advice.interval + delay;
            _cometd._debug('Function scheduled in', time, 'ms, interval =', _advice.interval, 'backoff =', _backoff, operation);
            _scheduledSend = _cometd.setTimeout(operation, time);
        }

        // Needed to break cyclic dependencies between function definitions
        let _handleMessages;
        let _handleFailure;

        /**
         * Delivers the messages to the CometD server
         * @param messages the array of messages to send
         * @param metaConnect true if this send is on /meta/connect
         * @param extraPath an extra path to append to the Bayeux server URL
         */
        function _send(messages, metaConnect, extraPath) {
            // We must be sure that the messages have a clientId.
            // This is not guaranteed since the handshake may take time to return
            // (and hence the clientId is not known yet) and the application
            // may create other messages.
            for (let i = 0; i < messages.length; ++i) {
                let message = messages[i];
                const messageId = message.id;

                if (_clientId) {
                    message.clientId = _clientId;
                }

                message = _applyOutgoingExtensions(message);
                if (message !== undefined && message !== null) {
                    // Extensions may have modified the message id, but we need to own it.
                    message.id = messageId;
                    messages[i] = message;
                } else {
                    delete _callbacks[messageId];
                    messages.splice(i--, 1);
                }
            }

            if (messages.length === 0) {
                return;
            }

            if (metaConnect) {
                _metaConnect = messages[0];
            }

            let url = _cometd.getURL();
            if (_config.appendMessageTypeToURL) {
                // If url does not end with '/', then append it
                if (!url.match(/\/$/)) {
                    url = url + '/';
                }
                if (extraPath) {
                    url = url + extraPath;
                }
            }

            const envelope = {
                url: url,
                sync: false,
                messages: messages,
                onSuccess: rcvdMessages => {
                    try {
                        _handleMessages.call(_cometd, rcvdMessages);
                    } catch (x) {
                        _cometd._info('Exception during handling of messages', x);
                    }
                },
                onFailure: (conduit, messages, failure) => {
                    try {
                        const transport = _cometd.getTransport();
                        failure.connectionType = transport ? transport.getType() : "unknown";
                        _handleFailure.call(_cometd, conduit, messages, failure);
                    } catch (x) {
                        _cometd._info('Exception during handling of failure', x);
                    }
                }
            };
            _cometd._debug('Send', envelope);
            _transport.send(envelope, metaConnect);
        }

        function _queueSend(message) {
            if (_batch > 0 || _internalBatch === true) {
                _messageQueue.push(message);
            } else {
                _send([message], false);
            }
        }

        /**
         * Sends a complete bayeux message.
         * This method is exposed as a public so that extensions may use it
         * to send bayeux message directly, for example in case of re-sending
         * messages that have already been sent but that for some reason must
         * be resent.
         */
        this.send = _queueSend;

        function _resetBackoff() {
            _backoff = 0;
        }

        function _increaseBackoff() {
            if (_backoff < _config.maxBackoff) {
                _backoff += _config.backoffIncrement;
            }
            return _backoff;
        }

        /**
         * Starts a the batch of messages to be sent in a single request.
         * @see #_endBatch(sendMessages)
         */
        function _startBatch() {
            ++_batch;
            _cometd._debug('Starting batch, depth', _batch);
        }

        function _flushBatch() {
            const messages = _messageQueue;
            _messageQueue = [];
            if (messages.length > 0) {
                _send(messages, false);
            }
        }

        /**
         * Ends the batch of messages to be sent in a single request,
         * optionally sending messages present in the message queue depending
         * on the given argument.
         * @see _startBatch()
         */
        function _endBatch() {
            --_batch;
            _cometd._debug('Ending batch, depth', _batch);
            if (_batch < 0) {
                throw 'Calls to startBatch() and endBatch() are not paired';
            }

            if (_batch === 0 && !_isDisconnected() && !_internalBatch) {
                _flushBatch();
            }
        }

        /**
         * Sends the connect message
         */
        function _connect() {
            if (!_isDisconnected()) {
                const bayeuxMessage = {
                    id: _nextMessageId(),
                    channel: '/meta/connect',
                    connectionType: _transport.getType()
                };

                // In case of reload or temporary loss of connection
                // we want the next successful connect to return immediately
                // instead of being held by the server, so that connect listeners
                // can be notified that the connection has been re-established
                if (!_connected) {
                    bayeuxMessage.advice = {
                        timeout: 0
                    };
                }

                _setStatus('connecting');
                _cometd._debug('Connect sent', bayeuxMessage);
                _send([bayeuxMessage], true, 'connect');
                _setStatus('connected');
            }
        }

        function _delayedConnect(delay) {
            _setStatus('connecting');
            _delayedSend(() => {
                _connect();
            }, delay);
        }

        function _updateAdvice(newAdvice) {
            if (newAdvice) {
                _advice = _cometd._mixin(false, {}, _config.advice, newAdvice);
                _cometd._debug('New advice', _advice);
            }
        }

        function _disconnect(abort) {
            _cancelDelayedSend();
            if (abort && _transport) {
                _transport.abort();
            }
            _crossDomain = false;
            _transport = null;
            _setStatus('disconnected');
            _clientId = null;
            _batch = 0;
            _resetBackoff();
            _reestablish = false;
            _connected = false;
            _unconnectTime = 0;
            _metaConnect = null;

            // Fail any existing queued message
            if (_messageQueue.length > 0) {
                const messages = _messageQueue;
                _messageQueue = [];
                _handleFailure.call(_cometd, undefined, messages, {
                    reason: 'Disconnected'
                });
            }
        }

        function _notifyTransportException(oldTransport, newTransport, failure) {
            const handler = _cometd.onTransportException;
            if (_isFunction(handler)) {
                _cometd._debug('Invoking transport exception handler', oldTransport, newTransport, failure);
                try {
                    handler.call(_cometd, failure, oldTransport, newTransport);
                } catch (x) {
                    _cometd._info('Exception during execution of transport exception handler', x);
                }
            }
        }

        /**
         * Sends the initial handshake message
         */
        function _handshake(handshakeProps, handshakeCallback) {
            if (_isFunction(handshakeProps)) {
                handshakeCallback = handshakeProps;
                handshakeProps = undefined;
            }

            _clientId = null;

            _clearSubscriptions();

            // Reset the transports if we're not retrying the handshake
            if (_isDisconnected()) {
                _transports.reset(true);
            }

            // Reset the advice.
            _updateAdvice({});

            _batch = 0;

            // Mark the start of an internal batch.
            // This is needed because handshake and connect are async.
            // It may happen that the application calls init() then subscribe()
            // and the subscribe message is sent before the connect message, if
            // the subscribe message is not held until the connect message is sent.
            // So here we start a batch to hold temporarily any message until
            // the connection is fully established.
            _internalBatch = true;

            // Save the properties provided by the user, so that
            // we can reuse them during automatic re-handshake
            _handshakeProps = handshakeProps;
            _handshakeCallback = handshakeCallback;

            const version = '1.0';

            // Figure out the transports to send to the server
            const url = _cometd.getURL();
            const transportTypes = _transports.findTransportTypes(version, _crossDomain, url);

            const bayeuxMessage = {
                id: _nextMessageId(),
                version: version,
                minimumVersion: version,
                channel: '/meta/handshake',
                supportedConnectionTypes: transportTypes,
                advice: {
                    timeout: _advice.timeout,
                    interval: _advice.interval
                }
            };
            // Do not allow the user to override important fields.
            const message = _cometd._mixin(false, {}, _handshakeProps, bayeuxMessage);

            // Save the callback.
            _cometd._putCallback(message.id, handshakeCallback);

            // Pick up the first available transport as initial transport
            // since we don't know if the server supports it
            if (!_transport) {
                _transport = _transports.negotiateTransport(transportTypes, version, _crossDomain, url);
                if (!_transport) {
                    const failure = 'Could not find initial transport among: ' + _transports.getTransportTypes();
                    _cometd._warn(failure);
                    throw failure;
                }
            }

            _cometd._debug('Initial transport is', _transport.getType());

            // We started a batch to hold the application messages,
            // so here we must bypass it and send immediately.
            _setStatus('handshaking');
            _cometd._debug('Handshake sent', message);
            _send([message], false, 'handshake');
        }

        function _delayedHandshake(delay) {
            _setStatus('handshaking');

            // We will call _handshake() which will reset _clientId, but we want to avoid
            // that between the end of this method and the call to _handshake() someone may
            // call publish() (or other methods that call _queueSend()).
            _internalBatch = true;

            _delayedSend(() => {
                _handshake(_handshakeProps, _handshakeCallback);
            }, delay);
        }

        function _notifyCallback(callback, message) {
            try {
                callback.call(_cometd, message);
            } catch (x) {
                const handler = _cometd.onCallbackException;
                if (_isFunction(handler)) {
                    _cometd._debug('Invoking callback exception handler', x);
                    try {
                        handler.call(_cometd, x, message);
                    } catch (xx) {
                        _cometd._info('Exception during execution of callback exception handler', xx);
                    }
                } else {
                    _cometd._info('Exception during execution of message callback', x);
                }
            }
        }

        this._getCallback = messageId => _callbacks[messageId];

        this._putCallback = function(messageId, callback) {
            const result = this._getCallback(messageId);
            if (_isFunction(callback)) {
                _callbacks[messageId] = callback;
            }
            return result;
        };

        function _handleCallback(message) {
            const callback = _cometd._getCallback([message.id]);
            if (_isFunction(callback)) {
                delete _callbacks[message.id];
                _notifyCallback(callback, message);
            }
        }

        function _handleRemoteCall(message) {
            const context = _remoteCalls[message.id];
            delete _remoteCalls[message.id];
            if (context) {
                _cometd._debug('Handling remote call response for', message, 'with context', context);

                // Clear the timeout, if present.
                const timeout = context.timeout;
                if (timeout) {
                    _cometd.clearTimeout(timeout);
                }

                const callback = context.callback;
                if (_isFunction(callback)) {
                    _notifyCallback(callback, message);
                    return true;
                }
            }
            return false;
        }

        this.onTransportFailure = function(message, failureInfo, failureHandler) {
            this._debug('Transport failure', failureInfo, 'for', message);

            const transports = this.getTransportRegistry();
            const url = this.getURL();
            const crossDomain = this._isCrossDomain(_splitURL(url)[2]);
            const version = '1.0';
            const transportTypes = transports.findTransportTypes(version, crossDomain, url);

            if (failureInfo.action === 'none') {
                if (message.channel === '/meta/handshake') {
                    if (!failureInfo.transport) {
                        const failure = 'Could not negotiate transport, client=[' + transportTypes + '], server=[' + message.supportedConnectionTypes + ']';
                        this._warn(failure);
                        _notifyTransportException(_transport.getType(), null, {
                            reason: failure,
                            connectionType: _transport.getType(),
                            transport: _transport
                        });
                    }
                }
            } else {
                failureInfo.delay = this.getBackoffPeriod();
                // Different logic depending on whether we are handshaking or connecting.
                if (message.channel === '/meta/handshake') {
                    if (!failureInfo.transport) {
                        // The transport is invalid, try to negotiate again.
                        const oldTransportType = _transport ? _transport.getType() : null;
                        const newTransport = transports.negotiateTransport(transportTypes, version, crossDomain, url);
                        if (!newTransport) {
                            this._warn('Could not negotiate transport, client=[' + transportTypes + ']');
                            _notifyTransportException(oldTransportType, null, message.failure);
                            failureInfo.action = 'none';
                        } else {
                            const newTransportType = newTransport.getType();
                            this._debug('Transport', oldTransportType, '->', newTransportType);
                            _notifyTransportException(oldTransportType, newTransportType, message.failure);
                            failureInfo.action = 'handshake';
                            failureInfo.transport = newTransport;
                        }
                    }

                    if (failureInfo.action !== 'none') {
                        this.increaseBackoffPeriod();
                    }
                } else {
                    const now = new Date().getTime();

                    if (_unconnectTime === 0) {
                        _unconnectTime = now;
                    }

                    if (failureInfo.action === 'retry') {
                        failureInfo.delay = this.increaseBackoffPeriod();
                        // Check whether we may switch to handshaking.
                        const maxInterval = _advice.maxInterval;
                        if (maxInterval > 0) {
                            const expiration = _advice.timeout + _advice.interval + maxInterval;
                            const unconnected = now - _unconnectTime;
                            if (unconnected + _backoff > expiration) {
                                failureInfo.action = 'handshake';
                            }
                        }
                    }

                    if (failureInfo.action === 'handshake') {
                        failureInfo.delay = 0;
                        transports.reset(false);
                        this.resetBackoffPeriod();
                    }
                }
            }

            failureHandler.call(_cometd, failureInfo);
        };

        function _handleTransportFailure(failureInfo) {
            _cometd._debug('Transport failure handling', failureInfo);

            if (failureInfo.transport) {
                _transport = failureInfo.transport;
            }

            if (failureInfo.url) {
                _transport.setURL(failureInfo.url);
            }

            const action = failureInfo.action;
            const delay = failureInfo.delay || 0;
            switch (action) {
                case 'handshake':
                    _delayedHandshake(delay);
                    break;
                case 'retry':
                    _delayedConnect(delay);
                    break;
                case 'none':
                    _disconnect(true);
                    break;
                default:
                    throw 'Unknown action ' + action;
            }
        }

        function _failHandshake(message, failureInfo) {
            _handleCallback(message);
            _notifyListeners('/meta/handshake', message);
            _notifyListeners('/meta/unsuccessful', message);

            // The listeners may have disconnected.
            if (_isDisconnected()) {
                failureInfo.action = 'none';
            }

            _cometd.onTransportFailure.call(_cometd, message, failureInfo, _handleTransportFailure);
        }

        function _handshakeResponse(message) {
            const url = _cometd.getURL();
            if (message.successful) {
                const crossDomain = _cometd._isCrossDomain(_splitURL(url)[2]);
                const newTransport = _transports.negotiateTransport(message.supportedConnectionTypes, message.version, crossDomain, url);
                if (newTransport === null) {
                    message.successful = false;
                    _failHandshake(message, {
                        cause: 'negotiation',
                        action: 'none',
                        transport: null
                    });
                    return;
                } else if (_transport !== newTransport) {
                    _cometd._debug('Transport', _transport.getType(), '->', newTransport.getType());
                    _transport = newTransport;
                }

                _clientId = message.clientId;

                // End the internal batch and allow held messages from the application
                // to go to the server (see _handshake() where we start the internal batch).
                _internalBatch = false;
                _flushBatch();

                // Here the new transport is in place, as well as the clientId, so
                // the listeners can perform a publish() if they want.
                // Notify the listeners before the connect below.
                message.reestablish = _reestablish;
                _reestablish = true;

                _handleCallback(message);
                _notifyListeners('/meta/handshake', message);

                _handshakeMessages = message['x-messages'] || 0;

                const action = _isDisconnected() ? 'none' : _advice.reconnect || 'retry';
                switch (action) {
                    case 'retry':
                        _resetBackoff();
                        if (_handshakeMessages === 0) {
                            _delayedConnect(0);
                        } else {
                            _cometd._debug('Processing', _handshakeMessages, 'handshake-delivered messages');
                        }
                        break;
                    case 'none':
                        _disconnect(true);
                        break;
                    default:
                        throw 'Unrecognized advice action ' + action;
                }
            } else {
                _failHandshake(message, {
                    cause: 'unsuccessful',
                    action: _advice.reconnect || 'handshake',
                    transport: _transport
                });
            }
        }

        function _handshakeFailure(message) {
            _failHandshake(message, {
                cause: 'failure',
                action: 'handshake',
                transport: null
            });
        }

        function _matchMetaConnect(connect) {
            if (_status === 'disconnected') {
                return true;
            }
            if (_metaConnect && _metaConnect.id === connect.id) {
                _metaConnect = null;
                return true;
            }
            return false;
        }

        function _failConnect(message, failureInfo) {
            // Notify the listeners after the status change but before the next action.
            _notifyListeners('/meta/connect', message);
            _notifyListeners('/meta/unsuccessful', message);

            // The listeners may have disconnected.
            if (_isDisconnected()) {
                failureInfo.action = 'none';
            }

            _cometd.onTransportFailure.call(_cometd, message, failureInfo, _handleTransportFailure);
        }

        function _connectResponse(message) {
            if (_matchMetaConnect(message)) {
                _connected = message.successful;
                if (_connected) {
                    _notifyListeners('/meta/connect', message);

                    // Normally, the advice will say "reconnect: 'retry', interval: 0"
                    // and the server will hold the request, so when a response returns
                    // we immediately call the server again (long polling).
                    // Listeners can call disconnect(), so check the state after they run.
                    const action = _isDisconnected() ? 'none' : _advice.reconnect || 'retry';
                    switch (action) {
                        case 'retry':
                            _resetBackoff();
                            _delayedConnect(_backoff);
                            break;
                        case 'none':
                            _disconnect(false);
                            break;
                        default:
                            throw 'Unrecognized advice action ' + action;
                    }
                } else {
                    _failConnect(message, {
                        cause: 'unsuccessful',
                        action: _advice.reconnect || 'retry',
                        transport: _transport
                    });
                }
            } else {
                _cometd._debug('Mismatched /meta/connect reply', message);
            }
        }

        function _connectFailure(message) {
            if (_matchMetaConnect(message)) {
                _connected = false;
                _failConnect(message, {
                    cause: 'failure',
                    action: 'retry',
                    transport: null
                });
            } else {
                _cometd._debug('Mismatched /meta/connect failure', message);
            }
        }

        function _failDisconnect(message) {
            _disconnect(true);
            _handleCallback(message);
            _notifyListeners('/meta/disconnect', message);
            _notifyListeners('/meta/unsuccessful', message);
        }

        function _disconnectResponse(message) {
            if (message.successful) {
                // Wait for the /meta/connect to arrive.
                _disconnect(false);
                _handleCallback(message);
                _notifyListeners('/meta/disconnect', message);
            } else {
                _failDisconnect(message);
            }
        }

        function _disconnectFailure(message) {
            _failDisconnect(message);
        }

        function _failSubscribe(message) {
            const subscriptions = _listeners[message.subscription];
            if (subscriptions) {
                for (let id in subscriptions) {
                    if (subscriptions.hasOwnProperty(id)) {
                        const subscription = subscriptions[id];
                        if (subscription && !subscription.listener) {
                            delete subscriptions[id];
                            _cometd._debug('Removed failed subscription', subscription);
                        }
                    }
                }
            }
            _handleCallback(message);
            _notifyListeners('/meta/subscribe', message);
            _notifyListeners('/meta/unsuccessful', message);
        }

        function _subscribeResponse(message) {
            if (message.successful) {
                _handleCallback(message);
                _notifyListeners('/meta/subscribe', message);
            } else {
                _failSubscribe(message);
            }
        }

        function _subscribeFailure(message) {
            _failSubscribe(message);
        }

        function _failUnsubscribe(message) {
            _handleCallback(message);
            _notifyListeners('/meta/unsubscribe', message);
            _notifyListeners('/meta/unsuccessful', message);
        }

        function _unsubscribeResponse(message) {
            if (message.successful) {
                _handleCallback(message);
                _notifyListeners('/meta/unsubscribe', message);
            } else {
                _failUnsubscribe(message);
            }
        }

        function _unsubscribeFailure(message) {
            _failUnsubscribe(message);
        }

        function _failMessage(message) {
            if (!_handleRemoteCall(message)) {
                _handleCallback(message);
                _notifyListeners('/meta/publish', message);
                _notifyListeners('/meta/unsuccessful', message);
            }
        }

        function _messageResponse(message) {
            if (message.data !== undefined) {
                if (!_handleRemoteCall(message)) {
                    _notifyListeners(message.channel, message);
                    if (_handshakeMessages > 0) {
                        --_handshakeMessages;
                        if (_handshakeMessages === 0) {
                            _cometd._debug('Processed last handshake-delivered message');
                            _delayedConnect(0);
                        }
                    }
                }
            } else {
                if (message.successful === undefined) {
                    _cometd._warn('Unknown Bayeux Message', message);
                } else {
                    if (message.successful) {
                        _handleCallback(message);
                        _notifyListeners('/meta/publish', message);
                    } else {
                        _failMessage(message);
                    }
                }
            }
        }

        function _messageFailure(failure) {
            _failMessage(failure);
        }

        function _receive(message) {
            _unconnectTime = 0;

            message = _applyIncomingExtensions(message);
            if (message === undefined || message === null) {
                return;
            }

            _updateAdvice(message.advice);

            const channel = message.channel;
            switch (channel) {
                case '/meta/handshake':
                    _handshakeResponse(message);
                    break;
                case '/meta/connect':
                    _connectResponse(message);
                    break;
                case '/meta/disconnect':
                    _disconnectResponse(message);
                    break;
                case '/meta/subscribe':
                    _subscribeResponse(message);
                    break;
                case '/meta/unsubscribe':
                    _unsubscribeResponse(message);
                    break;
                default:
                    _messageResponse(message);
                    break;
            }
        }

        /**
         * Receives a message.
         * This method is exposed as a public so that extensions may inject
         * messages simulating that they had been received.
         */
        this.receive = _receive;

        _handleMessages = rcvdMessages => {
            _cometd._debug('Received', rcvdMessages);

            for (let i = 0; i < rcvdMessages.length; ++i) {
                const message = rcvdMessages[i];
                _receive(message);
            }
        };

        _handleFailure = (conduit, messages, failure) => {
            _cometd._debug('handleFailure', conduit, messages, failure);

            failure.transport = conduit;
            for (let i = 0; i < messages.length; ++i) {
                const message = messages[i];
                const failureMessage = {
                    id: message.id,
                    successful: false,
                    channel: message.channel,
                    failure: failure
                };
                failure.message = message;
                switch (message.channel) {
                    case '/meta/handshake':
                        _handshakeFailure(failureMessage);
                        break;
                    case '/meta/connect':
                        _connectFailure(failureMessage);
                        break;
                    case '/meta/disconnect':
                        _disconnectFailure(failureMessage);
                        break;
                    case '/meta/subscribe':
                        failureMessage.subscription = message.subscription;
                        _subscribeFailure(failureMessage);
                        break;
                    case '/meta/unsubscribe':
                        failureMessage.subscription = message.subscription;
                        _unsubscribeFailure(failureMessage);
                        break;
                    default:
                        _messageFailure(failureMessage);
                        break;
                }
            }
        };

        function _hasSubscriptions(channel) {
            const subscriptions = _listeners[channel];
            if (subscriptions) {
                for (let id in subscriptions) {
                    if (subscriptions.hasOwnProperty(id)) {
                        if (subscriptions[id]) {
                            return true;
                        }
                    }
                }
            }
            return false;
        }

        function _resolveScopedCallback(scope, callback) {
            const delegate = {
                scope: scope,
                method: callback
            };
            if (_isFunction(scope)) {
                delegate.scope = undefined;
                delegate.method = scope;
            } else {
                if (_isString(callback)) {
                    if (!scope) {
                        throw 'Invalid scope ' + scope;
                    }
                    delegate.method = scope[callback];
                    if (!_isFunction(delegate.method)) {
                        throw 'Invalid callback ' + callback + ' for scope ' + scope;
                    }
                } else if (!_isFunction(callback)) {
                    throw 'Invalid callback ' + callback;
                }
            }
            return delegate;
        }

        function _addListener(channel, scope, callback, isListener) {
            // The data structure is a map<channel, subscription[]>, where each subscription
            // holds the callback to be called and its scope.

            const delegate = _resolveScopedCallback(scope, callback);
            _cometd._debug('Adding', isListener ? 'listener' : 'subscription', 'on', channel, 'with scope', delegate.scope, 'and callback', delegate.method);

            const id = ++_listenerId;
            const subscription = {
                id: id,
                channel: channel,
                scope: delegate.scope,
                callback: delegate.method,
                listener: isListener
            };

            let subscriptions = _listeners[channel];
            if (!subscriptions) {
                subscriptions = {};
                _listeners[channel] = subscriptions;
            }

            subscriptions[id] = subscription;

            _cometd._debug('Added', isListener ? 'listener' : 'subscription', subscription);

            return subscription;
        }

        //
        // PUBLIC API
        //

        /**
         * Registers the given transport under the given transport type.
         * The optional index parameter specifies the "priority" at which the
         * transport is registered (where 0 is the max priority).
         * If a transport with the same type is already registered, this function
         * does nothing and returns false.
         * @param type the transport type
         * @param transport the transport object
         * @param index the index at which this transport is to be registered
         * @return true if the transport has been registered, false otherwise
         * @see #unregisterTransport(type)
         */
        this.registerTransport = function(type, transport, index) {
            const result = _transports.add(type, transport, index);
            if (result) {
                this._debug('Registered transport', type);

                if (_isFunction(transport.registered)) {
                    transport.registered(type, this);
                }
            }
            return result;
        };

        /**
         * Unregisters the transport with the given transport type.
         * @param type the transport type to unregister
         * @return the transport that has been unregistered,
         * or null if no transport was previously registered under the given transport type
         */
        this.unregisterTransport = function(type) {
            const transport = _transports.remove(type);
            if (transport !== null) {
                this._debug('Unregistered transport', type);

                if (_isFunction(transport.unregistered)) {
                    transport.unregistered();
                }
            }
            return transport;
        };

        this.unregisterTransports = () => {
            _transports.clear();
        };

        /**
         * @return an array of all registered transport types
         */
        this.getTransportTypes = () => _transports.getTransportTypes();

        this.findTransport = name => _transports.find(name);

        /**
         * @returns the TransportRegistry object
         */
        this.getTransportRegistry = () => _transports;

        /**
         * Configures the initial Bayeux communication with the Bayeux server.
         * Configuration is passed via an object that must contain a mandatory field <code>url</code>
         * of type string containing the URL of the Bayeux server.
         * @param configuration the configuration object
         */
        this.configure = function(configuration) {
            _configure.call(this, configuration);
        };

        /**
         * Configures and establishes the Bayeux communication with the Bayeux server
         * via a handshake and a subsequent connect.
         * @param configuration the configuration object
         * @param handshakeProps an object to be merged with the handshake message
         * @see #configure(configuration)
         * @see #handshake(handshakeProps)
         */
        this.init = function(configuration, handshakeProps) {
            this.configure(configuration);
            this.handshake(handshakeProps);
        };

        /**
         * Establishes the Bayeux communication with the Bayeux server
         * via a handshake and a subsequent connect.
         * @param handshakeProps an object to be merged with the handshake message
         * @param handshakeCallback a function to be invoked when the handshake is acknowledged
         */
        this.handshake = (handshakeProps, handshakeCallback) => {
            if (_status !== 'disconnected') {
                throw 'Illegal state: handshaken';
            }
            _handshake(handshakeProps, handshakeCallback);
        };

        /**
         * Disconnects from the Bayeux server.
         * @param disconnectProps an object to be merged with the disconnect message
         * @param disconnectCallback a function to be invoked when the disconnect is acknowledged
         */
        this.disconnect = function(disconnectProps, disconnectCallback) {
            if (_isDisconnected()) {
                return;
            }

            if (_isFunction(disconnectProps)) {
                disconnectCallback = disconnectProps;
                disconnectProps = undefined;
            }

            const bayeuxMessage = {
                id: _nextMessageId(),
                channel: '/meta/disconnect'
            };
            // Do not allow the user to override important fields.
            const message = this._mixin(false, {}, disconnectProps, bayeuxMessage);

            // Save the callback.
            _cometd._putCallback(message.id, disconnectCallback);

            _setStatus('disconnecting');
            _send([message], false, 'disconnect');
        };

        /**
         * Marks the start of a batch of application messages to be sent to the server
         * in a single request, obtaining a single response containing (possibly) many
         * application reply messages.
         * Messages are held in a queue and not sent until {@link #endBatch()} is called.
         * If startBatch() is called multiple times, then an equal number of endBatch()
         * calls must be made to close and send the batch of messages.
         * @see #endBatch()
         */
        this.startBatch = () => {
            _startBatch();
        };

        /**
         * Marks the end of a batch of application messages to be sent to the server
         * in a single request.
         * @see #startBatch()
         */
        this.endBatch = () => {
            _endBatch();
        };

        /**
         * Executes the given callback in the given scope, surrounded by a {@link #startBatch()}
         * and {@link #endBatch()} calls.
         * @param scope the scope of the callback, may be omitted
         * @param callback the callback to be executed within {@link #startBatch()} and {@link #endBatch()} calls
         */
        this.batch = function(scope, callback) {
            const delegate = _resolveScopedCallback(scope, callback);
            this.startBatch();
            try {
                delegate.method.call(delegate.scope);
                this.endBatch();
            } catch (x) {
                this._info('Exception during execution of batch', x);
                this.endBatch();
                throw x;
            }
        };

        /**
         * Adds a transport listener for the specified transport event,
         * executing the given callback when the event happens.
         *
         * The currently supported event is `timeout`.
         *
         * The callback function takes an array of messages for which
         * the event happened.
         *
         * For the 'timeout' event, the callback function may return a
         * positive value that extends the wait for message replies by
         * the returned amount, in milliseconds.
         *
         * @param {String} event the type of transport event
         * @param {Function} callback the function associate to the given transport event
         * @see #removeTransportListener
         */
        this.addTransportListener = (event, callback) => {
            if (event !== 'timeout') {
                throw 'Unsupported event ' + event;
            }
            let callbacks = _transportListeners[event];
            if (!callbacks) {
                _transportListeners[event] = callbacks = [];
            }
            callbacks.push(callback);
        }

        /**
         * Removes the transport listener for the specified transport event.
         * @param {String} event the type of transport event
         * @param {Function} callback the function disassociate from the given transport event
         * @return {boolean} whether the disassociation was successful
         * @see #addTransportListener
         */
        this.removeTransportListener = (event, callback) => {
            const callbacks = _transportListeners[event];
            if (callbacks) {
                const index = callbacks.indexOf(callback);
                if (index >= 0) {
                    callbacks.splice(index, 1);
                    return true;
                }
            }
            return false;
        }

        this._getTransportListeners = event => _transportListeners[event]

        /**
         * Adds a listener for bayeux messages, performing the given callback in the given scope
         * when a message for the given channel arrives.
         * @param channel the channel the listener is interested to
         * @param scope the scope of the callback, may be omitted
         * @param callback the callback to call when a message is sent to the channel
         * @returns the subscription handle to be passed to {@link #removeListener(object)}
         * @see #removeListener(subscription)
         */
        this.addListener = function(channel, scope, callback) {
            if (arguments.length < 2) {
                throw 'Illegal arguments number: required 2, got ' + arguments.length;
            }
            if (!_isString(channel)) {
                throw 'Illegal argument type: channel must be a string';
            }

            return _addListener(channel, scope, callback, true);
        };

        /**
         * Removes the subscription obtained with a call to {@link #addListener(string, object, function)}.
         * @param subscription the subscription to unsubscribe.
         * @see #addListener(channel, scope, callback)
         */
        this.removeListener = subscription => {
            // Beware of subscription.id == 0, which is falsy => cannot use !subscription.id
            if (!subscription || !subscription.channel || !("id" in subscription)) {
                throw 'Invalid argument: expected subscription, not ' + subscription;
            }

            _removeListener(subscription);
        };

        /**
         * Removes all listeners registered with {@link #addListener(channel, scope, callback)} or
         * {@link #subscribe(channel, scope, callback)}.
         */
        this.clearListeners = () => {
            _listeners = {};
        };

        /**
         * Subscribes to the given channel, performing the given callback in the given scope
         * when a message for the channel arrives.
         * @param channel the channel to subscribe to
         * @param scope the scope of the callback, may be omitted
         * @param callback the callback to call when a message is sent to the channel
         * @param subscribeProps an object to be merged with the subscribe message
         * @param subscribeCallback a function to be invoked when the subscription is acknowledged
         * @return the subscription handle to be passed to {@link #unsubscribe(object)}
         */
        this.subscribe = function(channel, scope, callback, subscribeProps, subscribeCallback) {
            if (arguments.length < 2) {
                throw 'Illegal arguments number: required 2, got ' + arguments.length;
            }
            if (!_isValidChannel(channel)) {
                throw 'Illegal argument: invalid channel ' + channel;
            }
            if (_isDisconnected()) {
                throw 'Illegal state: disconnected';
            }

            // Normalize arguments
            if (_isFunction(scope)) {
                subscribeCallback = subscribeProps;
                subscribeProps = callback;
                callback = scope;
                scope = undefined;
            }
            if (_isFunction(subscribeProps)) {
                subscribeCallback = subscribeProps;
                subscribeProps = undefined;
            }

            // Only send the message to the server if this client has not yet subscribed to the channel
            const send = !_hasSubscriptions(channel);

            const subscription = _addListener(channel, scope, callback, false);

            if (send) {
                // Send the subscription message after the subscription registration to avoid
                // races where the server would send a message to the subscribers, but here
                // on the client the subscription has not been added yet to the data structures
                const bayeuxMessage = {
                    id: _nextMessageId(),
                    channel: '/meta/subscribe',
                    subscription: channel
                };
                // Do not allow the user to override important fields.
                const message = this._mixin(false, {}, subscribeProps, bayeuxMessage);

                // Save the callback.
                _cometd._putCallback(message.id, subscribeCallback);

                _queueSend(message);
            } else {
                if (_isFunction(subscribeCallback)) {
                    // Keep the semantic of calling callbacks asynchronously.
                    _cometd.setTimeout(() => {
                        _notifyCallback(subscribeCallback, {
                            id: _nextMessageId(),
                            successful: true,
                            channel: '/meta/subscribe',
                            subscription: channel
                        });
                    }, 0);
                }
            }

            return subscription;
        };

        /**
         * Unsubscribes the subscription obtained with a call to {@link #subscribe(string, object, function)}.
         * @param subscription the subscription to unsubscribe.
         * @param unsubscribeProps an object to be merged with the unsubscribe message
         * @param unsubscribeCallback a function to be invoked when the unsubscription is acknowledged
         */
        this.unsubscribe = function(subscription, unsubscribeProps, unsubscribeCallback) {
            if (arguments.length < 1) {
                throw 'Illegal arguments number: required 1, got ' + arguments.length;
            }
            if (_isDisconnected()) {
                throw 'Illegal state: disconnected';
            }

            if (_isFunction(unsubscribeProps)) {
                unsubscribeCallback = unsubscribeProps;
                unsubscribeProps = undefined;
            }

            // Remove the local listener before sending the message
            // This ensures that if the server fails, this client does not get notifications
            this.removeListener(subscription);

            const channel = subscription.channel;
            // Only send the message to the server if this client unsubscribes the last subscription
            if (!_hasSubscriptions(channel)) {
                const bayeuxMessage = {
                    id: _nextMessageId(),
                    channel: '/meta/unsubscribe',
                    subscription: channel
                };
                // Do not allow the user to override important fields.
                const message = this._mixin(false, {}, unsubscribeProps, bayeuxMessage);

                // Save the callback.
                _cometd._putCallback(message.id, unsubscribeCallback);

                _queueSend(message);
            } else {
                if (_isFunction(unsubscribeCallback)) {
                    // Keep the semantic of calling callbacks asynchronously.
                    _cometd.setTimeout(() => {
                        _notifyCallback(unsubscribeCallback, {
                            id: _nextMessageId(),
                            successful: true,
                            channel: '/meta/unsubscribe',
                            subscription: channel
                        });
                    }, 0);
                }
            }
        };

        this.resubscribe = function(subscription, subscribeProps) {
            _removeSubscription(subscription);
            if (subscription) {
                return this.subscribe(subscription.channel, subscription.scope, subscription.callback, subscribeProps);
            }
            return undefined;
        };

        /**
         * Removes all subscriptions added via {@link #subscribe(channel, scope, callback, subscribeProps)},
         * but does not remove the listeners added via {@link addListener(channel, scope, callback)}.
         */
        this.clearSubscriptions = () => {
            _clearSubscriptions();
        };

        /**
         * Publishes a message on the given channel, containing the given content.
         * @param channel the channel to publish the message to
         * @param content the content of the message
         * @param publishProps an object to be merged with the publish message
         * @param publishCallback a function to be invoked when the publish is acknowledged by the server
         */
        this.publish = function(channel, content, publishProps, publishCallback) {
            if (arguments.length < 1) {
                throw 'Illegal arguments number: required 1, got ' + arguments.length;
            }
            if (!_isValidChannel(channel)) {
                throw 'Illegal argument: invalid channel ' + channel;
            }
            if (/^\/meta\//.test(channel)) {
                throw 'Illegal argument: cannot publish to meta channels';
            }
            if (_isDisconnected()) {
                throw 'Illegal state: disconnected';
            }

            if (_isFunction(content)) {
                publishCallback = content;
                content = {};
                publishProps = undefined;
            } else if (_isFunction(publishProps)) {
                publishCallback = publishProps;
                publishProps = undefined;
            }

            const bayeuxMessage = {
                id: _nextMessageId(),
                channel: channel,
                data: content
            };
            // Do not allow the user to override important fields.
            const message = this._mixin(false, {}, publishProps, bayeuxMessage);

            // Save the callback.
            _cometd._putCallback(message.id, publishCallback);

            _queueSend(message);
        };

        /**
         * Publishes a message with binary data on the given channel.
         * The binary data chunk may be an ArrayBuffer, a DataView, a TypedArray
         * (such as Uint8Array) or a plain integer array.
         * The meta data object may contain additional application data such as
         * a file name, a mime type, etc.
         * @param channel the channel to publish the message to
         * @param data the binary data to publish
         * @param last whether the binary data chunk is the last
         * @param meta an object containing meta data associated to the binary chunk
         * @param publishProps an object to be merged with the publish message
         * @param publishCallback a function to be invoked when the publish is acknowledged by the server
         */
        this.publishBinary = function(channel, data, last, meta, publishProps, publishCallback) {
            if (_isFunction(data)) {
                publishCallback = data;
                data = new ArrayBuffer(0);
                last = true;
                meta = undefined;
                publishProps = undefined;
            } else if (_isFunction(last)) {
                publishCallback = last;
                last = true;
                meta = undefined;
                publishProps = undefined;
            } else if (_isFunction(meta)) {
                publishCallback = meta;
                meta = undefined;
                publishProps = undefined;
            } else if (_isFunction(publishProps)) {
                publishCallback = publishProps;
                publishProps = undefined;
            }
            const content = {
                meta: meta,
                data: data,
                last: last
            };
<<<<<<< HEAD
            const ext = {
=======
            var ext = this._mixin(false, publishProps, {
>>>>>>> 0975eaa0
                ext: {
                    binary: {}
                }
            });
            this.publish(channel, content, ext, publishCallback);
        };

        /**
         * Performs a remote call, a request with a response, to the given target with the given data.
         * The response returned by the server is notified the given callback function.
         * The invocation may specify a timeout in milliseconds, after which the call is aborted on
         * the client-side, causing a failed response to be passed to the given callback function.
         * @param target the remote call target
         * @param content the remote call content
         * @param timeout the remote call timeout, or 0 for no timeout
         * @param callProps an object to be merged with the remote call message
         * @param callback the function to be invoked with the response
         */
        this.remoteCall = function(target, content, timeout, callProps, callback) {
            if (arguments.length < 1) {
                throw 'Illegal arguments number: required 1, got ' + arguments.length;
            }
            if (!_isString(target)) {
                throw 'Illegal argument type: target must be a string';
            }
            if (_isDisconnected()) {
                throw 'Illegal state: disconnected';
            }

            if (_isFunction(content)) {
                callback = content;
                content = {};
                timeout = _config.maxNetworkDelay;
                callProps = undefined;
            } else if (_isFunction(timeout)) {
                callback = timeout;
                timeout = _config.maxNetworkDelay;
                callProps = undefined;
            } else if (_isFunction(callProps)) {
                callback = callProps;
                callProps = undefined;
            }

            if (typeof timeout !== 'number') {
                throw 'Illegal argument type: timeout must be a number';
            }

            if (!target.match(/^\//)) {
                target = '/' + target;
            }
            const channel = '/service' + target;
            if (!_isValidChannel(channel)) {
                throw 'Illegal argument: invalid target ' + target;
            }

            const bayeuxMessage = {
                id: _nextMessageId(),
                channel: channel,
                data: content
            };
            const message = this._mixin(false, {}, callProps, bayeuxMessage);

            const context = {
                callback: callback
            };
            if (timeout > 0) {
                context.timeout = _cometd.setTimeout(() => {
                    _cometd._debug('Timing out remote call', message, 'after', timeout, 'ms');
                    _failMessage({
                        id: message.id,
                        error: '406::timeout',
                        successful: false,
                        failure: {
                            message: message,
                            reason: 'Remote Call Timeout'
                        }
                    });
                }, timeout);
                _cometd._debug('Scheduled remote call timeout', message, 'in', timeout, 'ms');
            }
            _remoteCalls[message.id] = context;

            _queueSend(message);
        };

        /**
         * Performs a remote call with binary data.
         * @param target the remote call target
         * @param data the remote call binary data
         * @param last whether the binary data chunk is the last
         * @param meta an object containing meta data associated to the binary chunk
         * @param timeout the remote call timeout, or 0 for no timeout
         * @param callProps an object to be merged with the remote call message
         * @param callback the function to be invoked with the response
         */
        this.remoteCallBinary = function(target, data, last, meta, timeout, callProps, callback) {
            if (_isFunction(data)) {
                callback = data;
                data = new ArrayBuffer(0);
                last = true;
                meta = undefined;
                timeout = _config.maxNetworkDelay;
                callProps = undefined;
            } else if (_isFunction(last)) {
                callback = last;
                last = true;
                meta = undefined;
                timeout = _config.maxNetworkDelay;
                callProps = undefined;
            } else if (_isFunction(meta)) {
                callback = meta;
                meta = undefined;
                timeout = _config.maxNetworkDelay;
                callProps = undefined;
            } else if (_isFunction(timeout)) {
                callback = timeout;
                timeout = _config.maxNetworkDelay;
                callProps = undefined;
            } else if (_isFunction(callProps)) {
                callback = callProps;
                callProps = undefined;
            }

            const content = {
                meta: meta,
                data: data,
                last: last
            };
<<<<<<< HEAD
            const ext = {
=======
            var ext = this._mixin(false, callProps, {
>>>>>>> 0975eaa0
                ext: {
                    binary: {}
                }
            });

            this.remoteCall(target, content, timeout, ext, callback);
        };

        /**
         * Returns a string representing the status of the bayeux communication with the Bayeux server.
         */
        this.getStatus = () => _status;

        /**
         * Returns whether this instance has been disconnected.
         */
        this.isDisconnected = _isDisconnected;

        /**
         * Sets the backoff period used to increase the backoff time when retrying an unsuccessful or failed message.
         * Default value is 1 second, which means if there is a persistent failure the retries will happen
         * after 1 second, then after 2 seconds, then after 3 seconds, etc. So for example with 15 seconds of
         * elapsed time, there will be 5 retries (at 1, 3, 6, 10 and 15 seconds elapsed).
         * @param period the backoff period to set
         * @see #getBackoffIncrement()
         */
        this.setBackoffIncrement = period => {
            _config.backoffIncrement = period;
        };

        /**
         * Returns the backoff period used to increase the backoff time when retrying an unsuccessful or failed message.
         * @see #setBackoffIncrement(period)
         */
        this.getBackoffIncrement = () => _config.backoffIncrement;

        /**
         * Returns the backoff period to wait before retrying an unsuccessful or failed message.
         */
        this.getBackoffPeriod = () => _backoff;

        /**
         * Increases the backoff period up to the maximum value configured.
         * @returns the backoff period after increment
         * @see getBackoffIncrement
         */
        this.increaseBackoffPeriod = () => _increaseBackoff();

        /**
         * Resets the backoff period to zero.
         */
        this.resetBackoffPeriod = () => {
            _resetBackoff();
        };

        /**
         * Sets the log level for console logging.
         * Valid values are the strings 'error', 'warn', 'info' and 'debug', from
         * less verbose to more verbose.
         * @param level the log level string
         */
        this.setLogLevel = level => {
            _config.logLevel = level;
        };

        /**
         * Registers an extension whose callbacks are called for every incoming message
         * (that comes from the server to this client implementation) and for every
         * outgoing message (that originates from this client implementation for the
         * server).
         * The format of the extension object is the following:
         * <pre>
         * {
         *     incoming: message => { ... },
         *     outgoing: message => { ... }
         * }
         * </pre>
         * Both properties are optional, but if they are present they will be called
         * respectively for each incoming message and for each outgoing message.
         * @param name the name of the extension
         * @param extension the extension to register
         * @return true if the extension was registered, false otherwise
         * @see #unregisterExtension(name)
         */
        this.registerExtension = function(name, extension) {
            if (arguments.length < 2) {
                throw 'Illegal arguments number: required 2, got ' + arguments.length;
            }
            if (!_isString(name)) {
                throw 'Illegal argument type: extension name must be a string';
            }

            let existing = false;
            for (let i = 0; i < _extensions.length; ++i) {
                const existingExtension = _extensions[i];
                if (existingExtension.name === name) {
                    existing = true;
                    break;
                }
            }
            if (!existing) {
                _extensions.push({
                    name: name,
                    extension: extension
                });
                this._debug('Registered extension', name);

                // Callback for extensions
                if (_isFunction(extension.registered)) {
                    extension.registered(name, this);
                }

                return true;
            } else {
                this._info('Could not register extension with name', name, 'since another extension with the same name already exists');
                return false;
            }
        };

        /**
         * Unregister an extension previously registered with
         * {@link #registerExtension(name, extension)}.
         * @param name the name of the extension to unregister.
         * @return true if the extension was unregistered, false otherwise
         */
        this.unregisterExtension = function(name) {
            if (!_isString(name)) {
                throw 'Illegal argument type: extension name must be a string';
            }

            let unregistered = false;
            for (let i = 0; i < _extensions.length; ++i) {
                const extension = _extensions[i];
                if (extension.name === name) {
                    _extensions.splice(i, 1);
                    unregistered = true;
                    this._debug('Unregistered extension', name);

                    // Callback for extensions
                    const ext = extension.extension;
                    if (_isFunction(ext.unregistered)) {
                        ext.unregistered();
                    }

                    break;
                }
            }
            return unregistered;
        };

        /**
         * Find the extension registered with the given name.
         * @param name the name of the extension to find
         * @return the extension found or null if no extension with the given name has been registered
         */
        this.getExtension = name => {
            for (let i = 0; i < _extensions.length; ++i) {
                const extension = _extensions[i];
                if (extension.name === name) {
                    return extension.extension;
                }
            }
            return null;
        };

        /**
         * Returns the name assigned to this CometD object, or the string 'default'
         * if no name has been explicitly passed as parameter to the constructor.
         */
        this.getName = () => _name;

        /**
         * Returns the clientId assigned by the Bayeux server during handshake.
         */
        this.getClientId = () => _clientId;

        /**
         * Returns the URL of the Bayeux server.
         */
        this.getURL = () => {
            if (_transport) {
                let url = _transport.getURL();
                if (url) {
                    return url;
                }
                url = _config.urls[_transport.getType()];
                if (url) {
                    return url;
                }
            }
            return _config.url;
        };

        this.getTransport = () => _transport;

        this.getConfiguration = function() {
            return this._mixin(true, {}, _config);
        };

        this.getAdvice = function() {
            return this._mixin(true, {}, _advice);
        };

        this.setTimeout = (funktion, delay) => _scheduler.setTimeout(() => {
            try {
                _cometd._debug('Invoking timed function', funktion);
                funktion();
            } catch (x) {
                _cometd._debug('Exception invoking timed function', funktion, x);
            }
        }, delay);

        this.clearTimeout = id => {
            _scheduler.clearTimeout(id);
        };

        // Initialize transports.
        if (window.WebSocket) {
            this.registerTransport('websocket', new WebSocketTransport());
        }
        this.registerTransport('long-polling', new LongPollingTransport());
        this.registerTransport('callback-polling', new CallbackPollingTransport());
    }

    const _z85EncodeTable = [
        '0', '1', '2', '3', '4', '5', '6', '7', '8', '9',
        'a', 'b', 'c', 'd', 'e', 'f', 'g', 'h', 'i', 'j',
        'k', 'l', 'm', 'n', 'o', 'p', 'q', 'r', 's', 't',
        'u', 'v', 'w', 'x', 'y', 'z', 'A', 'B', 'C', 'D',
        'E', 'F', 'G', 'H', 'I', 'J', 'K', 'L', 'M', 'N',
        'O', 'P', 'Q', 'R', 'S', 'T', 'U', 'V', 'W', 'X',
        'Y', 'Z', '.', '-', ':', '+', '=', '^', '!', '/',
        '*', '?', '&', '<', '>', '(', ')', '[', ']', '{',
        '}', '@', '%', '$', '#'
    ];
    const _z85DecodeTable = [
        0x00, 0x44, 0x00, 0x54, 0x53, 0x52, 0x48, 0x00,
        0x4B, 0x4C, 0x46, 0x41, 0x00, 0x3F, 0x3E, 0x45,
        0x00, 0x01, 0x02, 0x03, 0x04, 0x05, 0x06, 0x07,
        0x08, 0x09, 0x40, 0x00, 0x49, 0x42, 0x4A, 0x47,
        0x51, 0x24, 0x25, 0x26, 0x27, 0x28, 0x29, 0x2A,
        0x2B, 0x2C, 0x2D, 0x2E, 0x2F, 0x30, 0x31, 0x32,
        0x33, 0x34, 0x35, 0x36, 0x37, 0x38, 0x39, 0x3A,
        0x3B, 0x3C, 0x3D, 0x4D, 0x00, 0x4E, 0x43, 0x00,
        0x00, 0x0A, 0x0B, 0x0C, 0x0D, 0x0E, 0x0F, 0x10,
        0x11, 0x12, 0x13, 0x14, 0x15, 0x16, 0x17, 0x18,
        0x19, 0x1A, 0x1B, 0x1C, 0x1D, 0x1E, 0x1F, 0x20,
        0x21, 0x22, 0x23, 0x4F, 0x00, 0x50, 0x00, 0x00
    ];
<<<<<<< HEAD
    const Z85 = {
        encode: bytes => {
            let buffer = null;
=======
    /**
     * Z85 encoding/decoding as specified by https://rfc.zeromq.org/spec/32/.
     * Z85 encodes binary data to a string that may be sent as JSON payload,
     * and decodes strings to binary data.
     */
    var Z85 = {
        /**
         * Encodes the given bytes to a string.
         * @param bytes the bytes to encode, either a number[], or an ArrayBuffer, or a TypedArray.
         * @return {string} the bytes encoded as a string
         */
        encode: function(bytes) {
            var buffer = null;
>>>>>>> 0975eaa0
            if (bytes instanceof ArrayBuffer) {
                buffer = bytes;
            } else if (bytes.buffer instanceof ArrayBuffer) {
                buffer = bytes.buffer;
            } else if (Array.isArray(bytes)) {
                buffer = new Uint8Array(bytes).buffer;
            }
            if (buffer == null) {
                throw 'Cannot Z85 encode ' + bytes;
            }

            const length = buffer.byteLength;
            const remainder = length % 4;
            const padding = 4 - (remainder === 0 ? 4 : remainder);
            const view = new DataView(buffer);
            let result = '';
            let value = 0;
            for (let i = 0; i < length + padding; ++i) {
                const isPadding = i >= length;
                value = value * 256 + (isPadding ? 0 : view.getUint8(i));
                if ((i + 1) % 4 === 0) {
                    let divisor = 85 * 85 * 85 * 85;
                    for (let j = 5; j > 0; --j) {
                        if (!isPadding || j > padding) {
                            const code = Math.floor(value / divisor) % 85;
                            result += _z85EncodeTable[code];
                        }
                        divisor /= 85;
                    }
                    value = 0;
                }
            }

            return result;
        },
<<<<<<< HEAD
        decode: string => {
            const remainder = string.length % 5;
            const padding = 5 - (remainder === 0 ? 5 : remainder);
            for (let p = 0; p < padding; ++p) {
=======
        /**
         * Decodes the given string into an ArrayBuffer.
         * @param string the string to decode
         * @return {ArrayBuffer} the decoded bytes
         */
        decode: function(string) {
            var remainder = string.length % 5;
            var padding = 5 - (remainder === 0 ? 5 : remainder);
            for (var p = 0; p < padding; ++p) {
>>>>>>> 0975eaa0
                string += _z85EncodeTable[_z85EncodeTable.length - 1];
            }
            const length = string.length;

            const buffer = new ArrayBuffer((length * 4 / 5) - padding);
            const view = new DataView(buffer);
            let value = 0;
            let charIdx = 0;
            let byteIdx = 0;
            for (let i = 0; i < length; ++i) {
                const code = string.charCodeAt(charIdx++) - 32;
                value = value * 85 + _z85DecodeTable[code];
                if (charIdx % 5 === 0) {
                    let divisor = 256 * 256 * 256;
                    while (divisor >= 1) {
                        if (byteIdx < view.byteLength) {
                            view.setUint8(byteIdx++, Math.floor(value / divisor) % 256);
                        }
                        divisor /= 256;
                    }
                    value = 0;
                }
            }

            return buffer;
        }
    };

    return {
        CometD: CometD,
        Transport: Transport,
        RequestTransport: RequestTransport,
        LongPollingTransport: LongPollingTransport,
        CallbackPollingTransport: CallbackPollingTransport,
        WebSocketTransport: WebSocketTransport,
        Utils: Utils,
        Z85: Z85
    };
}));<|MERGE_RESOLUTION|>--- conflicted
+++ resolved
@@ -3144,11 +3144,7 @@
                 data: data,
                 last: last
             };
-<<<<<<< HEAD
-            const ext = {
-=======
-            var ext = this._mixin(false, publishProps, {
->>>>>>> 0975eaa0
+            const ext = this._mixin(false, publishProps, {
                 ext: {
                     binary: {}
                 }
@@ -3277,11 +3273,7 @@
                 data: data,
                 last: last
             };
-<<<<<<< HEAD
-            const ext = {
-=======
-            var ext = this._mixin(false, callProps, {
->>>>>>> 0975eaa0
+            const ext = this._mixin(false, callProps, {
                 ext: {
                     binary: {}
                 }
@@ -3531,25 +3523,19 @@
         0x19, 0x1A, 0x1B, 0x1C, 0x1D, 0x1E, 0x1F, 0x20,
         0x21, 0x22, 0x23, 0x4F, 0x00, 0x50, 0x00, 0x00
     ];
-<<<<<<< HEAD
-    const Z85 = {
-        encode: bytes => {
-            let buffer = null;
-=======
     /**
      * Z85 encoding/decoding as specified by https://rfc.zeromq.org/spec/32/.
      * Z85 encodes binary data to a string that may be sent as JSON payload,
      * and decodes strings to binary data.
      */
-    var Z85 = {
+    const Z85 = {
         /**
          * Encodes the given bytes to a string.
          * @param bytes the bytes to encode, either a number[], or an ArrayBuffer, or a TypedArray.
          * @return {string} the bytes encoded as a string
          */
-        encode: function(bytes) {
-            var buffer = null;
->>>>>>> 0975eaa0
+        encode: bytes => {
+            let buffer = null;
             if (bytes instanceof ArrayBuffer) {
                 buffer = bytes;
             } else if (bytes.buffer instanceof ArrayBuffer) {
@@ -3585,22 +3571,15 @@
 
             return result;
         },
-<<<<<<< HEAD
+        /**
+         * Decodes the given string into an ArrayBuffer.
+         * @param string the string to decode
+         * @return {ArrayBuffer} the decoded bytes
+         */
         decode: string => {
             const remainder = string.length % 5;
             const padding = 5 - (remainder === 0 ? 5 : remainder);
             for (let p = 0; p < padding; ++p) {
-=======
-        /**
-         * Decodes the given string into an ArrayBuffer.
-         * @param string the string to decode
-         * @return {ArrayBuffer} the decoded bytes
-         */
-        decode: function(string) {
-            var remainder = string.length % 5;
-            var padding = 5 - (remainder === 0 ? 5 : remainder);
-            for (var p = 0; p < padding; ++p) {
->>>>>>> 0975eaa0
                 string += _z85EncodeTable[_z85EncodeTable.length - 1];
             }
             const length = string.length;
