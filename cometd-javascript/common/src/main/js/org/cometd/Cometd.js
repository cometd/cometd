--- conflicted
+++ resolved
@@ -42,11 +42,7 @@
     var _reestablish = false;
     var _connected = false;
     var _config = {
-<<<<<<< HEAD
-        connectTimeout: -1,
-=======
         connectTimeout: 0,
->>>>>>> 42f885dd
         maxConnections: 2,
         backoffIncrement: 1000,
         maxBackoff: 60000,
