org.cometd.WebSocketTransport = function()
{
    var _super = new org.cometd.Transport();
    var _self = org.cometd.Transport.derive(_super);
    var _cometd;
    // By default, support WebSocket
    var _supportsWebSocket = true;
    // Whether we were able to establish a WebSocket connection
    var _webSocketSupported = false;
    // Envelopes that have been sent
    var _envelopes = {};
    // Timeouts for messages that have been sent
    var _timeouts = {};
    var _webSocket = null;
    var _opened = false;
    var _connected = false;
    var _successCallback;

    function _websocketConnect()
    {
        var // Mangle the URL, changing the scheme from 'http' to 'ws'
            url = _cometd.getURL().replace(/^http/, 'ws'),
            conTimout = _cometd.getConfiguration().connectTimeout,
            self = this,
            webSocket;
        this._debug('Transport', this.getType(), 'connecting to URL', url, '(timeout: ', conTimout, 'ms)');

<<<<<<< HEAD
        if(conTimout > 0) {
            setTimeout(function() {
                if(!_webSocketSupported) {
                    self._debug('WebSocket connection timeout after', conTimout, 'ms');
                    self.onClose(1002);
                }
            }, conTimout);
        }

        webSocket = new org.cometd.WebSocket(url);
=======
        var self = this;

        var connectTimeout = _cometd.getConfiguration().connectTimeout;
        if (connectTimeout > 0)
        {
            this.setTimeout(function()
            {
                self._debug('Transport', self.getType(), 'timed out while connecting to URL', url, ':', connectTimeout, 'ms');
                self.onClose(1002, 'Connect Timeout');
            }, connectTimeout);
        }

        var webSocket = new org.cometd.WebSocket(url);
>>>>>>> 42f885dd
        webSocket.onopen = function()
        {
            self._debug('WebSocket opened', webSocket);
            if (webSocket !== _webSocket)
            {
                // It's possible that the onopen callback is invoked
                // with a delay so that we have already reconnected
                self._debug('Ignoring open event, WebSocket', _webSocket);
                return;
            }
            self.onOpen();
        };
        webSocket.onclose = function(event)
        {
            var code = event ? event.code : 1000;
            var reason = event ? event.reason : undefined;
            self._debug('WebSocket closed', code, '/', reason, webSocket);
            if (webSocket !== _webSocket)
            {
                // The onclose callback may be invoked when the server sends
                // the close message reply, but after we have already reconnected
                self._debug('Ignoring close event, WebSocket', _webSocket);
                return;
            }
            self.onClose(code, reason);
        };
        webSocket.onerror = function()
        {
            webSocket.onclose({ code: 1002 });
        };
        webSocket.onmessage = function(message)
        {
            self._debug('WebSocket message', message, webSocket);
            if (webSocket !== _webSocket)
            {
                self._debug('Ignoring message event, WebSocket', _webSocket);
                return;
            }
            self.onMessage(message);
        };

        _webSocket = webSocket;
        this._debug('Transport', this.getType(), 'configured callbacks on', webSocket);
    }

    function _webSocketSend(envelope, metaConnect)
    {
        var json = org.cometd.JSON.toJSON(envelope.messages);

        _webSocket.send(json);
        this._debug('Transport', this.getType(), 'sent', envelope, 'metaConnect =', metaConnect);

        // Manage the timeout waiting for the response
        var maxDelay = this.getConfiguration().maxNetworkDelay;
        var delay = maxDelay;
        if (metaConnect)
        {
            delay += this.getAdvice().timeout;
            _connected = true;
        }

        var messageIds = [];
        for (var i = 0; i < envelope.messages.length; ++i)
        {
            var message = envelope.messages[i];
            if (message.id)
            {
                messageIds.push(message.id);
                var self = this;
                _timeouts[message.id] = this.setTimeout(function()
                {
                    if (_webSocket)
                    {
                        _webSocket.close(1000, 'Timeout');
                    }
                }, delay);
            }
        }

        this._debug('Transport', this.getType(), 'waiting at most', delay, 'ms for messages', messageIds, 'maxNetworkDelay', maxDelay, ', timeouts:', _timeouts);
    }

    function _send(envelope, metaConnect)
    {
        try
        {
            if (_webSocket === null)
            {
                _websocketConnect.call(this);
            }
            // We may have a non-null _webSocket, but not be open yet so
            // to avoid out of order deliveries, we check if we are open
            else if (_opened)
            {
                _webSocketSend.call(this, envelope, metaConnect);
            }
        }
        catch (x)
        {
            // Keep the semantic of calling response callbacks asynchronously after the request
            this.setTimeout(function()
            {
                envelope.onFailure(_webSocket, envelope.messages, 'error', x);
            }, 0);
        }
    }

    _self.onOpen = function()
    {
        this._debug('Transport', this.getType(), 'opened', _webSocket);
        _opened = true;
        _webSocketSupported = true;

        this._debug('Sending pending messages', _envelopes);
        for (var key in _envelopes)
        {
            var element = _envelopes[key];
            var envelope = element[0];
            var metaConnect = element[1];
            // Store the success callback, which is independent from the envelope,
            // so that it can be used to notify arrival of messages.
            _successCallback = envelope.onSuccess;
            _webSocketSend.call(this, envelope, metaConnect);
        }
    };

    _self.onMessage = function(wsMessage)
    {
        this._debug('Transport', this.getType(), 'received websocket message', wsMessage, _webSocket);

        var close = false;
        var messages = this.convertToMessages(wsMessage.data);
        var messageIds = [];
        for (var i = 0; i < messages.length; ++i)
        {
            var message = messages[i];

            // Detect if the message is a response to a request we made.
            // If it's a meta message, for sure it's a response;
            // otherwise it's a publish message and publish responses lack the data field
            if (/^\/meta\//.test(message.channel) || message.data === undefined)
            {
                if (message.id)
                {
                    messageIds.push(message.id);

                    var timeout = _timeouts[message.id];
                    if (timeout)
                    {
                        this.clearTimeout(timeout);
                        delete _timeouts[message.id];
                        this._debug('Transport', this.getType(), 'removed timeout for message', message.id, ', timeouts', _timeouts);
                    }
                }
            }

            if ('/meta/connect' === message.channel)
            {
                _connected = false;
            }
            if ('/meta/disconnect' === message.channel && !_connected)
            {
                close = true;
            }
        }

        // Remove the envelope corresponding to the messages
        var removed = false;
        for (var j = 0; j < messageIds.length; ++j)
        {
            var id = messageIds[j];
            for (var key in _envelopes)
            {
                var ids = key.split(',');
                var index = org.cometd.Utils.inArray(id, ids);
                if (index >= 0)
                {
                    removed = true;
                    ids.splice(index, 1);
                    var envelope = _envelopes[key][0];
                    var metaConnect = _envelopes[key][1];
                    delete _envelopes[key];
                    if (ids.length > 0)
                    {
                        _envelopes[ids.join(',')] = [envelope, metaConnect];
                    }
                    break;
                }
            }
        }
        if (removed)
        {
            this._debug('Transport', this.getType(), 'removed envelope, envelopes', _envelopes);
        }

        _successCallback.call(this, messages);

        if (close)
        {
            _webSocket.close(1000, 'Disconnect');
        }
    };

    _self.onClose = function(code, reason)
    {
        this._debug('Transport', this.getType(), 'closed', code, reason, _webSocket);

        // Remember if we were able to connect
        // This close event could be due to server shutdown, and if it restarts we want to try websocket again
        _supportsWebSocket = _webSocketSupported;

        for (var id in _timeouts)
        {
            this.clearTimeout(_timeouts[id]);
        }
        _timeouts = {};

        for (var key in _envelopes)
        {
            var envelope = _envelopes[key][0];
            var metaConnect = _envelopes[key][1];
            if (metaConnect)
            {
                _connected = false;
            }
            envelope.onFailure(_webSocket, envelope.messages, 'closed ' + code + '/' + reason);
        }
        _envelopes = {};

        if (_webSocket !== null && _opened)
        {
            _webSocket.close(1000, 'Close');
        }
        _opened = false;
        _webSocket = null;
    };

    _self.registered = function(type, cometd)
    {
        _super.registered(type, cometd);
        _cometd = cometd;
    };

    _self.accept = function(version, crossDomain, url)
    {
        // Using !! to return a boolean (and not the WebSocket object)
        return _supportsWebSocket && !!org.cometd.WebSocket && _cometd.websocketEnabled !== false;
    };

    _self.send = function(envelope, metaConnect)
    {
        this._debug('Transport', this.getType(), 'sending', envelope, 'metaConnect =', metaConnect);

        // Store the envelope in any case; if the websocket cannot be opened, we fail it in close()
        var messageIds = [];
        for (var i = 0; i < envelope.messages.length; ++i)
        {
            var message = envelope.messages[i];
            if (message.id)
            {
                messageIds.push(message.id);
            }
        }
        _envelopes[messageIds.join(',')] = [envelope, metaConnect];
        this._debug('Transport', this.getType(), 'stored envelope, envelopes', _envelopes);

        _send.call(this, envelope, metaConnect);
    };

    _self.reset = function()
    {
        _super.reset();
        if (_webSocket !== null && _opened)
        {
            _webSocket.close(1000, 'Reset');
        }
        _supportsWebSocket = true;
        _webSocketSupported = false;
        _timeouts = {};
        _envelopes = {};
        _webSocket = null;
        _opened = false;
        _successCallback = null;
    };

    return _self;
};<|MERGE_RESOLUTION|>--- conflicted
+++ resolved
@@ -18,25 +18,10 @@
 
     function _websocketConnect()
     {
-        var // Mangle the URL, changing the scheme from 'http' to 'ws'
-            url = _cometd.getURL().replace(/^http/, 'ws'),
-            conTimout = _cometd.getConfiguration().connectTimeout,
-            self = this,
-            webSocket;
-        this._debug('Transport', this.getType(), 'connecting to URL', url, '(timeout: ', conTimout, 'ms)');
-
-<<<<<<< HEAD
-        if(conTimout > 0) {
-            setTimeout(function() {
-                if(!_webSocketSupported) {
-                    self._debug('WebSocket connection timeout after', conTimout, 'ms');
-                    self.onClose(1002);
-                }
-            }, conTimout);
-        }
-
-        webSocket = new org.cometd.WebSocket(url);
-=======
+        // Mangle the URL, changing the scheme from 'http' to 'ws'
+        var url = _cometd.getURL().replace(/^http/, 'ws');
+        this._debug('Transport', this.getType(), 'connecting to URL', url);
+
         var self = this;
 
         var connectTimeout = _cometd.getConfiguration().connectTimeout;
@@ -50,7 +35,6 @@
         }
 
         var webSocket = new org.cometd.WebSocket(url);
->>>>>>> 42f885dd
         webSocket.onopen = function()
         {
             self._debug('WebSocket opened', webSocket);
