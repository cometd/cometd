--- conflicted
+++ resolved
@@ -42,14 +42,8 @@
             }, connectTimeout);
         }
 
-<<<<<<< HEAD
-=======
-        // By default use sticky reconnects
         _stickyReconnect = _cometd.getConfiguration().stickyReconnect !== false;
 
-        var protocol = _cometd.getConfiguration().protocol;
-        var webSocket = protocol ? new org.cometd.WebSocket(url, protocol) : new org.cometd.WebSocket(url);
->>>>>>> 5a09a3f1
         var onopen = function()
         {
             self._debug('WebSocket opened', webSocket);
@@ -189,15 +183,9 @@
 
     _self.onOpen = function(webSocket)
     {
-<<<<<<< HEAD
         this._debug('Transport', this.getType(), 'opened', webSocket);
         _webSocket = webSocket;
-        _webSocketSupported = true;
-=======
-        this._debug('Transport', this.getType(), 'opened', _webSocket);
-        _opened = true;
         _webSocketConnected = true;
->>>>>>> 5a09a3f1
 
         this._debug('Sending pending messages', _envelopes);
         for (var key in _envelopes)
@@ -294,14 +282,9 @@
         this._debug('Transport', this.getType(), 'closed', webSocket, event);
 
         // Remember if we were able to connect
-<<<<<<< HEAD
         // This close event could be due to server shutdown,
         // and if it restarts we want to try websocket again
-        _supportsWebSocket = _webSocketSupported;
-=======
-        // This close event could be due to server shutdown, and if it restarts we want to try websocket again
         _webSocketSupported = _stickyReconnect && _webSocketConnected;
->>>>>>> 5a09a3f1
 
         for (var id in _timeouts)
         {
@@ -384,17 +367,8 @@
     _self.reset = function()
     {
         _super.reset();
-<<<<<<< HEAD
-        _supportsWebSocket = true;
-        _webSocketSupported = false;
-=======
-        if (_opened)
-        {
-            this.webSocketClose(_webSocket, 1000, 'Reset');
-        }
         _webSocketSupported = true;
         _webSocketConnected = false;
->>>>>>> 5a09a3f1
         _timeouts = {};
         _envelopes = {};
         _webSocket = null;
