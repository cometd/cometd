org.cometd.WebSocketTransport = function() {
    var _super = new org.cometd.Transport();
    var _self = org.cometd.Transport.derive(_super);
    var _cometd;
    // By default WebSocket is supported
    var _webSocketSupported = true;
    // Whether we were able to establish a WebSocket connection
    var _webSocketConnected = false;
    var _stickyReconnect = true;
    // The context contains the envelopes that have been sent
    // and the timeouts for the messages that have been sent.
    var _context = null;
    var _connecting = null;
    var _connected = false;
    var _successCallback = null;

    _self.reset = function(init) {
        _super.reset(init);
        _webSocketSupported = true;
        if (init) {
            _webSocketConnected = false;
        }
        _stickyReconnect = true;
        _context = null;
        _connecting = null;
        _connected = false;
    };

    function _forceClose(context, event) {
        if (context) {
            this.webSocketClose(context, event.code, event.reason);
            // Force immediate failure of pending messages to trigger reconnect.
            // This is needed because the server may not reply to our close()
            // and therefore the onclose function is never called.
            this.onClose(context, event);
        }
    }

    function _sameContext(context) {
        return context === _connecting || context === _context;
    }

    function _storeEnvelope(context, envelope, metaConnect) {
        var messageIds = [];
        for (var i = 0; i < envelope.messages.length; ++i) {
            var message = envelope.messages[i];
            if (message.id) {
                messageIds.push(message.id);
            }
        }
        context.envelopes[messageIds.join(',')] = [envelope, metaConnect];
        this._debug('Transport', this.getType(), 'stored envelope, envelopes', context.envelopes);
    }

    function _websocketConnect(context) {
        // We may have multiple attempts to open a WebSocket
        // connection, for example a /meta/connect request that
        // may take time, along with a user-triggered publish.
        // Early return if we are already connecting.
        if (_connecting) {
            return;
        }

        // Mangle the URL, changing the scheme from 'http' to 'ws'.
        var url = _cometd.getURL().replace(/^http/, 'ws');
        this._debug('Transport', this.getType(), 'connecting to URL', url);

        try {
            var protocol = _cometd.getConfiguration().protocol;
            context.webSocket = protocol ? new window.WebSocket(url, protocol) : new window.WebSocket(url);
            _connecting = context;
        } catch (x) {
            _webSocketSupported = false;
            this._debug('Exception while creating WebSocket object', x);
            throw x;
        }

        // By default use sticky reconnects.
        _stickyReconnect = _cometd.getConfiguration().stickyReconnect !== false;

        var self = this;
        var connectTimeout = _cometd.getConfiguration().connectTimeout;
        if (connectTimeout > 0) {
            context.connectTimer = this.setTimeout(function() {
                _cometd._debug('Transport', self.getType(), 'timed out while connecting to URL', url, ':', connectTimeout, 'ms');
                // The connection was not opened, close anyway.
                _forceClose.call(self, context, {code: 1000, reason: 'Connect Timeout'});
            }, connectTimeout);
        }

        var onopen = function() {
            _cometd._debug('WebSocket onopen', context);
            if (context.connectTimer) {
                self.clearTimeout(context.connectTimer);
            }

            if (_sameContext(context)) {
                _connecting = null;
                _context = context;
                _webSocketConnected = true;
                self.onOpen(context);
            } else {
                // We have a valid connection already, close this one.
                _cometd._warn('Closing extra WebSocket connection', this, 'active connection', _context);
                _forceClose.call(self, context, {code: 1000, reason: 'Extra Connection'});
            }
        };

        // This callback is invoked when the server sends the close frame.
        // The close frame for a connection may arrive *after* another
        // connection has been opened, so we must make sure that actions
        // are performed only if it's the same connection.
        var onclose = function(event) {
            event = event || {code: 1000};
            _cometd._debug('WebSocket onclose', context, event, 'connecting', _connecting, 'current', _context);

            if (context.connectTimer) {
                self.clearTimeout(context.connectTimer);
            }

            self.onClose(context, event);
        };

        var onmessage = function(wsMessage) {
            _cometd._debug('WebSocket onmessage', wsMessage, context);
            self.onMessage(context, wsMessage);
        };

        context.webSocket.onopen = onopen;
        context.webSocket.onclose = onclose;
        context.webSocket.onerror = function() {
            // Clients should call onclose(), but if they do not we do it here for safety.
            onclose({code: 1000, reason: 'Error'});
        };
        context.webSocket.onmessage = onmessage;

        this._debug('Transport', this.getType(), 'configured callbacks on', context);
    }

    function _webSocketSend(context, envelope, metaConnect) {
        var json = JSON.stringify(envelope.messages);
        context.webSocket.send(json);
        this._debug('Transport', this.getType(), 'sent', envelope, 'metaConnect =', metaConnect);

        // Manage the timeout waiting for the response.
        var maxDelay = this.getConfiguration().maxNetworkDelay;
        var delay = maxDelay;
        if (metaConnect) {
            delay += this.getAdvice().timeout;
            _connected = true;
        }

        var self = this;
        var messageIds = [];
        for (var i = 0; i < envelope.messages.length; ++i) {
            (function() {
                var message = envelope.messages[i];
                if (message.id) {
                    messageIds.push(message.id);
                    context.timeouts[message.id] = this.setTimeout(function() {
                        _cometd._debug('Transport', self.getType(), 'timing out message', message.id, 'after', delay, 'on', context);
                        _forceClose.call(self, context, {code: 1000, reason: 'Message Timeout'});
                    }, delay);
                }
            })();
        }

        this._debug('Transport', this.getType(), 'waiting at most', delay, 'ms for messages', messageIds, 'maxNetworkDelay', maxDelay, ', timeouts:', context.timeouts);
    }

    _self._notifySuccess = function(fn, messages) {
        fn.call(this, messages);
    };

    _self._notifyFailure = function(fn, context, messages, failure) {
        fn.call(this, context, messages, failure);
    };

    function _send(context, envelope, metaConnect) {
        try {
            if (context === null) {
                context = _connecting || {
                        envelopes: {},
                        timeouts: {}
                    };
                _storeEnvelope.call(this, context, envelope, metaConnect);
                _websocketConnect.call(this, context);
            } else {
                _storeEnvelope.call(this, context, envelope, metaConnect);
                _webSocketSend.call(this, context, envelope, metaConnect);
            }
        } catch (x) {
            // Keep the semantic of calling response callbacks asynchronously after the request.
            var self = this;
            this.setTimeout(function() {
                _forceClose.call(self, context, {
                    code: 1000,
                    reason: 'Exception',
                    exception: x
                });
            }, 0);
        }
    }

    _self.onOpen = function(context) {
        var envelopes = context.envelopes;
        this._debug('Transport', this.getType(), 'opened', context, 'pending messages', envelopes);
        for (var key in envelopes) {
            if (envelopes.hasOwnProperty(key)) {
                var element = envelopes[key];
                var envelope = element[0];
                var metaConnect = element[1];
                // Store the success callback, which is independent from the envelope,
                // so that it can be used to notify arrival of messages.
                _successCallback = envelope.onSuccess;
                _webSocketSend.call(this, context, envelope, metaConnect);
            }
        }
    };

    _self.onMessage = function(context, wsMessage) {
        this._debug('Transport', this.getType(), 'received websocket message', wsMessage, context);

        var close = false;
        var messages = this.convertToMessages(wsMessage.data);
        var messageIds = [];
        for (var i = 0; i < messages.length; ++i) {
            var message = messages[i];

            // Detect if the message is a response to a request we made.
            // If it's a meta message, for sure it's a response; otherwise it's
            // a publish message and publish responses don't have the data field.
            if (/^\/meta\//.test(message.channel) || message.data === undefined) {
                if (message.id) {
                    messageIds.push(message.id);

                    var timeout = context.timeouts[message.id];
                    if (timeout) {
                        this.clearTimeout(timeout);
                        delete context.timeouts[message.id];
                        this._debug('Transport', this.getType(), 'removed timeout for message', message.id, ', timeouts', context.timeouts);
                    }
                }
            }

            if ('/meta/connect' === message.channel) {
                _connected = false;
            }
            if ('/meta/disconnect' === message.channel && !_connected) {
                close = true;
            }
        }

        // Remove the envelope corresponding to the messages.
        var removed = false;
        var envelopes = context.envelopes;
        for (var j = 0; j < messageIds.length; ++j) {
            var id = messageIds[j];
            for (var key in envelopes) {
                if (envelopes.hasOwnProperty(key)) {
                    var ids = key.split(',');
                    var index = org.cometd.Utils.inArray(id, ids);
                    if (index >= 0) {
                        removed = true;
                        ids.splice(index, 1);
                        var envelope = envelopes[key][0];
                        var metaConnect = envelopes[key][1];
                        delete envelopes[key];
                        if (ids.length > 0) {
                            envelopes[ids.join(',')] = [envelope, metaConnect];
                        }
                        break;
                    }
                }
            }
        }
        if (removed) {
            this._debug('Transport', this.getType(), 'removed envelope, envelopes', envelopes);
        }

        this._notifySuccess(_successCallback, messages);

        if (close) {
            this.webSocketClose(context, 1000, 'Disconnect');
        }
    };

    _self.onClose = function(context, event) {
        this._debug('Transport', this.getType(), 'closed', context, event);

        if (_sameContext(context)) {
            // Remember if we were able to connect.
            // This close event could be due to server shutdown,
            // and if it restarts we want to try websocket again.
            _webSocketSupported = _stickyReconnect && _webSocketConnected;
            _connecting = null;
            _context = null;
        }

        var timeouts = context.timeouts;
        context.timeouts = {};
        for (var id in timeouts) {
            if (timeouts.hasOwnProperty(id)) {
                this.clearTimeout(timeouts[id]);
            }
        }

        var envelopes = context.envelopes;
        context.envelopes = {};
        for (var key in envelopes) {
            if (envelopes.hasOwnProperty(key)) {
                var envelope = envelopes[key][0];
                var metaConnect = envelopes[key][1];
                if (metaConnect) {
                    _connected = false;
                }
                var failure = {
                    websocketCode: event.code,
                    reason: event.reason
                };
                if (event.exception) {
                    failure.exception = event.exception;
                }
                this._notifyFailure(envelope.onFailure, context, envelope.messages, failure);
            }
        }
    };

    _self.registered = function(type, cometd) {
        _super.registered(type, cometd);
        _cometd = cometd;
    };

    _self.accept = function(version, crossDomain, url) {
        this._debug('Transport', this.getType(), 'accept, supported:', _webSocketSupported);
        // Using !! to return a boolean (and not the WebSocket object).
        return _webSocketSupported && !!window.WebSocket && _cometd.websocketEnabled !== false;
    };

    _self.send = function(envelope, metaConnect) {
        this._debug('Transport', this.getType(), 'sending', envelope, 'metaConnect =', metaConnect);
        _send.call(this, _context, envelope, metaConnect);
    };

    _self.webSocketClose = function(context, code, reason) {
        try {
            if (context.webSocket) {
                context.webSocket.close(code, reason);
            }
<<<<<<< HEAD
        }
        catch (x) {
=======
        } catch (x) {
>>>>>>> bbddb885
            this._debug(x);
        }
    };

    _self.abort = function() {
        _super.abort();
        _forceClose.call(this, _context, {code: 1000, reason: 'Abort'});
        this.reset(true);
    };

    return _self;
};<|MERGE_RESOLUTION|>--- conflicted
+++ resolved
@@ -347,12 +347,7 @@
             if (context.webSocket) {
                 context.webSocket.close(code, reason);
             }
-<<<<<<< HEAD
-        }
-        catch (x) {
-=======
         } catch (x) {
->>>>>>> bbddb885
             this._debug(x);
         }
     };
