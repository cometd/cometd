--- conflicted
+++ resolved
@@ -1,22 +1,13 @@
-<<<<<<< HEAD
 #!groovy
 
 def oss = ["linux"]
-def jdks = ["jdk8", "jdk11", "jdk12"]
+def jdks = ["jdk8", "jdk11", "jdk12", "jdk13"]
 
 def builds = [:]
 for (def os in oss) {
   for (def jdk in jdks) {
     builds[os + "_" + jdk] = newBuild(os, jdk)
   }
-=======
-node {
-  def builds = [:]
-  builds['Build JDK 11 - Jetty 9.2.x'] = getBuild('9.2.28.v20190418', true)
-  builds['Build JDK 11 - Jetty 9.3.x'] = getBuild('9.3.27.v20190418', false)
-  builds['Build JDK 11 - Jetty 9.4.x'] = getBuild('9.4.21.v20190916', false)
-  parallel builds
->>>>>>> 66317a48
 }
 
 parallel builds
