--- conflicted
+++ resolved
@@ -1,11 +1,7 @@
 #!groovy
 
 def oss = ["linux"]
-<<<<<<< HEAD
-def jdks = ["jdk11", "jdk12"]
-=======
 def jdks = ["jdk8", "jdk11", "jdk12"]
->>>>>>> e3ae3bdc
 
 def builds = [:]
 for (def os in oss) {
@@ -19,7 +15,7 @@
 def newBuild(os, jdk) {
   return {
     node(os) {
-      def mvnName = 'maven3.6'
+      def mvnName = 'maven3.5'
       def settingsName = 'oss-settings.xml'
       def mvnOpts = '-Xms1g -Xmx1g -Djava.awt.headless=true'
 
