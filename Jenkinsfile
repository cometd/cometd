--- conflicted
+++ resolved
@@ -25,31 +25,12 @@
 
       stage("Build - ${jdk}") {
         timeout(time: 1, unit: 'HOURS') {
-<<<<<<< HEAD
           withMaven(maven: mvnName,
                   jdk: jdk,
                   publisherStrategy: 'EXPLICIT',
                   globalMavenSettingsConfig: settingsName,
                   mavenOpts: mvnOpts) {
-            sh "mvn -V -B clean install -Dmaven.test.failure.ignore=true"
-=======
-          if (mainBuild) {
-            withMaven(maven: mvnName,
-                    jdk: jdk,
-                    publisherStrategy: 'EXPLICIT',
-                    globalMavenSettingsConfig: settingsName,
-                    mavenOpts: mvnOpts) {
-              sh "mvn -V -B clean install -Dmaven.test.failure.ignore=true -e"
-            }
-          } else {
-            withMaven(maven: mvnName,
-                    jdk: jdk,
-                    publisherStrategy: 'EXPLICIT',
-                    globalMavenSettingsConfig: settingsName,
-                    mavenOpts: mvnOpts) {
-              sh "mvn -V -B clean install -Dmaven.test.failure.ignore=true -e -Djetty-version=${jettyVersion}"
-            }
->>>>>>> 91b22bf1
+            sh "mvn -V -B clean install -Dmaven.test.failure.ignore=true -e"
           }
 
           junit testResults: '**/target/surefire-reports/TEST-*.xml'
@@ -61,11 +42,7 @@
         }
       }
 
-<<<<<<< HEAD
       stage("Javadoc - ${jdk}") {
-=======
-      stage("Javadoc ${jettyVersion}") {
->>>>>>> 91b22bf1
         timeout(time: 5, unit: 'MINUTES') {
           withMaven(maven: mvnName,
                   jdk: jdk,
