<?xml version="1.0" encoding="UTF-8"?>
<project xmlns="http://maven.apache.org/POM/4.0.0" xmlns:xsi="http://www.w3.org/2001/XMLSchema-instance"
         xsi:schemaLocation="http://maven.apache.org/POM/4.0.0 http://maven.apache.org/xsd/maven-4.0.0.xsd">

    <modelVersion>4.0.0</modelVersion>
    <groupId>org.cometd</groupId>
    <artifactId>cometd-project</artifactId>
    <packaging>pom</packaging>
    <name>CometD</name>
    <version>2.3.0-SNAPSHOT</version>

    <properties>
        <project.build.sourceEncoding>UTF-8</project.build.sourceEncoding>
<<<<<<< HEAD
        <jetty7-version>7.4.1.v20110513</jetty7-version>
        <jetty8-version>8.0.0.M2</jetty8-version>
        <jetty-version>${jetty7-version}</jetty-version>
        <jetty-plugin-version>${jetty7-version}</jetty-plugin-version>
=======
        <jetty-version>7.4.2.v20110526</jetty-version>
        <jetty-plugin-version>${jetty-version}</jetty-plugin-version>
>>>>>>> 9bbc0368
    </properties>

    <url>http://cometd.org</url>
    <description>
        The CometD project is a scalable HTTP-based event routing bus that uses the AJAX push technology pattern known as "Comet"
    </description>

    <inceptionYear>2008</inceptionYear>

    <issueManagement>
        <system>jira</system>
        <url>http://bugs.cometd.org</url>
    </issueManagement>

    <mailingLists>
        <mailingList>
            <name>CometD Dev List</name>
            <archive>http://groups.google.com/group/cometd-dev/</archive>
        </mailingList>
        <mailingList>
            <name>CometD User List</name>
            <archive>http://groups.google.com/group/cometd-users/</archive>
        </mailingList>
    </mailingLists>

    <developers>
        <developer>
            <id>gregw</id>
            <name>Greg Wilkins</name>
            <email>gregw@webtide.com</email>
            <url>http://www.mortbay.com/mortbay/people/gregw</url>
            <organization>Webtide</organization>
            <organizationUrl>http://www.webtide.com</organizationUrl>
        </developer>
        <developer>
            <id>sbordet</id>
            <name>Simone Bordet</name>
            <email>sbordet@webtide.com</email>
            <organization>Webtide</organization>
            <organizationUrl>http://www.webtide.com</organizationUrl>
        </developer>
    </developers>

    <licenses>
        <license>
            <name>Apache License Version 2.0</name>
            <url>http://www.apache.org/licenses/LICENSE-2.0</url>
        </license>
        <license>
            <name>The New BSD License</name>
            <url>http://www.opensource.org/licenses/bsd-license.html</url>
        </license>
        <license>
            <name>The Academic Free License, v. 2.1</name>
            <url>http://opensource-definition.org/licenses/afl-2.1.html</url>
        </license>
    </licenses>

    <distributionManagement>
        <repository>
            <id>oss.sonatype.org</id>
            <name>CometD Maven2 Repository</name>
            <url>https://oss.sonatype.org/service/local/staging/deploy/maven2</url>
        </repository>
        <snapshotRepository>
            <id>oss.sonatype.org</id>
            <name>CometD Maven2 Snapshot Repository</name>
            <url>https://oss.sonatype.org/content/repositories/snapshots</url>
        </snapshotRepository>
    </distributionManagement>

    <scm>
        <connection>scm:git:git://github.com/cometd/cometd.git</connection>
        <developerConnection>scm:git:ssh://git@github.com/cometd.git</developerConnection>
        <url>https://github.com/cometd/cometd</url>
    </scm>

    <organization>
        <name>Dojo Foundation</name>
        <url>http://dojofoundation.org</url>
    </organization>

    <modules>
        <module>cometd-archetypes</module>
        <module>cometd-java</module>
        <module>cometd-javascript</module>
        <module>cometd-demo</module>
        <module>cometd-distribution</module>
    </modules>

    <profiles>
        <profile>
            <id>sign-artifacts</id>
            <activation>
                <property>
                    <name>performRelease</name>
                    <value>true</value>
                </property>
            </activation>
            <build>
                <plugins>
                    <plugin>
                        <artifactId>maven-gpg-plugin</artifactId>
                        <executions>
                            <execution>
                                <id>sign-artifacts</id>
                                <phase>verify</phase>
                                <goals>
                                    <goal>sign</goal>
                                </goals>
                            </execution>
                        </executions>
                    </plugin>
                </plugins>
            </build>
        </profile>
    </profiles>

    <build>
        <defaultGoal>install</defaultGoal>
        <plugins>
            <plugin>
                <artifactId>maven-enforcer-plugin</artifactId>
                <executions>
                    <execution>
                        <id>enforce-plugin-versions</id>
                        <goals>
                            <goal>enforce</goal>
                        </goals>
                        <configuration>
                            <rules>
                                <requirePluginVersions />
                                <requireMavenVersion>
                                    <version>[2.2.1,)</version>
                                </requireMavenVersion>
                            </rules>
                        </configuration>
                    </execution>
                </executions>
            </plugin>
            <plugin>
                <artifactId>maven-compiler-plugin</artifactId>
                <configuration>
                    <source>1.5</source>
                    <target>1.5</target>
                    <showDeprecation>true</showDeprecation>
                    <showWarnings>true</showWarnings>
                    <compilerArgument>-Xlint:all,-serial,-unchecked</compilerArgument>
                </configuration>
            </plugin>
            <plugin>
                <artifactId>maven-jar-plugin</artifactId>
                <configuration>
                    <archive>
                        <manifestEntries>
                            <mode>development</mode>
                            <url>${project.url}</url>
                            <implementation-version>${project.version}</implementation-version>
                            <package>org.cometd</package>
                        </manifestEntries>
                    </archive>
                </configuration>
            </plugin>
            <plugin>
                <artifactId>maven-source-plugin</artifactId>
                <executions>
                    <execution>
                        <goals>
                            <goal>jar</goal>
                        </goals>
                    </execution>
                </executions>
            </plugin>
            <plugin>
                <artifactId>maven-release-plugin</artifactId>
                <configuration>
                    <autoVersionSubmodules>true</autoVersionSubmodules>
                    <tagBase>https://svn.cometd.org/tags</tagBase>
                    <goals>deploy</goals>
                    <preparationGoals>clean install</preparationGoals>
                    <mavenExecutorId>forked-path</mavenExecutorId>
                </configuration>
            </plugin>
        </plugins>
        <pluginManagement>
            <plugins>
                <plugin>
                    <groupId>org.apache.maven.plugins</groupId>
                    <artifactId>maven-archetype-plugin</artifactId>
                    <version>2.0</version>
                </plugin>
                <plugin>
                    <groupId>org.apache.maven.plugins</groupId>
                    <artifactId>maven-assembly-plugin</artifactId>
                    <version>2.2.1</version>
                </plugin>
                <plugin>
                    <groupId>org.apache.maven.plugins</groupId>
                    <artifactId>maven-clean-plugin</artifactId>
                    <version>2.4.1</version>
                </plugin>
                <plugin>
                    <groupId>org.apache.maven.plugins</groupId>
                    <artifactId>maven-compiler-plugin</artifactId>
                    <version>2.3.2</version>
                </plugin>
                <plugin>
                    <groupId>org.apache.maven.plugins</groupId>
                    <artifactId>maven-dependency-plugin</artifactId>
                    <version>2.2</version>
                </plugin>
                <plugin>
                    <groupId>org.apache.maven.plugins</groupId>
                    <artifactId>maven-deploy-plugin</artifactId>
                    <version>2.5</version>
                </plugin>
                <plugin>
                    <groupId>org.apache.maven.plugins</groupId>
                    <artifactId>maven-enforcer-plugin</artifactId>
                    <version>1.0</version>
                </plugin>
                <plugin>
                    <groupId>org.apache.maven.plugins</groupId>
                    <artifactId>maven-gpg-plugin</artifactId>
                    <version>1.1</version>
                </plugin>
                <plugin>
                    <groupId>org.apache.maven.plugins</groupId>
                    <artifactId>maven-install-plugin</artifactId>
                    <version>2.3.1</version>
                </plugin>
                <plugin>
                    <groupId>org.apache.maven.plugins</groupId>
                    <artifactId>maven-jar-plugin</artifactId>
                    <version>2.3.1</version>
                </plugin>
                <plugin>
                    <groupId>org.apache.maven.plugins</groupId>
                    <artifactId>maven-javadoc-plugin</artifactId>
                    <version>2.7</version>
                </plugin>
                <plugin>
                    <groupId>org.apache.maven.plugins</groupId>
                    <artifactId>maven-release-plugin</artifactId>
                    <version>2.1</version>
                </plugin>
                <plugin>
                    <groupId>org.apache.maven.plugins</groupId>
                    <artifactId>maven-resources-plugin</artifactId>
                    <version>2.5</version>
                </plugin>
                <plugin>
                    <groupId>org.apache.maven.plugins</groupId>
                    <artifactId>maven-site-plugin</artifactId>
                    <version>2.2</version>
                </plugin>
                <plugin>
                    <groupId>org.apache.maven.plugins</groupId>
                    <artifactId>maven-source-plugin</artifactId>
                    <version>2.1.2</version>
                </plugin>
                <plugin>
                    <groupId>org.apache.maven.plugins</groupId>
                    <artifactId>maven-surefire-plugin</artifactId>
                    <version>2.8</version>
                    <configuration>
                        <argLine>-Xmx1g -Xms1g -verbose:gc -XX:+PrintCommandLineFlags</argLine>
                    </configuration>
                </plugin>
                <plugin>
                    <groupId>org.apache.maven.plugins</groupId>
                    <artifactId>maven-war-plugin</artifactId>
                    <version>2.1.1</version>
                </plugin>
                <plugin>
                    <groupId>org.codehaus.mojo</groupId>
                    <artifactId>exec-maven-plugin</artifactId>
                    <version>1.2</version>
                </plugin>
                <plugin>
                    <groupId>org.mortbay.jetty</groupId>
                    <artifactId>jetty-maven-plugin</artifactId>
                    <version>${jetty-plugin-version}</version>
                </plugin>
            </plugins>
        </pluginManagement>
    </build>

    <dependencyManagement>
        <dependencies>
            <dependency>
                <groupId>junit</groupId>
                <artifactId>junit</artifactId>
                <version>4.8.2</version>
                <scope>test</scope>
            </dependency>
            <!-- logging -->
            <dependency>
                <groupId>log4j</groupId>
                <artifactId>log4j</artifactId>
                <version>1.2.16</version>
            </dependency>
            <dependency>
                <groupId>org.slf4j</groupId>
                <artifactId>slf4j-log4j12</artifactId>
                <version>1.6.1</version>
            </dependency>
            <dependency>
                <groupId>org.slf4j</groupId>
                <artifactId>slf4j-api</artifactId>
                <version>1.6.1</version>
            </dependency>
            <dependency>
                <groupId>org.slf4j</groupId>
                <artifactId>slf4j-nop</artifactId>
                <version>1.6.1</version>
            </dependency>
            <dependency>
                <groupId>commons-logging</groupId>
                <artifactId>commons-logging</artifactId>
                <version>1.1.1</version>
            </dependency>
            <!-- guice -->
            <dependency>
                <groupId>com.google.inject</groupId>
                <artifactId>guice</artifactId>
                <version>3.0</version>
            </dependency>
        </dependencies>
    </dependencyManagement>

</project><|MERGE_RESOLUTION|>--- conflicted
+++ resolved
@@ -11,15 +11,10 @@
 
     <properties>
         <project.build.sourceEncoding>UTF-8</project.build.sourceEncoding>
-<<<<<<< HEAD
-        <jetty7-version>7.4.1.v20110513</jetty7-version>
+        <jetty7-version>7.4.2.v20110526</jetty7-version>
         <jetty8-version>8.0.0.M2</jetty8-version>
         <jetty-version>${jetty7-version}</jetty-version>
         <jetty-plugin-version>${jetty7-version}</jetty-plugin-version>
-=======
-        <jetty-version>7.4.2.v20110526</jetty-version>
-        <jetty-plugin-version>${jetty-version}</jetty-plugin-version>
->>>>>>> 9bbc0368
     </properties>
 
     <url>http://cometd.org</url>
@@ -184,16 +179,6 @@
                 </configuration>
             </plugin>
             <plugin>
-                <artifactId>maven-source-plugin</artifactId>
-                <executions>
-                    <execution>
-                        <goals>
-                            <goal>jar</goal>
-                        </goals>
-                    </execution>
-                </executions>
-            </plugin>
-            <plugin>
                 <artifactId>maven-release-plugin</artifactId>
                 <configuration>
                     <autoVersionSubmodules>true</autoVersionSubmodules>
@@ -316,38 +301,6 @@
                 <version>4.8.2</version>
                 <scope>test</scope>
             </dependency>
-            <!-- logging -->
-            <dependency>
-                <groupId>log4j</groupId>
-                <artifactId>log4j</artifactId>
-                <version>1.2.16</version>
-            </dependency>
-            <dependency>
-                <groupId>org.slf4j</groupId>
-                <artifactId>slf4j-log4j12</artifactId>
-                <version>1.6.1</version>
-            </dependency>
-            <dependency>
-                <groupId>org.slf4j</groupId>
-                <artifactId>slf4j-api</artifactId>
-                <version>1.6.1</version>
-            </dependency>
-            <dependency>
-                <groupId>org.slf4j</groupId>
-                <artifactId>slf4j-nop</artifactId>
-                <version>1.6.1</version>
-            </dependency>
-            <dependency>
-                <groupId>commons-logging</groupId>
-                <artifactId>commons-logging</artifactId>
-                <version>1.1.1</version>
-            </dependency>
-            <!-- guice -->
-            <dependency>
-                <groupId>com.google.inject</groupId>
-                <artifactId>guice</artifactId>
-                <version>3.0</version>
-            </dependency>
         </dependencies>
     </dependencyManagement>
 
