<?xml version="1.0" encoding="UTF-8"?>
<project xmlns="http://maven.apache.org/POM/4.0.0" xmlns:xsi="http://www.w3.org/2001/XMLSchema-instance" xsi:schemaLocation="http://maven.apache.org/POM/4.0.0 http://maven.apache.org/xsd/maven-4.0.0.xsd">

  <modelVersion>4.0.0</modelVersion>
  <groupId>org.cometd</groupId>
  <artifactId>cometd-project</artifactId>
  <packaging>pom</packaging>
  <name>CometD</name>
  <version>4.0.6-SNAPSHOT</version>

  <repositories>
    <repository>
      <id>jetty-staging</id>
      <url>https://oss.sonatype.org/content/groups/jetty-with-staging</url>
      <releases>
        <enabled>true</enabled>
      </releases>
      <snapshots>
        <enabled>false</enabled>
      </snapshots>
    </repository>
  </repositories>
  <pluginRepositories>
    <pluginRepository>
      <id>jetty-staging</id>
      <url>https://oss.sonatype.org/content/groups/jetty-with-staging</url>
      <releases>
        <enabled>true</enabled>
      </releases>
      <snapshots>
        <enabled>false</enabled>
      </snapshots>
    </pluginRepository>
  </pluginRepositories>

  <properties>
    <project.build.sourceEncoding>UTF-8</project.build.sourceEncoding>
    <!-- tag::jetty-version[] -->
<<<<<<< HEAD
    <jetty-version>9.4.22.v20191022</jetty-version>
=======
    <jetty-version>9.2.29.v20191105</jetty-version>
    <!--<jetty-version>9.3.28.v20191105</jetty-version>-->
    <!--<jetty-version>9.4.23.v20191118</jetty-version>-->
>>>>>>> 245a48ae
    <!-- end::jetty-version[] -->
    <slf4j-version>1.7.28</slf4j-version>
    <log4j2-version>2.12.1</log4j2-version>
    <spring-version>5.2.0.RELEASE</spring-version>
    <spring-boot-version>2.1.7.RELEASE</spring-boot-version>
    <jackson-version>2.9.10.1</jackson-version>
    <dojo-version>1.15.0</dojo-version>
    <okhttp-version>4.0.1</okhttp-version>
  </properties>

  <url>https://cometd.org</url>
  <description>
    The CometD project is a scalable web messaging bus that uses WebSocket
    and HTTP AJAX push technology patterns known as "Comet" techniques
  </description>

  <inceptionYear>2008</inceptionYear>

  <issueManagement>
    <system>GitHub</system>
    <url>http://bugs.cometd.org</url>
  </issueManagement>

  <mailingLists>
    <mailingList>
      <name>CometD Dev List</name>
      <archive>http://groups.google.com/group/cometd-dev/</archive>
    </mailingList>
    <mailingList>
      <name>CometD User List</name>
      <archive>http://groups.google.com/group/cometd-users/</archive>
    </mailingList>
  </mailingLists>

  <developers>
    <developer>
      <id>gregw</id>
      <name>Greg Wilkins</name>
      <email>gregw@webtide.com</email>
      <url>http://www.mortbay.com/mortbay/people/gregw</url>
      <organization>Webtide</organization>
      <organizationUrl>http://www.webtide.com</organizationUrl>
    </developer>
    <developer>
      <id>sbordet</id>
      <name>Simone Bordet</name>
      <email>sbordet@webtide.com</email>
      <organization>Webtide</organization>
      <organizationUrl>http://www.webtide.com</organizationUrl>
    </developer>
  </developers>

  <licenses>
    <license>
      <name>Apache License Version 2.0</name>
      <url>http://www.apache.org/licenses/LICENSE-2.0</url>
    </license>
  </licenses>

  <distributionManagement>
    <repository>
      <id>oss.sonatype.org</id>
      <name>CometD Maven2 Repository</name>
      <url>https://oss.sonatype.org/service/local/staging/deploy/maven2</url>
    </repository>
    <snapshotRepository>
      <id>oss.sonatype.org</id>
      <name>CometD Maven2 Snapshot Repository</name>
      <url>https://oss.sonatype.org/content/repositories/snapshots</url>
    </snapshotRepository>
  </distributionManagement>

  <scm>
    <connection>scm:git:git://github.com/cometd/cometd.git</connection>
    <developerConnection>scm:git:ssh://git@github.com/cometd/cometd.git</developerConnection>
    <url>https://github.com/cometd/cometd</url>
    <tag>HEAD</tag>
  </scm>

  <organization>
    <name>The CometD Project</name>
    <url>https://cometd.org</url>
  </organization>

  <modules>
    <module>cometd-archetypes</module>
    <module>cometd-java</module>
    <module>cometd-javascript</module>
    <module>cometd-demo</module>
    <module>cometd-documentation</module>
    <module>cometd-distribution</module>
  </modules>

  <profiles>
    <profile>
      <id>jdk9</id>
      <activation>
        <jdk>[1.9,)</jdk>
      </activation>
      <build>
        <plugins>
          <plugin>
            <artifactId>maven-compiler-plugin</artifactId>
            <configuration>
              <release>8</release>
            </configuration>
          </plugin>
          <plugin>
            <artifactId>maven-javadoc-plugin</artifactId>
            <configuration>
              <additionalOptions>
                <additionalOption>-html5</additionalOption>
              </additionalOptions>
            </configuration>
          </plugin>
        </plugins>
      </build>
    </profile>
    <profile>
      <id>release</id>
      <build>
        <plugins>
          <plugin>
            <artifactId>maven-gpg-plugin</artifactId>
            <executions>
              <execution>
                <id>sign-artifacts</id>
                <phase>verify</phase>
                <goals>
                  <goal>sign</goal>
                </goals>
              </execution>
            </executions>
          </plugin>
        </plugins>
      </build>
    </profile>
  </profiles>

  <build>
    <defaultGoal>install</defaultGoal>
    <plugins>
      <plugin>
        <artifactId>maven-enforcer-plugin</artifactId>
        <inherited>false</inherited>
        <executions>
          <execution>
            <id>enforce-versions</id>
            <goals>
              <goal>enforce</goal>
            </goals>
            <configuration>
              <rules>
                <requireJavaVersion>
                  <version>[1.8,)</version>
                </requireJavaVersion>
                <requireMavenVersion>
                  <version>[3.5,)</version>
                </requireMavenVersion>
              </rules>
            </configuration>
          </execution>
        </executions>
      </plugin>
      <plugin>
        <artifactId>maven-compiler-plugin</artifactId>
        <configuration>
          <source>8</source>
          <target>8</target>
          <showDeprecation>true</showDeprecation>
          <showWarnings>true</showWarnings>
          <compilerArgument>-Xlint:all,-serial,-unchecked</compilerArgument>
        </configuration>
      </plugin>
      <plugin>
        <groupId>org.apache.felix</groupId>
        <artifactId>maven-bundle-plugin</artifactId>
        <extensions>true</extensions>
        <configuration>
          <archive>
            <addMavenDescriptor>true</addMavenDescriptor>
          </archive>
          <supportedProjectTypes>
            <supportedProjectType>jar</supportedProjectType>
            <supportedProjectType>war</supportedProjectType>
          </supportedProjectTypes>
          <instructions>
            <Bundle-Vendor>${project.organization.name}</Bundle-Vendor>
            <Bundle-ContactAddress>${project.url}</Bundle-ContactAddress>
            <Bundle-Description>${project.description}</Bundle-Description>
            <Bundle-DocURL>http://docs.cometd.org</Bundle-DocURL>
            <Bundle-SymbolicName>${project.artifactId}</Bundle-SymbolicName>
            <Bundle-Version>${project.version}</Bundle-Version>
            <Import-Package>org.eclipse.jetty.*;version="[9.4,10)",*</Import-Package>
          </instructions>
        </configuration>
        <executions>
          <execution>
            <id>osgi</id>
            <phase>process-classes</phase>
            <goals>
              <goal>manifest</goal>
            </goals>
            <inherited>true</inherited>
          </execution>
        </executions>
      </plugin>
      <plugin>
        <artifactId>maven-jar-plugin</artifactId>
        <configuration>
          <archive>
            <manifestFile>${project.build.outputDirectory}/META-INF/MANIFEST.MF</manifestFile>
            <manifestEntries>
              <Implementation-Version>${project.version}</Implementation-Version>
              <Implementation-Vendor>${project.organization.name}</Implementation-Vendor>
            </manifestEntries>
          </archive>
        </configuration>
      </plugin>
      <plugin>
        <artifactId>maven-war-plugin</artifactId>
        <configuration>
          <archive>
            <manifestFile>${project.build.outputDirectory}/META-INF/MANIFEST.MF</manifestFile>
          </archive>
        </configuration>
      </plugin>
      <plugin>
        <artifactId>maven-release-plugin</artifactId>
        <configuration>
          <autoVersionSubmodules>true</autoVersionSubmodules>
          <goals>deploy</goals>
          <preparationGoals>clean install</preparationGoals>
          <mavenExecutorId>forked-path</mavenExecutorId>
          <useReleaseProfile>true</useReleaseProfile>
          <releaseProfiles>release</releaseProfiles>
        </configuration>
      </plugin>
      <plugin>
        <groupId>com.mycila</groupId>
        <artifactId>license-maven-plugin</artifactId>
        <inherited>false</inherited>
        <configuration>
          <header>copyright-header.txt</header>
          <aggregate>true</aggregate>
          <failIfMissing>true</failIfMissing>
          <strictCheck>true</strictCheck>
          <properties>
            <copyright-range>${project.inceptionYear}-2019</copyright-range>
          </properties>
          <mapping>
            <java>SLASHSTAR_STYLE</java>
          </mapping>
          <includes>
            <include>**/*.java</include>
            <include>cometd-javascript/common/**/cometd-header.js</include>
            <include>cometd-javascript/dojo/**/*.js</include>
            <include>cometd-javascript/jquery/**/*.js</include>
          </includes>
          <excludes>
            <exclude>cometd-archetypes/**</exclude>
            <exclude>**/overlays/**</exclude>
            <exclude>cometd-javascript/jquery/**/jquery-*.js</exclude>
          </excludes>
        </configuration>
        <executions>
          <execution>
            <id>check-headers</id>
            <phase>verify</phase>
            <goals>
              <goal>check</goal>
            </goals>
          </execution>
        </executions>
      </plugin>
      <plugin>
        <groupId>org.jacoco</groupId>
        <artifactId>jacoco-maven-plugin</artifactId>
        <executions>
          <execution>
            <id>jacoco-initialize</id>
            <phase>initialize</phase>
            <goals>
              <goal>prepare-agent</goal>
            </goals>
          </execution>
          <execution>
            <id>jacoco-report</id>
            <phase>package</phase>
            <goals>
              <goal>report</goal>
            </goals>
          </execution>
        </executions>
      </plugin>
    </plugins>
    <pluginManagement>
      <plugins>
        <plugin>
          <groupId>org.apache.maven.plugins</groupId>
          <artifactId>maven-antrun-plugin</artifactId>
          <version>1.8</version>
        </plugin>
        <plugin>
          <groupId>org.apache.maven.plugins</groupId>
          <artifactId>maven-archetype-plugin</artifactId>
          <version>3.1.2</version>
        </plugin>
        <plugin>
          <groupId>org.apache.maven.plugins</groupId>
          <artifactId>maven-assembly-plugin</artifactId>
          <version>3.1.1</version>
        </plugin>
        <plugin>
          <groupId>org.apache.maven.plugins</groupId>
          <artifactId>maven-clean-plugin</artifactId>
          <version>3.1.0</version>
        </plugin>
        <plugin>
          <groupId>org.apache.maven.plugins</groupId>
          <artifactId>maven-compiler-plugin</artifactId>
          <version>3.8.1</version>
        </plugin>
        <plugin>
          <groupId>org.apache.maven.plugins</groupId>
          <artifactId>maven-dependency-plugin</artifactId>
          <version>3.1.1</version>
        </plugin>
        <plugin>
          <groupId>org.apache.maven.plugins</groupId>
          <artifactId>maven-deploy-plugin</artifactId>
          <version>3.0.0-M1</version>
          <configuration>
            <retryFailedDeploymentCount>8</retryFailedDeploymentCount>
          </configuration>
        </plugin>
        <plugin>
          <groupId>org.apache.maven.plugins</groupId>
          <artifactId>maven-enforcer-plugin</artifactId>
          <version>3.0.0-M2</version>
        </plugin>
        <plugin>
          <groupId>org.apache.maven.plugins</groupId>
          <artifactId>maven-gpg-plugin</artifactId>
          <version>1.6</version>
        </plugin>
        <plugin>
          <groupId>org.apache.maven.plugins</groupId>
          <artifactId>maven-install-plugin</artifactId>
          <version>3.0.0-M1</version>
        </plugin>
        <plugin>
          <groupId>org.apache.maven.plugins</groupId>
          <artifactId>maven-jar-plugin</artifactId>
          <version>3.1.2</version>
        </plugin>
        <plugin>
          <groupId>org.apache.maven.plugins</groupId>
          <artifactId>maven-javadoc-plugin</artifactId>
          <version>3.0.1</version>
        </plugin>
        <plugin>
          <groupId>org.apache.maven.plugins</groupId>
          <artifactId>maven-release-plugin</artifactId>
          <version>2.5.3</version>
        </plugin>
        <plugin>
          <groupId>org.apache.maven.plugins</groupId>
          <artifactId>maven-resources-plugin</artifactId>
          <version>3.1.0</version>
        </plugin>
        <plugin>
          <groupId>org.apache.maven.plugins</groupId>
          <artifactId>maven-scm-plugin</artifactId>
          <version>1.11.2</version>
        </plugin>
        <plugin>
          <groupId>org.apache.maven.plugins</groupId>
          <artifactId>maven-shade-plugin</artifactId>
          <version>3.2.1</version>
        </plugin>
        <plugin>
          <groupId>org.apache.maven.plugins</groupId>
          <artifactId>maven-site-plugin</artifactId>
          <version>3.8.2</version>
        </plugin>
        <plugin>
          <groupId>org.apache.maven.plugins</groupId>
          <artifactId>maven-source-plugin</artifactId>
          <version>3.1.0</version>
        </plugin>
        <plugin>
          <groupId>org.apache.maven.plugins</groupId>
          <artifactId>maven-surefire-plugin</artifactId>
          <version>3.0.0-M3</version>
          <configuration>
            <argLine>@{argLine} -showversion -Xmx1g -Xms1g -XX:+PrintGCDetails -XX:+PrintCommandLineFlags -XX:MaxGCPauseMillis=1000</argLine>
          </configuration>
        </plugin>
        <plugin>
          <groupId>org.apache.maven.plugins</groupId>
          <artifactId>maven-war-plugin</artifactId>
          <version>3.2.3</version>
        </plugin>
        <plugin>
          <groupId>com.mycila</groupId>
          <artifactId>license-maven-plugin</artifactId>
          <version>3.0</version>
        </plugin>
        <plugin>
          <groupId>org.asciidoctor</groupId>
          <artifactId>asciidoctor-maven-plugin</artifactId>
          <version>2.0.0-RC.1</version>
        </plugin>
        <plugin>
          <groupId>org.apache.felix</groupId>
          <artifactId>maven-bundle-plugin</artifactId>
          <version>4.2.1</version>
        </plugin>
        <plugin>
          <groupId>org.codehaus.mojo</groupId>
          <artifactId>exec-maven-plugin</artifactId>
          <version>1.6.0</version>
        </plugin>
        <plugin>
          <groupId>org.eclipse.jetty</groupId>
          <artifactId>jetty-maven-plugin</artifactId>
          <version>${jetty-version}</version>
        </plugin>
        <plugin>
          <groupId>org.jacoco</groupId>
          <artifactId>jacoco-maven-plugin</artifactId>
          <version>0.8.5</version>
        </plugin>
      </plugins>
    </pluginManagement>
  </build>

  <dependencyManagement>
    <dependencies>
      <dependency>
        <groupId>javax.servlet</groupId>
        <artifactId>javax.servlet-api</artifactId>
        <version>3.1.0</version>
        <scope>provided</scope>
      </dependency>
      <dependency>
        <groupId>javax.websocket</groupId>
        <artifactId>javax.websocket-client-api</artifactId>
        <version>1.0</version>
      </dependency>
      <dependency>
        <groupId>javax.websocket</groupId>
        <artifactId>javax.websocket-api</artifactId>
        <version>1.0</version>
        <scope>provided</scope>
      </dependency>
      <dependency>
        <groupId>javax.inject</groupId>
        <artifactId>javax.inject</artifactId>
        <version>1</version>
      </dependency>
      <dependency>
        <groupId>javax.annotation</groupId>
        <artifactId>jsr250-api</artifactId>
        <version>1.0</version>
      </dependency>
      <dependency>
        <groupId>org.eclipse.jetty.toolchain</groupId>
        <artifactId>jetty-perf-helper</artifactId>
        <version>1.0.6</version>
      </dependency>
      <dependency>
        <groupId>org.slf4j</groupId>
        <artifactId>slf4j-api</artifactId>
        <version>${slf4j-version}</version>
      </dependency>
      <dependency>
        <groupId>com.google.javascript</groupId>
        <artifactId>closure-compiler</artifactId>
        <version>v20191027</version>
      </dependency>

      <dependency>
        <groupId>junit</groupId>
        <artifactId>junit</artifactId>
        <version>4.12</version>
        <scope>test</scope>
      </dependency>
      <dependency>
        <groupId>org.hamcrest</groupId>
        <artifactId>hamcrest-library</artifactId>
        <version>1.3</version>
        <scope>test</scope>
      </dependency>
      <dependency>
        <groupId>com.google.inject</groupId>
        <artifactId>guice</artifactId>
        <version>4.2.2</version>
        <scope>test</scope>
      </dependency>
      <dependency>
        <groupId>org.apache.logging.log4j</groupId>
        <artifactId>log4j-slf4j-impl</artifactId>
        <version>${log4j2-version}</version>
        <scope>test</scope>
      </dependency>
    </dependencies>
  </dependencyManagement>

</project><|MERGE_RESOLUTION|>--- conflicted
+++ resolved
@@ -36,13 +36,7 @@
   <properties>
     <project.build.sourceEncoding>UTF-8</project.build.sourceEncoding>
     <!-- tag::jetty-version[] -->
-<<<<<<< HEAD
-    <jetty-version>9.4.22.v20191022</jetty-version>
-=======
-    <jetty-version>9.2.29.v20191105</jetty-version>
-    <!--<jetty-version>9.3.28.v20191105</jetty-version>-->
-    <!--<jetty-version>9.4.23.v20191118</jetty-version>-->
->>>>>>> 245a48ae
+    <jetty-version>9.4.23.v20191118</jetty-version>
     <!-- end::jetty-version[] -->
     <slf4j-version>1.7.28</slf4j-version>
     <log4j2-version>2.12.1</log4j2-version>
