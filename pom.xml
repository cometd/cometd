--- conflicted
+++ resolved
@@ -489,24 +489,6 @@
     </pluginManagement>
   </build>
 
-<<<<<<< HEAD
-  <dependencies>
-    <dependency>
-      <groupId>junit</groupId>
-      <artifactId>junit</artifactId>
-    </dependency>
-    <dependency>
-      <groupId>org.hamcrest</groupId>
-      <artifactId>hamcrest</artifactId>
-    </dependency>
-    <dependency>
-      <groupId>org.apache.logging.log4j</groupId>
-      <artifactId>log4j-slf4j18-impl</artifactId>
-    </dependency>
-  </dependencies>
-
-=======
->>>>>>> ac099c89
   <dependencyManagement>
     <dependencies>
       <dependency>
