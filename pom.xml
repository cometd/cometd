--- conflicted
+++ resolved
@@ -56,11 +56,7 @@
   <properties>
     <project.build.sourceEncoding>UTF-8</project.build.sourceEncoding>
     <!-- tag::jetty-version[] -->
-<<<<<<< HEAD
-    <jetty-version>12.0.0.beta4</jetty-version>
-=======
     <jetty-version>12.0.1</jetty-version>
->>>>>>> 2de670da
     <!-- end::jetty-version[] -->
     <graalvm-version>23.0.1</graalvm-version>
     <slf4j-version>2.0.9</slf4j-version>
