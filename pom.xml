--- conflicted
+++ resolved
@@ -14,14 +14,8 @@
         <jetty-version>9.2.18.v20160721</jetty-version>
         <!-- end::jetty-version[] -->
         <slf4j-version>1.7.21</slf4j-version>
-<<<<<<< HEAD
-        <spring-version>4.3.0.RELEASE</spring-version>
-        <jackson-version>2.7.5</jackson-version>
-=======
         <spring-version>4.3.2.RELEASE</spring-version>
-        <jackson1-version>1.9.13</jackson1-version>
         <jackson2-version>2.8.1</jackson2-version>
->>>>>>> c829543b
         <dojo-version>1.11.2</dojo-version>
         <rhino-version>1.7R4</rhino-version>
     </properties>
