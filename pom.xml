<?xml version="1.0" encoding="UTF-8"?>
<project xmlns="http://maven.apache.org/POM/4.0.0" xmlns:xsi="http://www.w3.org/2001/XMLSchema-instance" xsi:schemaLocation="http://maven.apache.org/POM/4.0.0 http://maven.apache.org/xsd/maven-4.0.0.xsd">

  <modelVersion>4.0.0</modelVersion>
  <groupId>org.cometd</groupId>
  <artifactId>cometd-project</artifactId>
  <packaging>pom</packaging>
  <name>CometD</name>
  <version>4.0.9-SNAPSHOT</version>

  <repositories>
    <repository>
      <id>jetty-snapshot</id>
      <url>https://oss.sonatype.org/content/repositories/jetty-snapshots</url>
      <releases>
        <enabled>false</enabled>
      </releases>
      <snapshots>
        <enabled>true</enabled>
      </snapshots>
    </repository>
    <repository>
      <id>jetty-staging</id>
      <url>https://oss.sonatype.org/content/groups/jetty-with-staging</url>
      <releases>
        <enabled>true</enabled>
      </releases>
      <snapshots>
        <enabled>false</enabled>
      </snapshots>
    </repository>
  </repositories>
  <pluginRepositories>
    <pluginRepository>
      <id>jetty-snapshot</id>
      <url>https://oss.sonatype.org/content/repositories/jetty-snapshots</url>
      <releases>
        <enabled>false</enabled>
      </releases>
      <snapshots>
        <enabled>true</enabled>
      </snapshots>
    </pluginRepository>
    <pluginRepository>
      <id>jetty-staging</id>
      <url>https://oss.sonatype.org/content/groups/jetty-with-staging</url>
      <releases>
        <enabled>true</enabled>
      </releases>
      <snapshots>
        <enabled>false</enabled>
      </snapshots>
    </pluginRepository>
  </pluginRepositories>

  <properties>
    <project.build.sourceEncoding>UTF-8</project.build.sourceEncoding>
    <!-- tag::jetty-version[] -->
<<<<<<< HEAD
    <jetty-version>9.4.31.v20200723</jetty-version>
=======
    <jetty-version>9.2.29.v20191105</jetty-version>
    <!--<jetty-version>9.3.28.v20191105</jetty-version>-->
    <!--<jetty-version>9.4.32.v20200930</jetty-version>-->
>>>>>>> e8d1a1a4
    <!-- end::jetty-version[] -->
    <slf4j-version>1.7.30</slf4j-version>
    <log4j2-version>2.13.1</log4j2-version>
    <spring-version>5.2.5.RELEASE</spring-version>
    <spring-boot-version>2.2.6.RELEASE</spring-boot-version>
    <jackson-version>2.10.3</jackson-version>
    <dojo-version>1.16.2</dojo-version>
    <okhttp-version>4.5.0</okhttp-version>
  </properties>

  <url>https://cometd.org</url>
  <description>
    The CometD project is a scalable web messaging bus that uses WebSocket
    and HTTP AJAX push technology patterns known as "Comet" techniques
  </description>

  <inceptionYear>2008</inceptionYear>

  <issueManagement>
    <system>GitHub</system>
    <url>https://bugs.cometd.org</url>
  </issueManagement>

  <mailingLists>
    <mailingList>
      <name>CometD Dev List</name>
      <archive>https://groups.google.com/group/cometd-dev/</archive>
    </mailingList>
    <mailingList>
      <name>CometD User List</name>
      <archive>https://groups.google.com/group/cometd-users/</archive>
    </mailingList>
  </mailingLists>

  <developers>
    <developer>
      <id>gregw</id>
      <name>Greg Wilkins</name>
      <email>gregw@webtide.com</email>
      <organization>Webtide</organization>
      <organizationUrl>https://www.webtide.com</organizationUrl>
    </developer>
    <developer>
      <id>sbordet</id>
      <name>Simone Bordet</name>
      <email>sbordet@webtide.com</email>
      <organization>Webtide</organization>
      <organizationUrl>https://www.webtide.com</organizationUrl>
    </developer>
  </developers>

  <licenses>
    <license>
      <name>Apache License Version 2.0</name>
      <url>https://www.apache.org/licenses/LICENSE-2.0</url>
    </license>
  </licenses>

  <distributionManagement>
    <repository>
      <id>oss.sonatype.org</id>
      <name>CometD Maven2 Repository</name>
      <url>https://oss.sonatype.org/service/local/staging/deploy/maven2</url>
    </repository>
    <snapshotRepository>
      <id>oss.sonatype.org</id>
      <name>CometD Maven2 Snapshot Repository</name>
      <url>https://oss.sonatype.org/content/repositories/snapshots</url>
    </snapshotRepository>
  </distributionManagement>

  <scm>
    <connection>scm:git:git://github.com/cometd/cometd.git</connection>
    <developerConnection>scm:git:ssh://git@github.com/cometd/cometd.git</developerConnection>
    <url>https://github.com/cometd/cometd</url>
    <tag>HEAD</tag>
  </scm>

  <organization>
    <name>The CometD Project</name>
    <url>https://cometd.org</url>
  </organization>

  <modules>
    <module>cometd-archetypes</module>
    <module>cometd-java</module>
    <module>cometd-javascript</module>
    <module>cometd-demo</module>
    <module>cometd-documentation</module>
    <module>cometd-distribution</module>
  </modules>

  <profiles>
    <profile>
      <id>jdk9</id>
      <activation>
        <jdk>[1.9,)</jdk>
      </activation>
      <build>
        <plugins>
          <plugin>
            <artifactId>maven-compiler-plugin</artifactId>
            <configuration>
              <release>8</release>
            </configuration>
          </plugin>
          <plugin>
            <artifactId>maven-javadoc-plugin</artifactId>
            <configuration>
              <additionalOptions>
                <additionalOption>-html5</additionalOption>
              </additionalOptions>
            </configuration>
          </plugin>
        </plugins>
      </build>
    </profile>
    <profile>
      <id>release</id>
      <build>
        <plugins>
          <plugin>
            <artifactId>maven-gpg-plugin</artifactId>
            <executions>
              <execution>
                <id>sign-artifacts</id>
                <phase>verify</phase>
                <goals>
                  <goal>sign</goal>
                </goals>
              </execution>
            </executions>
          </plugin>
        </plugins>
      </build>
    </profile>
  </profiles>

  <build>
    <defaultGoal>install</defaultGoal>
    <plugins>
      <plugin>
        <artifactId>maven-enforcer-plugin</artifactId>
        <inherited>false</inherited>
        <executions>
          <execution>
            <id>enforce-versions</id>
            <goals>
              <goal>enforce</goal>
            </goals>
            <configuration>
              <rules>
                <requireJavaVersion>
                  <version>[1.8,)</version>
                </requireJavaVersion>
                <requireMavenVersion>
                  <version>[3.5,)</version>
                </requireMavenVersion>
              </rules>
            </configuration>
          </execution>
        </executions>
      </plugin>
      <plugin>
        <artifactId>maven-compiler-plugin</artifactId>
        <configuration>
          <source>8</source>
          <target>8</target>
          <showDeprecation>true</showDeprecation>
          <showWarnings>true</showWarnings>
          <compilerArgument>-Xlint:all,-serial,-unchecked</compilerArgument>
        </configuration>
      </plugin>
      <plugin>
        <groupId>org.apache.felix</groupId>
        <artifactId>maven-bundle-plugin</artifactId>
        <extensions>true</extensions>
        <configuration>
          <archive>
            <addMavenDescriptor>true</addMavenDescriptor>
          </archive>
          <supportedProjectTypes>
            <supportedProjectType>jar</supportedProjectType>
            <supportedProjectType>war</supportedProjectType>
          </supportedProjectTypes>
          <instructions>
            <Bundle-Vendor>${project.organization.name}</Bundle-Vendor>
            <Bundle-ContactAddress>${project.url}</Bundle-ContactAddress>
            <Bundle-Description>${project.description}</Bundle-Description>
            <Bundle-DocURL>https://docs.cometd.org</Bundle-DocURL>
            <Bundle-SymbolicName>${project.artifactId}</Bundle-SymbolicName>
            <Bundle-Version>${project.version}</Bundle-Version>
            <Import-Package>org.eclipse.jetty.*;version="[9.4,10)",*</Import-Package>
          </instructions>
        </configuration>
        <executions>
          <execution>
            <id>osgi</id>
            <phase>process-classes</phase>
            <goals>
              <goal>manifest</goal>
            </goals>
            <inherited>true</inherited>
          </execution>
        </executions>
      </plugin>
      <plugin>
        <artifactId>maven-jar-plugin</artifactId>
        <configuration>
          <archive>
            <manifestFile>${project.build.outputDirectory}/META-INF/MANIFEST.MF</manifestFile>
            <manifestEntries>
              <Implementation-Version>${project.version}</Implementation-Version>
              <Implementation-Vendor>${project.organization.name}</Implementation-Vendor>
            </manifestEntries>
          </archive>
        </configuration>
      </plugin>
      <plugin>
        <artifactId>maven-war-plugin</artifactId>
        <configuration>
          <archive>
            <manifestFile>${project.build.outputDirectory}/META-INF/MANIFEST.MF</manifestFile>
          </archive>
        </configuration>
      </plugin>
      <plugin>
        <artifactId>maven-release-plugin</artifactId>
        <configuration>
          <autoVersionSubmodules>true</autoVersionSubmodules>
          <goals>deploy</goals>
          <preparationGoals>clean install</preparationGoals>
          <mavenExecutorId>forked-path</mavenExecutorId>
          <useReleaseProfile>true</useReleaseProfile>
          <releaseProfiles>release</releaseProfiles>
        </configuration>
      </plugin>
      <plugin>
        <groupId>com.mycila</groupId>
        <artifactId>license-maven-plugin</artifactId>
        <inherited>false</inherited>
        <configuration>
          <header>copyright-header.txt</header>
          <aggregate>true</aggregate>
          <failIfMissing>true</failIfMissing>
          <strictCheck>true</strictCheck>
          <properties>
            <copyright-range>${project.inceptionYear}-2020</copyright-range>
          </properties>
          <mapping>
            <java>SLASHSTAR_STYLE</java>
          </mapping>
          <includes>
            <include>**/*.java</include>
            <include>cometd-javascript/common/**/cometd-header.js</include>
            <include>cometd-javascript/dojo/**/*.js</include>
            <include>cometd-javascript/jquery/**/*.js</include>
          </includes>
          <excludes>
            <exclude>cometd-archetypes/**</exclude>
            <exclude>**/overlays/**</exclude>
            <exclude>cometd-javascript/jquery/**/jquery-*.js</exclude>
          </excludes>
        </configuration>
        <executions>
          <execution>
            <id>check-headers</id>
            <phase>verify</phase>
            <goals>
              <goal>check</goal>
            </goals>
          </execution>
        </executions>
      </plugin>
      <plugin>
        <groupId>org.jacoco</groupId>
        <artifactId>jacoco-maven-plugin</artifactId>
        <executions>
          <execution>
            <id>jacoco-initialize</id>
            <phase>initialize</phase>
            <goals>
              <goal>prepare-agent</goal>
            </goals>
          </execution>
          <execution>
            <id>jacoco-report</id>
            <phase>package</phase>
            <goals>
              <goal>report</goal>
            </goals>
          </execution>
        </executions>
      </plugin>
    </plugins>
    <pluginManagement>
      <plugins>
        <plugin>
          <groupId>org.apache.maven.plugins</groupId>
          <artifactId>maven-antrun-plugin</artifactId>
          <version>1.8</version>
        </plugin>
        <plugin>
          <groupId>org.apache.maven.plugins</groupId>
          <artifactId>maven-archetype-plugin</artifactId>
          <version>3.1.2</version>
        </plugin>
        <plugin>
          <groupId>org.apache.maven.plugins</groupId>
          <artifactId>maven-assembly-plugin</artifactId>
          <version>3.2.0</version>
        </plugin>
        <plugin>
          <groupId>org.apache.maven.plugins</groupId>
          <artifactId>maven-clean-plugin</artifactId>
          <version>3.1.0</version>
        </plugin>
        <plugin>
          <groupId>org.apache.maven.plugins</groupId>
          <artifactId>maven-compiler-plugin</artifactId>
          <version>3.8.1</version>
        </plugin>
        <plugin>
          <groupId>org.apache.maven.plugins</groupId>
          <artifactId>maven-dependency-plugin</artifactId>
          <version>3.1.2</version>
        </plugin>
        <plugin>
          <groupId>org.apache.maven.plugins</groupId>
          <artifactId>maven-deploy-plugin</artifactId>
          <version>3.0.0-M1</version>
          <configuration>
            <retryFailedDeploymentCount>8</retryFailedDeploymentCount>
          </configuration>
        </plugin>
        <plugin>
          <groupId>org.apache.maven.plugins</groupId>
          <artifactId>maven-enforcer-plugin</artifactId>
          <version>3.0.0-M3</version>
        </plugin>
        <plugin>
          <groupId>org.apache.maven.plugins</groupId>
          <artifactId>maven-gpg-plugin</artifactId>
          <version>1.6</version>
        </plugin>
        <plugin>
          <groupId>org.apache.maven.plugins</groupId>
          <artifactId>maven-install-plugin</artifactId>
          <version>3.0.0-M1</version>
        </plugin>
        <plugin>
          <groupId>org.apache.maven.plugins</groupId>
          <artifactId>maven-jar-plugin</artifactId>
          <version>3.2.0</version>
        </plugin>
        <plugin>
          <groupId>org.apache.maven.plugins</groupId>
          <artifactId>maven-javadoc-plugin</artifactId>
          <version>3.2.0</version>
          <configuration>
            <source>8</source>
          </configuration>
        </plugin>
        <plugin>
          <groupId>org.apache.maven.plugins</groupId>
          <artifactId>maven-release-plugin</artifactId>
          <version>3.0.0-M1</version>
        </plugin>
        <plugin>
          <groupId>org.apache.maven.plugins</groupId>
          <artifactId>maven-resources-plugin</artifactId>
          <version>3.1.0</version>
        </plugin>
        <plugin>
          <groupId>org.apache.maven.plugins</groupId>
          <artifactId>maven-scm-plugin</artifactId>
          <version>1.11.2</version>
        </plugin>
        <plugin>
          <groupId>org.apache.maven.plugins</groupId>
          <artifactId>maven-shade-plugin</artifactId>
          <version>3.2.3</version>
        </plugin>
        <plugin>
          <groupId>org.apache.maven.plugins</groupId>
          <artifactId>maven-site-plugin</artifactId>
          <version>3.9.0</version>
        </plugin>
        <plugin>
          <groupId>org.apache.maven.plugins</groupId>
          <artifactId>maven-source-plugin</artifactId>
          <version>3.2.1</version>
        </plugin>
        <plugin>
          <groupId>org.apache.maven.plugins</groupId>
          <artifactId>maven-surefire-plugin</artifactId>
          <version>3.0.0-M4</version>
          <configuration>
            <argLine>@{argLine} -showversion -Xmx1g -Xms1g -XX:+PrintGCDetails -XX:+PrintCommandLineFlags -XX:MaxGCPauseMillis=1000</argLine>
          </configuration>
        </plugin>
        <plugin>
          <groupId>org.apache.maven.plugins</groupId>
          <artifactId>maven-war-plugin</artifactId>
          <version>3.2.3</version>
        </plugin>
        <plugin>
          <groupId>com.mycila</groupId>
          <artifactId>license-maven-plugin</artifactId>
          <version>3.0</version>
        </plugin>
        <plugin>
          <groupId>org.asciidoctor</groupId>
          <artifactId>asciidoctor-maven-plugin</artifactId>
          <version>2.0.0-RC.1</version>
        </plugin>
        <plugin>
          <groupId>org.apache.felix</groupId>
          <artifactId>maven-bundle-plugin</artifactId>
          <version>4.2.1</version>
        </plugin>
        <plugin>
          <groupId>org.codehaus.mojo</groupId>
          <artifactId>exec-maven-plugin</artifactId>
          <version>1.6.0</version>
        </plugin>
        <plugin>
          <groupId>org.eclipse.jetty</groupId>
          <artifactId>jetty-maven-plugin</artifactId>
          <version>${jetty-version}</version>
        </plugin>
        <plugin>
          <groupId>org.jacoco</groupId>
          <artifactId>jacoco-maven-plugin</artifactId>
          <version>0.8.5</version>
        </plugin>
      </plugins>
    </pluginManagement>
  </build>

  <dependencyManagement>
    <dependencies>
      <dependency>
        <groupId>javax.servlet</groupId>
        <artifactId>javax.servlet-api</artifactId>
        <version>3.1.0</version>
        <scope>provided</scope>
      </dependency>
      <dependency>
        <groupId>javax.websocket</groupId>
        <artifactId>javax.websocket-client-api</artifactId>
        <version>1.0</version>
      </dependency>
      <dependency>
        <groupId>javax.websocket</groupId>
        <artifactId>javax.websocket-api</artifactId>
        <version>1.0</version>
        <scope>provided</scope>
      </dependency>
      <dependency>
        <groupId>javax.inject</groupId>
        <artifactId>javax.inject</artifactId>
        <version>1</version>
      </dependency>
      <dependency>
        <groupId>javax.annotation</groupId>
        <artifactId>jsr250-api</artifactId>
        <version>1.0</version>
      </dependency>
      <dependency>
        <groupId>org.eclipse.jetty.toolchain</groupId>
        <artifactId>jetty-perf-helper</artifactId>
        <version>1.0.6</version>
      </dependency>
      <dependency>
        <groupId>org.slf4j</groupId>
        <artifactId>slf4j-api</artifactId>
        <version>${slf4j-version}</version>
      </dependency>
      <dependency>
        <groupId>com.google.javascript</groupId>
        <artifactId>closure-compiler</artifactId>
        <version>v20200406</version>
      </dependency>

      <dependency>
        <groupId>junit</groupId>
        <artifactId>junit</artifactId>
        <version>4.12</version>
        <scope>test</scope>
      </dependency>
      <dependency>
        <groupId>org.hamcrest</groupId>
        <artifactId>hamcrest-library</artifactId>
        <version>1.3</version>
        <scope>test</scope>
      </dependency>
      <dependency>
        <groupId>com.google.inject</groupId>
        <artifactId>guice</artifactId>
        <version>4.2.3</version>
        <scope>test</scope>
      </dependency>
      <dependency>
        <groupId>org.apache.logging.log4j</groupId>
        <artifactId>log4j-slf4j-impl</artifactId>
        <version>${log4j2-version}</version>
        <scope>test</scope>
      </dependency>
    </dependencies>
  </dependencyManagement>

</project><|MERGE_RESOLUTION|>--- conflicted
+++ resolved
@@ -56,13 +56,7 @@
   <properties>
     <project.build.sourceEncoding>UTF-8</project.build.sourceEncoding>
     <!-- tag::jetty-version[] -->
-<<<<<<< HEAD
-    <jetty-version>9.4.31.v20200723</jetty-version>
-=======
-    <jetty-version>9.2.29.v20191105</jetty-version>
-    <!--<jetty-version>9.3.28.v20191105</jetty-version>-->
-    <!--<jetty-version>9.4.32.v20200930</jetty-version>-->
->>>>>>> e8d1a1a4
+    <jetty-version>9.4.32.v20200930</jetty-version>
     <!-- end::jetty-version[] -->
     <slf4j-version>1.7.30</slf4j-version>
     <log4j2-version>2.13.1</log4j2-version>
