<?xml version="1.0" encoding="UTF-8"?>
<project xmlns="http://maven.apache.org/POM/4.0.0" xmlns:xsi="http://www.w3.org/2001/XMLSchema-instance" xsi:schemaLocation="http://maven.apache.org/POM/4.0.0 http://maven.apache.org/xsd/maven-4.0.0.xsd">

  <modelVersion>4.0.0</modelVersion>
  <groupId>org.cometd</groupId>
  <artifactId>cometd-project</artifactId>
  <packaging>pom</packaging>
  <name>CometD</name>
  <version>6.0.6-SNAPSHOT</version>

  <repositories>
    <repository>
      <id>jetty-snapshot</id>
      <url>https://oss.sonatype.org/content/repositories/jetty-snapshots</url>
      <releases>
        <enabled>false</enabled>
      </releases>
      <snapshots>
        <enabled>true</enabled>
      </snapshots>
    </repository>
    <repository>
      <id>jetty-staging</id>
      <url>https://oss.sonatype.org/content/groups/jetty-with-staging</url>
      <releases>
        <enabled>true</enabled>
      </releases>
      <snapshots>
        <enabled>false</enabled>
      </snapshots>
    </repository>
  </repositories>
  <pluginRepositories>
    <pluginRepository>
      <id>jetty-snapshot</id>
      <url>https://oss.sonatype.org/content/repositories/jetty-snapshots</url>
      <releases>
        <enabled>false</enabled>
      </releases>
      <snapshots>
        <enabled>true</enabled>
      </snapshots>
    </pluginRepository>
    <pluginRepository>
      <id>jetty-staging</id>
      <url>https://oss.sonatype.org/content/groups/jetty-with-staging</url>
      <releases>
        <enabled>true</enabled>
      </releases>
      <snapshots>
        <enabled>false</enabled>
      </snapshots>
    </pluginRepository>
  </pluginRepositories>

  <properties>
    <project.build.sourceEncoding>UTF-8</project.build.sourceEncoding>
    <!-- tag::jetty-version[] -->
    <jetty-version>10.0.7</jetty-version>
    <!-- end::jetty-version[] -->
<<<<<<< HEAD
    <graalvm-version>21.3.0</graalvm-version>
    <slf4j-version>2.0.0-alpha6</slf4j-version>
=======
    <graalvm-version>22.0.0</graalvm-version>
    <slf4j-version>1.7.33</slf4j-version>
>>>>>>> 71ac7503
    <log4j2-version>2.17.1</log4j2-version>
    <spring-version>5.3.15</spring-version>
    <spring-boot-version>2.6.2</spring-boot-version>
    <jackson-version>2.13.1</jackson-version>
    <dojo-version>1.16.4</dojo-version>
    <okhttp-version>4.9.3</okhttp-version>
  </properties>

  <url>https://cometd.org</url>
  <description>
    The CometD project is a scalable web messaging bus that uses WebSocket
    and HTTP AJAX push technology patterns known as "Comet" techniques
  </description>

  <inceptionYear>2008</inceptionYear>

  <issueManagement>
    <system>GitHub</system>
    <url>https://bugs.cometd.org</url>
  </issueManagement>

  <mailingLists>
    <mailingList>
      <name>CometD Dev List</name>
      <archive>https://groups.google.com/group/cometd-dev/</archive>
    </mailingList>
    <mailingList>
      <name>CometD User List</name>
      <archive>https://groups.google.com/group/cometd-users/</archive>
    </mailingList>
  </mailingLists>

  <developers>
    <developer>
      <id>gregw</id>
      <name>Greg Wilkins</name>
      <email>gregw@webtide.com</email>
      <organization>Webtide</organization>
      <organizationUrl>https://www.webtide.com</organizationUrl>
    </developer>
    <developer>
      <id>sbordet</id>
      <name>Simone Bordet</name>
      <email>sbordet@webtide.com</email>
      <organization>Webtide</organization>
      <organizationUrl>https://www.webtide.com</organizationUrl>
    </developer>
  </developers>

  <licenses>
    <license>
      <name>Apache License Version 2.0</name>
      <url>https://www.apache.org/licenses/LICENSE-2.0</url>
    </license>
  </licenses>

  <distributionManagement>
    <repository>
      <id>oss.sonatype.org</id>
      <name>CometD Maven2 Repository</name>
      <url>https://oss.sonatype.org/service/local/staging/deploy/maven2</url>
    </repository>
    <snapshotRepository>
      <id>oss.sonatype.org</id>
      <name>CometD Maven2 Snapshot Repository</name>
      <url>https://oss.sonatype.org/content/repositories/snapshots</url>
    </snapshotRepository>
  </distributionManagement>

  <scm>
    <connection>scm:git:git://github.com/cometd/cometd.git</connection>
    <developerConnection>scm:git:ssh://git@github.com/cometd/cometd.git</developerConnection>
    <url>https://github.com/cometd/cometd</url>
    <tag>HEAD</tag>
  </scm>

  <organization>
    <name>The CometD Project</name>
    <url>https://cometd.org</url>
  </organization>

  <modules>
    <module>cometd-archetypes</module>
    <module>cometd-java</module>
    <module>cometd-javascript</module>
    <module>cometd-demo</module>
    <module>cometd-documentation</module>
    <module>cometd-distribution</module>
  </modules>

  <profiles>
    <profile>
      <id>release</id>
      <build>
        <plugins>
          <plugin>
            <artifactId>maven-gpg-plugin</artifactId>
            <executions>
              <execution>
                <id>sign-artifacts</id>
                <phase>verify</phase>
                <goals>
                  <goal>sign</goal>
                </goals>
              </execution>
            </executions>
          </plugin>
        </plugins>
      </build>
    </profile>
  </profiles>

  <build>
    <defaultGoal>install</defaultGoal>
    <plugins>
      <plugin>
        <artifactId>maven-enforcer-plugin</artifactId>
        <inherited>false</inherited>
        <executions>
          <execution>
            <id>enforce-versions</id>
            <goals>
              <goal>enforce</goal>
            </goals>
            <configuration>
              <rules>
                <requireJavaVersion>
                  <version>[11,)</version>
                </requireJavaVersion>
                <requireMavenVersion>
                  <version>[3.5,)</version>
                </requireMavenVersion>
              </rules>
            </configuration>
          </execution>
        </executions>
      </plugin>
      <plugin>
        <artifactId>maven-compiler-plugin</artifactId>
        <configuration>
          <source>11</source>
          <target>11</target>
          <release>11</release>
          <showDeprecation>true</showDeprecation>
          <showWarnings>true</showWarnings>
          <compilerArgument>-Xlint:all,-serial</compilerArgument>
        </configuration>
      </plugin>
      <plugin>
        <groupId>org.apache.felix</groupId>
        <artifactId>maven-bundle-plugin</artifactId>
        <extensions>true</extensions>
        <configuration>
          <archive>
            <addMavenDescriptor>true</addMavenDescriptor>
          </archive>
          <supportedProjectTypes>
            <supportedProjectType>jar</supportedProjectType>
            <supportedProjectType>war</supportedProjectType>
          </supportedProjectTypes>
          <instructions>
            <Bundle-Vendor>${project.organization.name}</Bundle-Vendor>
            <Bundle-ContactAddress>${project.url}</Bundle-ContactAddress>
            <Bundle-Description>${project.description}</Bundle-Description>
            <Bundle-DocURL>https://docs.cometd.org</Bundle-DocURL>
            <Bundle-SymbolicName>${project.artifactId}</Bundle-SymbolicName>
            <Bundle-Version>${project.version}</Bundle-Version>
            <Import-Package>org.eclipse.jetty.*;version="[9.4,10)",*</Import-Package>
          </instructions>
        </configuration>
        <executions>
          <execution>
            <id>osgi</id>
            <phase>process-classes</phase>
            <goals>
              <goal>manifest</goal>
            </goals>
            <inherited>true</inherited>
          </execution>
        </executions>
      </plugin>
      <plugin>
        <artifactId>maven-jar-plugin</artifactId>
        <configuration>
          <archive>
            <manifestFile>${project.build.outputDirectory}/META-INF/MANIFEST.MF</manifestFile>
            <manifestEntries>
              <Implementation-Version>${project.version}</Implementation-Version>
              <Implementation-Vendor>${project.organization.name}</Implementation-Vendor>
            </manifestEntries>
          </archive>
        </configuration>
      </plugin>
      <plugin>
        <artifactId>maven-war-plugin</artifactId>
        <configuration>
          <archive>
            <manifestFile>${project.build.outputDirectory}/META-INF/MANIFEST.MF</manifestFile>
          </archive>
        </configuration>
      </plugin>
      <plugin>
        <artifactId>maven-release-plugin</artifactId>
        <configuration>
          <autoVersionSubmodules>true</autoVersionSubmodules>
          <goals>deploy</goals>
          <preparationGoals>clean install</preparationGoals>
          <mavenExecutorId>forked-path</mavenExecutorId>
          <useReleaseProfile>true</useReleaseProfile>
          <releaseProfiles>release</releaseProfiles>
        </configuration>
      </plugin>
      <plugin>
        <groupId>com.mycila</groupId>
        <artifactId>license-maven-plugin</artifactId>
        <inherited>false</inherited>
        <configuration>
          <header>copyright-header.txt</header>
          <aggregate>true</aggregate>
          <failIfMissing>true</failIfMissing>
          <strictCheck>true</strictCheck>
          <properties>
            <copyright-range>${project.inceptionYear}-2021</copyright-range>
          </properties>
          <mapping>
            <java>SLASHSTAR_STYLE</java>
          </mapping>
          <includes>
            <include>**/*.java</include>
            <include>cometd-javascript/common/**/cometd-header.js</include>
            <include>cometd-javascript/dojo/**/*.js</include>
            <include>cometd-javascript/jquery/**/*.js</include>
          </includes>
          <excludes>
            <exclude>cometd-archetypes/**</exclude>
            <exclude>**/overlays/**</exclude>
            <exclude>cometd-javascript/jquery/**/jquery-*.js</exclude>
          </excludes>
        </configuration>
        <executions>
          <execution>
            <id>check-headers</id>
            <phase>verify</phase>
            <goals>
              <goal>check</goal>
            </goals>
          </execution>
        </executions>
      </plugin>
      <plugin>
        <groupId>org.jacoco</groupId>
        <artifactId>jacoco-maven-plugin</artifactId>
        <executions>
          <execution>
            <id>jacoco-initialize</id>
            <phase>initialize</phase>
            <goals>
              <goal>prepare-agent</goal>
            </goals>
          </execution>
          <execution>
            <id>jacoco-report</id>
            <phase>package</phase>
            <goals>
              <goal>report</goal>
            </goals>
          </execution>
        </executions>
      </plugin>
    </plugins>
    <pluginManagement>
      <plugins>
        <plugin>
          <groupId>org.apache.maven.plugins</groupId>
          <artifactId>maven-antrun-plugin</artifactId>
          <version>3.0.0</version>
        </plugin>
        <plugin>
          <groupId>org.apache.maven.plugins</groupId>
          <artifactId>maven-archetype-plugin</artifactId>
          <version>3.2.1</version>
        </plugin>
        <plugin>
          <groupId>org.apache.maven.plugins</groupId>
          <artifactId>maven-assembly-plugin</artifactId>
          <version>3.3.0</version>
        </plugin>
        <plugin>
          <groupId>org.apache.maven.plugins</groupId>
          <artifactId>maven-clean-plugin</artifactId>
          <version>3.1.0</version>
        </plugin>
        <plugin>
          <groupId>org.apache.maven.plugins</groupId>
          <artifactId>maven-compiler-plugin</artifactId>
          <version>3.8.1</version>
        </plugin>
        <plugin>
          <groupId>org.apache.maven.plugins</groupId>
          <artifactId>maven-dependency-plugin</artifactId>
          <version>3.2.0</version>
        </plugin>
        <plugin>
          <groupId>org.apache.maven.plugins</groupId>
          <artifactId>maven-deploy-plugin</artifactId>
          <version>3.0.0-M2</version>
          <configuration>
            <retryFailedDeploymentCount>8</retryFailedDeploymentCount>
          </configuration>
        </plugin>
        <plugin>
          <groupId>org.apache.maven.plugins</groupId>
          <artifactId>maven-enforcer-plugin</artifactId>
          <version>3.0.0</version>
        </plugin>
        <plugin>
          <groupId>org.apache.maven.plugins</groupId>
          <artifactId>maven-gpg-plugin</artifactId>
          <version>3.0.1</version>
        </plugin>
        <plugin>
          <groupId>org.apache.maven.plugins</groupId>
          <artifactId>maven-install-plugin</artifactId>
          <version>3.0.0-M1</version>
        </plugin>
        <plugin>
          <groupId>org.apache.maven.plugins</groupId>
          <artifactId>maven-jar-plugin</artifactId>
          <version>3.2.2</version>
        </plugin>
        <plugin>
          <groupId>org.apache.maven.plugins</groupId>
          <artifactId>maven-javadoc-plugin</artifactId>
          <version>3.3.1</version>
          <configuration>
            <source>8</source>
            <additionalOptions>
              <additionalOption>-html5</additionalOption>
            </additionalOptions>
            <detectJavaApiLink>false</detectJavaApiLink>
          </configuration>
        </plugin>
        <plugin>
          <groupId>org.apache.maven.plugins</groupId>
          <artifactId>maven-release-plugin</artifactId>
          <version>3.0.0-M5</version>
        </plugin>
        <plugin>
          <groupId>org.apache.maven.plugins</groupId>
          <artifactId>maven-resources-plugin</artifactId>
          <version>3.2.0</version>
        </plugin>
        <plugin>
          <groupId>org.apache.maven.plugins</groupId>
          <artifactId>maven-scm-plugin</artifactId>
          <version>1.12.2</version>
        </plugin>
        <plugin>
          <groupId>org.apache.maven.plugins</groupId>
          <artifactId>maven-shade-plugin</artifactId>
          <version>3.2.4</version>
        </plugin>
        <plugin>
          <groupId>org.apache.maven.plugins</groupId>
          <artifactId>maven-site-plugin</artifactId>
          <version>3.10.0</version>
        </plugin>
        <plugin>
          <groupId>org.apache.maven.plugins</groupId>
          <artifactId>maven-source-plugin</artifactId>
          <version>3.2.1</version>
        </plugin>
        <plugin>
          <groupId>org.apache.maven.plugins</groupId>
          <artifactId>maven-surefire-plugin</artifactId>
          <version>3.0.0-M5</version>
          <configuration>
            <argLine>@{argLine} -showversion -Xmx1g -Xms1g -Xlog:gc* -XX:+PrintCommandLineFlags</argLine>
          </configuration>
          <dependencies>
            <dependency>
              <groupId>org.codehaus.plexus</groupId>
              <artifactId>plexus-java</artifactId>
              <version>1.0.4</version>
            </dependency>
          </dependencies>
        </plugin>
        <plugin>
          <groupId>org.apache.maven.plugins</groupId>
          <artifactId>maven-war-plugin</artifactId>
          <version>3.3.2</version>
        </plugin>
        <plugin>
          <groupId>com.mycila</groupId>
          <artifactId>license-maven-plugin</artifactId>
          <version>4.1</version>
        </plugin>
        <plugin>
          <groupId>org.asciidoctor</groupId>
          <artifactId>asciidoctor-maven-plugin</artifactId>
          <version>2.2.1</version>
        </plugin>
        <plugin>
          <groupId>org.apache.felix</groupId>
          <artifactId>maven-bundle-plugin</artifactId>
          <version>5.1.4</version>
        </plugin>
        <plugin>
          <groupId>org.codehaus.mojo</groupId>
          <artifactId>exec-maven-plugin</artifactId>
          <version>3.0.0</version>
        </plugin>
        <plugin>
          <groupId>org.eclipse.jetty</groupId>
          <artifactId>jetty-maven-plugin</artifactId>
          <version>${jetty-version}</version>
        </plugin>
        <plugin>
          <groupId>org.jacoco</groupId>
          <artifactId>jacoco-maven-plugin</artifactId>
          <version>0.8.7</version>
        </plugin>
      </plugins>
    </pluginManagement>
  </build>

  <dependencyManagement>
    <dependencies>
      <dependency>
        <groupId>org.eclipse.jetty.toolchain</groupId>
        <artifactId>jetty-servlet-api</artifactId>
        <version>4.0.5</version>
        <scope>provided</scope>
      </dependency>
      <dependency>
        <groupId>org.eclipse.jetty.toolchain</groupId>
        <artifactId>jetty-javax-websocket-api</artifactId>
        <version>1.1.2</version>
        <scope>provided</scope>
      </dependency>
      <dependency>
        <groupId>com.jwebmp</groupId>
        <artifactId>javax.inject</artifactId>
        <version>1.1</version>
      </dependency>
      <dependency>
        <groupId>jakarta.annotation</groupId>
        <artifactId>jakarta.annotation-api</artifactId>
        <version>1.3.4</version>
      </dependency>
      <dependency>
        <groupId>org.eclipse.jetty.toolchain</groupId>
        <artifactId>jetty-perf-helper</artifactId>
        <version>1.0.7</version>
      </dependency>
      <dependency>
        <groupId>org.slf4j</groupId>
        <artifactId>slf4j-api</artifactId>
        <version>${slf4j-version}</version>
      </dependency>
      <dependency>
        <groupId>com.google.javascript</groupId>
        <artifactId>closure-compiler</artifactId>
        <version>v20220104</version>
      </dependency>

      <dependency>
        <groupId>org.junit.jupiter</groupId>
        <artifactId>junit-jupiter</artifactId>
        <version>5.8.2</version>
        <scope>test</scope>
      </dependency>
      <dependency>
        <groupId>com.google.inject</groupId>
        <artifactId>guice</artifactId>
        <version>5.0.1</version>
        <scope>test</scope>
      </dependency>
      <dependency>
        <groupId>org.apache.logging.log4j</groupId>
        <artifactId>log4j-slf4j18-impl</artifactId>
        <version>${log4j2-version}</version>
        <scope>test</scope>
      </dependency>
    </dependencies>
  </dependencyManagement>

</project><|MERGE_RESOLUTION|>--- conflicted
+++ resolved
@@ -58,13 +58,8 @@
     <!-- tag::jetty-version[] -->
     <jetty-version>10.0.7</jetty-version>
     <!-- end::jetty-version[] -->
-<<<<<<< HEAD
-    <graalvm-version>21.3.0</graalvm-version>
+    <graalvm-version>22.0.0</graalvm-version>
     <slf4j-version>2.0.0-alpha6</slf4j-version>
-=======
-    <graalvm-version>22.0.0</graalvm-version>
-    <slf4j-version>1.7.33</slf4j-version>
->>>>>>> 71ac7503
     <log4j2-version>2.17.1</log4j2-version>
     <spring-version>5.3.15</spring-version>
     <spring-boot-version>2.6.2</spring-boot-version>
