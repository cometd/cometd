--- conflicted
+++ resolved
@@ -36,13 +36,7 @@
   <properties>
     <project.build.sourceEncoding>UTF-8</project.build.sourceEncoding>
     <!-- tag::jetty-version[] -->
-<<<<<<< HEAD
-    <jetty-version>9.4.20.v20190809</jetty-version>
-=======
-    <jetty-version>9.2.28.v20190418</jetty-version>
-    <!--<jetty-version>9.3.27.v20190418</jetty-version>-->
-    <!--<jetty-version>9.4.20.v20190813</jetty-version>-->
->>>>>>> 0a7a822c
+    <jetty-version>9.4.20.v20190813</jetty-version>
     <!-- end::jetty-version[] -->
     <slf4j-version>1.7.28</slf4j-version>
     <log4j2-version>2.12.1</log4j2-version>
