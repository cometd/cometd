--- conflicted
+++ resolved
@@ -56,11 +56,7 @@
   <properties>
     <project.build.sourceEncoding>UTF-8</project.build.sourceEncoding>
     <!-- tag::jetty-version[] -->
-<<<<<<< HEAD
-    <jetty-version>11.0.13</jetty-version>
-=======
-    <jetty-version>10.0.14</jetty-version>
->>>>>>> 51df55ca
+    <jetty-version>11.0.14</jetty-version>
     <!-- end::jetty-version[] -->
     <graalvm-version>22.3.1</graalvm-version>
     <slf4j-version>2.0.6</slf4j-version>
@@ -494,13 +490,8 @@
     <dependencies>
       <dependency>
         <groupId>org.eclipse.jetty.toolchain</groupId>
-<<<<<<< HEAD
         <artifactId>jetty-jakarta-servlet-api</artifactId>
-        <version>5.0.1</version>
-=======
-        <artifactId>jetty-servlet-api</artifactId>
-        <version>4.0.6</version>
->>>>>>> 51df55ca
+        <version>5.0.2</version>
         <scope>provided</scope>
       </dependency>
       <dependency>
