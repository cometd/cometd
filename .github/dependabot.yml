version: 2
updates:
  - package-ecosystem: "maven"
    directory: "/"
    open-pull-requests-limit: 50
    target-branch: "6.0.x"
    schedule:
      interval: "daily"
    ignore:
<<<<<<< HEAD
=======
      - dependency-name: "com.google.javascript:closure-compiler"
        versions: [ ">=v20220502" ]
      - dependency-name: "org.graalvm.js:js"
        versions: [ ">=21.3.2.1" ]
>>>>>>> df005869
      - dependency-name: "org.springframework:*"
        versions: [ ">=6.0.0" ]
      - dependency-name: "org.springframework.boot:*"
        versions: [ ">=3.0.0" ]
  - package-ecosystem: "github-actions"
    directory: "/"
    schedule:
      interval: "daily"<|MERGE_RESOLUTION|>--- conflicted
+++ resolved
@@ -7,13 +7,6 @@
     schedule:
       interval: "daily"
     ignore:
-<<<<<<< HEAD
-=======
-      - dependency-name: "com.google.javascript:closure-compiler"
-        versions: [ ">=v20220502" ]
-      - dependency-name: "org.graalvm.js:js"
-        versions: [ ">=21.3.2.1" ]
->>>>>>> df005869
       - dependency-name: "org.springframework:*"
         versions: [ ">=6.0.0" ]
       - dependency-name: "org.springframework.boot:*"
