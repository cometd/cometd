/*
 * Copyright (c) 2008-2019 the original author or authors.
 *
 * Licensed under the Apache License, Version 2.0 (the "License");
 * you may not use this file except in compliance with the License.
 * You may obtain a copy of the License at
 *
 *     http://www.apache.org/licenses/LICENSE-2.0
 *
 * Unless required by applicable law or agreed to in writing, software
 * distributed under the License is distributed on an "AS IS" BASIS,
 * WITHOUT WARRANTIES OR CONDITIONS OF ANY KIND, either express or implied.
 * See the License for the specific language governing permissions and
 * limitations under the License.
 */
package org.cometd.websocket;

import java.util.Arrays;
import java.util.HashMap;
import java.util.List;
import java.util.Map;
import java.util.concurrent.CountDownLatch;
import java.util.concurrent.TimeUnit;

import javax.websocket.HandshakeResponse;
import javax.websocket.WebSocketContainer;
import javax.websocket.server.HandshakeRequest;

import okhttp3.OkHttpClient;
import okhttp3.Request;
import okhttp3.Response;
import org.cometd.client.BayeuxClient;
import org.cometd.websocket.client.JettyWebSocketTransport;
import org.cometd.websocket.client.WebSocketTransport;
import org.cometd.websocket.client.okhttp.OkHttpWebsocketTransport;
import org.cometd.websocket.server.common.AbstractWebSocketTransport;
import org.eclipse.jetty.websocket.api.UpgradeRequest;
import org.eclipse.jetty.websocket.api.UpgradeResponse;
import org.eclipse.jetty.websocket.client.WebSocketClient;
import org.junit.Assert;
import org.junit.Test;

public class ExtensionNegotiationTest extends ClientServerWebSocketTest {
    private final Map<String, List<String>> responseHeaders = new HashMap<>();

    public ExtensionNegotiationTest(String wsTransportType) {
        super(wsTransportType);
    }

    @Override
    protected WebSocketTransport newWebSocketTransport(String url, Map<String, Object> options, WebSocketContainer wsContainer) {
        return new WebSocketTransport(url, options, null, wsContainer) {
            @Override
            protected void onHandshakeRequest(Map<String, List<String>> headers) {
                super.onHandshakeRequest(headers);
                headers.put(HandshakeRequest.SEC_WEBSOCKET_EXTENSIONS, Arrays.asList("identity", "fragment"));
            }

            @Override
            protected void onHandshakeResponse(HandshakeResponse response) {
                super.onHandshakeResponse(response);
                responseHeaders.putAll(response.getHeaders());
            }
        };
    }

    @Override
    protected JettyWebSocketTransport newJettyWebSocketTransport(String url, Map<String, Object> options, WebSocketClient wsClient) {
        return new JettyWebSocketTransport(url, options, null, wsClient) {
            @Override
            public void onHandshakeRequest(UpgradeRequest request) {
                super.onHandshakeRequest(request);
                request.addExtensions("identity", "fragment");
            }

            @Override
            public void onHandshakeResponse(UpgradeResponse response) {
                super.onHandshakeResponse(response);
                responseHeaders.putAll(response.getHeaders());
            }
        };
    }

    @Override
    protected OkHttpWebsocketTransport newOkHttpWebsocketTransport(String url, Map<String, Object> options, OkHttpClient okHttpClient) {
        return new OkHttpWebsocketTransport(url, options, null, okHttpClient) {
            @Override
            protected void onHandshakeRequest(String uri, Request.Builder upgradeRequest) {
                super.onHandshakeRequest(uri, upgradeRequest);
                upgradeRequest.header(HandshakeRequest.SEC_WEBSOCKET_EXTENSIONS, "identity, fragment");
            }

            @Override
            protected void onHandshakeResponse(Response response) {
                super.onHandshakeResponse(response);
                responseHeaders.putAll(OkHttpWebsocketTransport.headersToMap(response.headers()));
            }
        };
    }

    @Test
    public void testExtensionNegotiation() throws Exception {
<<<<<<< HEAD
        // Disable identity on server.
=======
        // Jetty 9.2 JSR client does not support extensions.
        Assume.assumeThat(wsTransportType, Matchers.equalTo(WEBSOCKET_JETTY));

        // Disable the identity extension on server.
>>>>>>> d6cdf22b
        Map<String, String> serverOptions = new HashMap<>();
        serverOptions.put(AbstractWebSocketTransport.ENABLE_EXTENSION_PREFIX_OPTION + "identity", "false");
        prepareAndStart(serverOptions);

        // Extension identity is enabled by default on the client.
        BayeuxClient client = newBayeuxClient();
        final CountDownLatch latch = new CountDownLatch(1);
        client.handshake(message -> {
            if (message.isSuccessful()) {
                List<String> extensions = responseHeaders.get(HandshakeRequest.SEC_WEBSOCKET_EXTENSIONS);
                boolean hasFragment = false;
                for (String extension : extensions) {
                    if (extension.contains("identity")) {
                        Assert.fail();
                    }
                    if (extension.contains("fragment")) {
                        hasFragment = true;
                    }
                }
                Assert.assertTrue(hasFragment);
                latch.countDown();
            }
        });

        Assert.assertTrue(latch.await(5, TimeUnit.SECONDS));

        disconnectBayeuxClient(client);
    }
}<|MERGE_RESOLUTION|>--- conflicted
+++ resolved
@@ -100,14 +100,7 @@
 
     @Test
     public void testExtensionNegotiation() throws Exception {
-<<<<<<< HEAD
-        // Disable identity on server.
-=======
-        // Jetty 9.2 JSR client does not support extensions.
-        Assume.assumeThat(wsTransportType, Matchers.equalTo(WEBSOCKET_JETTY));
-
         // Disable the identity extension on server.
->>>>>>> d6cdf22b
         Map<String, String> serverOptions = new HashMap<>();
         serverOptions.put(AbstractWebSocketTransport.ENABLE_EXTENSION_PREFIX_OPTION + "identity", "false");
         prepareAndStart(serverOptions);
