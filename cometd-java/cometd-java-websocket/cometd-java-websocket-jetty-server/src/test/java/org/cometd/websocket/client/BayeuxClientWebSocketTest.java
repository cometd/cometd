/*
 * Copyright (c) 2008-2016 the original author or authors.
 *
 * Licensed under the Apache License, Version 2.0 (the "License");
 * you may not use this file except in compliance with the License.
 * You may obtain a copy of the License at
 *
 *     http://www.apache.org/licenses/LICENSE-2.0
 *
 * Unless required by applicable law or agreed to in writing, software
 * distributed under the License is distributed on an "AS IS" BASIS,
 * WITHOUT WARRANTIES OR CONDITIONS OF ANY KIND, either express or implied.
 * See the License for the specific language governing permissions and
 * limitations under the License.
 */
package org.cometd.websocket.client;

import java.io.IOException;
import java.net.ConnectException;
import java.util.Arrays;
import java.util.HashMap;
import java.util.Map;
import java.util.concurrent.BlockingQueue;
import java.util.concurrent.CountDownLatch;
import java.util.concurrent.TimeUnit;
import java.util.concurrent.atomic.AtomicInteger;
import java.util.concurrent.atomic.AtomicReference;

import javax.websocket.ClientEndpointConfig;
import javax.websocket.WebSocketContainer;

import org.cometd.bayeux.Channel;
import org.cometd.bayeux.Message;
import org.cometd.bayeux.client.ClientSession;
import org.cometd.bayeux.client.ClientSessionChannel;
import org.cometd.bayeux.server.BayeuxServer;
import org.cometd.bayeux.server.LocalSession;
import org.cometd.bayeux.server.ServerChannel;
import org.cometd.bayeux.server.ServerMessage;
import org.cometd.bayeux.server.ServerSession;
import org.cometd.client.BayeuxClient;
import org.cometd.client.ext.AckExtension;
import org.cometd.client.transport.ClientTransport;
import org.cometd.server.AbstractServerTransport;
import org.cometd.server.BayeuxServerImpl;
import org.cometd.server.ServerSessionImpl;
import org.cometd.server.ext.AcknowledgedMessagesExtension;
import org.cometd.server.transport.JSONTransport;
import org.cometd.websocket.ClientServerWebSocketTest;
import org.cometd.websocket.server.WebSocketTransport;
import org.eclipse.jetty.util.BlockingArrayQueue;
import org.eclipse.jetty.websocket.client.ClientUpgradeRequest;
import org.eclipse.jetty.websocket.client.WebSocketClient;
import org.junit.Assert;
import org.junit.Before;
import org.junit.Test;

import static org.cometd.bayeux.server.ConfigurableServerChannel.Initializer.Persistent;

public class BayeuxClientWebSocketTest extends ClientServerWebSocketTest {
    public BayeuxClientWebSocketTest(String implementation) {
        super(implementation);
    }

    @Before
    public void init() throws Exception {
        prepareAndStart(null);
    }

    @Test
<<<<<<< HEAD
    public void testClientRetriesWebSocketTransportIfCannotConnect() throws Exception
    {
=======
    public void testClientCanNegotiateTransportWithServerNotSupportingWebSocket() throws Exception {
        bayeux.setAllowedTransports("long-polling");

        final ClientTransport webSocketTransport = newWebSocketTransport(null);
        final ClientTransport longPollingTransport = newLongPollingTransport(null);
        final CountDownLatch failureLatch = new CountDownLatch(1);
        final BayeuxClient client = new BayeuxClient(cometdURL, webSocketTransport, longPollingTransport) {
            @Override
            protected void onTransportFailure(String oldTransportName, String newTransportName, Throwable failure) {
                Assert.assertEquals(webSocketTransport.getName(), oldTransportName);
                Assert.assertEquals(longPollingTransport.getName(), newTransportName);
                failureLatch.countDown();
            }
        };

        final CountDownLatch successLatch = new CountDownLatch(1);
        final CountDownLatch failedLatch = new CountDownLatch(1);
        client.getChannel(Channel.META_HANDSHAKE).addListener(new ClientSessionChannel.MessageListener() {
            public void onMessage(ClientSessionChannel channel, Message message) {
                if (message.isSuccessful()) {
                    successLatch.countDown();
                } else {
                    failedLatch.countDown();
                }
            }
        });

        client.handshake();

        Assert.assertTrue(failureLatch.await(5, TimeUnit.SECONDS));
        Assert.assertTrue(failedLatch.await(5, TimeUnit.SECONDS));
        Assert.assertTrue(successLatch.await(5, TimeUnit.SECONDS));

        disconnectBayeuxClient(client);
    }

    @Test
    public void testClientWithOnlyWebSocketCannotNegotiateWithServerNotSupportingWebSocket() throws Exception {
        bayeux.setAllowedTransports("long-polling");

        final ClientTransport webSocketTransport = newWebSocketTransport(null);
        final CountDownLatch failureLatch = new CountDownLatch(1);
        final BayeuxClient client = new BayeuxClient(cometdURL, webSocketTransport) {
            @Override
            protected void onTransportFailure(String oldTransportName, String newTransportName, Throwable failure) {
                Assert.assertEquals(webSocketTransport.getName(), oldTransportName);
                Assert.assertNull(newTransportName);
                failureLatch.countDown();
            }
        };

        final CountDownLatch failedLatch = new CountDownLatch(1);
        client.getChannel(Channel.META_HANDSHAKE).addListener(new ClientSessionChannel.MessageListener() {
            public void onMessage(ClientSessionChannel channel, Message message) {
                if (!message.isSuccessful()) {
                    failedLatch.countDown();
                }
            }
        });

        client.handshake();

        Assert.assertTrue(failureLatch.await(5, TimeUnit.SECONDS));
        Assert.assertTrue(failedLatch.await(5, TimeUnit.SECONDS));
        Assert.assertTrue(client.waitFor(5000, BayeuxClient.State.DISCONNECTED));
    }

    @Test
    public void testClientRetriesWebSocketTransportIfCannotConnect() throws Exception {
>>>>>>> ed602f7e
        final CountDownLatch connectLatch = new CountDownLatch(2);
        ClientTransport webSocketTransport = newWebSocketTransport(null);
        webSocketTransport.setOption(JettyWebSocketTransport.CONNECT_TIMEOUT_OPTION, 1000L);
        ClientTransport longPollingTransport = newLongPollingTransport(null);
        final BayeuxClient client = new BayeuxClient(cometdURL, webSocketTransport, longPollingTransport) {
            @Override
            protected boolean sendConnect() {
                if ("websocket".equals(getTransport().getName())) {
                    connectLatch.countDown();
                }
                return super.sendConnect();
            }
        };

        final CountDownLatch failedLatch = new CountDownLatch(1);
        client.getChannel(Channel.META_HANDSHAKE).addListener(new ClientSessionChannel.MessageListener() {
            public void onMessage(ClientSessionChannel channel, Message message) {
                if (!message.isSuccessful()) {
                    failedLatch.countDown();
                }
            }
        });

        int port = connector.getLocalPort();
        stopServer();

        client.handshake();
        Assert.assertTrue(failedLatch.await(5, TimeUnit.SECONDS));

        prepareServer(port, null, true);
        startServer();

        Assert.assertTrue(connectLatch.await(5, TimeUnit.SECONDS));

        disconnectBayeuxClient(client);
    }

    @Test
    public void testAbortThenRestart() throws Exception {
        BayeuxClient client = newBayeuxClient();
        client.handshake();

        // Need to be sure that the second connect is sent otherwise
        // the abort and rehandshake may happen before the second
        // connect and the test will fail.
        Thread.sleep(1000);

        client.abort();
        Assert.assertFalse(client.isConnected());

        // Restart
        final CountDownLatch connectLatch = new CountDownLatch(1);
        client.getChannel(Channel.META_CONNECT).addListener(new ClientSessionChannel.MessageListener() {
            public void onMessage(ClientSessionChannel channel, Message message) {
                if (message.isSuccessful()) {
                    connectLatch.countDown();
                }
            }
        });
        client.handshake();
        Assert.assertTrue(connectLatch.await(5, TimeUnit.SECONDS));
        Assert.assertTrue(client.waitFor(5000, BayeuxClient.State.CONNECTED));
        Assert.assertTrue(client.isConnected());

        disconnectBayeuxClient(client);
    }

    @Test
    public void testRestart() throws Exception {
        ClientTransport webSocketTransport = newWebSocketTransport(null);
        ClientTransport longPollingTransport = newLongPollingTransport(null);
        final BayeuxClient client = new BayeuxClient(cometdURL, webSocketTransport, longPollingTransport);

        final AtomicReference<CountDownLatch> connectedLatch = new AtomicReference<>(new CountDownLatch(1));
        final AtomicReference<CountDownLatch> disconnectedLatch = new AtomicReference<>(new CountDownLatch(2));
        client.getChannel(Channel.META_CONNECT).addListener(new ClientSessionChannel.MessageListener() {
            public void onMessage(ClientSessionChannel channel, Message message) {
                if (message.isSuccessful() && "websocket".equals(client.getTransport().getName())) {
                    connectedLatch.get().countDown();
                } else {
                    disconnectedLatch.get().countDown();
                }
            }
        });
        client.handshake();

        // Wait for connect
        Assert.assertTrue(connectedLatch.get().await(10, TimeUnit.SECONDS));
        Assert.assertTrue(client.waitFor(5000, BayeuxClient.State.CONNECTED));
        Assert.assertTrue(client.isConnected());
        Thread.sleep(1000);

        // Stop server
        int port = connector.getLocalPort();
        stopServer();
        Assert.assertTrue(disconnectedLatch.get().await(10, TimeUnit.SECONDS));
        Assert.assertTrue(!client.isConnected());

        // restart server
        connectedLatch.set(new CountDownLatch(1));
        prepareServer(port, null, true);
        startServer();

        // Wait for connect
        Assert.assertTrue(connectedLatch.get().await(10, TimeUnit.SECONDS));
        Assert.assertTrue(client.waitFor(5000, BayeuxClient.State.CONNECTED));
        Assert.assertTrue(client.isConnected());

        disconnectBayeuxClient(client);
    }

    @Test
    public void testRestartAfterConnectWithFatalException() throws Exception {
        // ConnectException is a recoverable exception that does not disable the transport.
        // Convert it to a fatal exception so the transport would be disabled.
        // However, since it connected before this fatal exception, the transport is not disabled.
        ClientTransport webSocketTransport;
        switch (wsTransportType) {
            case WEBSOCKET_JSR_356:
                webSocketTransport = new org.cometd.websocket.client.WebSocketTransport(null, null, wsClientContainer) {
                    @Override
                    protected Delegate connect(WebSocketContainer container, ClientEndpointConfig configuration, String uri) throws IOException {
                        try {
                            return super.connect(container, configuration, uri);
                        } catch (ConnectException x) {
                            // Convert recoverable exception to unrecoverable.
                            throw new IOException(x);
                        }
                    }
                };
                break;
            case WEBSOCKET_JETTY:
                webSocketTransport = new JettyWebSocketTransport(null, null, wsClient) {
                    @Override
                    protected Delegate connect(WebSocketClient client, ClientUpgradeRequest request, String uri) throws IOException, InterruptedException {
                        try {
                            return super.connect(client, request, uri);
                        } catch (ConnectException x) {
                            // Convert recoverable exception to unrecoverable.
                            throw new IOException(x);
                        }
                    }
                };
                break;
            default:
                throw new IllegalArgumentException();
        }

        final BayeuxClient client = new BayeuxClient(cometdURL, webSocketTransport);

        final AtomicReference<CountDownLatch> connectedLatch = new AtomicReference<>(new CountDownLatch(1));
        final AtomicReference<CountDownLatch> disconnectedLatch = new AtomicReference<>(new CountDownLatch(2));
        client.getChannel(Channel.META_CONNECT).addListener(new ClientSessionChannel.MessageListener() {
            public void onMessage(ClientSessionChannel channel, Message message) {
                if (message.isSuccessful() && "websocket".equals(client.getTransport().getName())) {
                    connectedLatch.get().countDown();
                } else {
                    disconnectedLatch.get().countDown();
                }
            }
        });
        client.handshake();

        // Wait for connect
        Assert.assertTrue(connectedLatch.get().await(10, TimeUnit.SECONDS));
        Assert.assertTrue(client.waitFor(5000, BayeuxClient.State.CONNECTED));
        Assert.assertTrue(client.isConnected());
        Thread.sleep(1000);

        // Stop server
        int port = connector.getLocalPort();
        server.stop();
        Assert.assertTrue(disconnectedLatch.get().await(10, TimeUnit.SECONDS));
        Assert.assertTrue(!client.isConnected());

        // restart server
        connector.setPort(port);
        connectedLatch.set(new CountDownLatch(1));
        server.start();

        // Wait for connect
        Assert.assertTrue(connectedLatch.get().await(10, TimeUnit.SECONDS));
        Assert.assertTrue(client.waitFor(5000, BayeuxClient.State.CONNECTED));
        Assert.assertTrue(client.isConnected());

        disconnectBayeuxClient(client);
    }

    @Test
    public void testHandshakeExpiration() throws Exception {
        final long maxNetworkDelay = 2000;

        bayeux.getChannel(Channel.META_HANDSHAKE).addListener(new ServerChannel.MessageListener() {
            public boolean onMessage(ServerSession from, ServerChannel channel, ServerMessage.Mutable message) {
                try {
                    Thread.sleep(maxNetworkDelay + maxNetworkDelay / 2);
                    return true;
                } catch (InterruptedException x) {
                    return false;
                }
            }
        });

        Map<String, Object> options = new HashMap<>();
        options.put(ClientTransport.MAX_NETWORK_DELAY_OPTION, maxNetworkDelay);
        ClientTransport webSocketTransport = newWebSocketTransport(options);
        final BayeuxClient client = new BayeuxClient(cometdURL, webSocketTransport);

        // Expect 2 failed messages because the client backoffs and retries
        // This way we are sure that the late response from the first
        // expired handshake is not delivered to listeners
        final CountDownLatch latch = new CountDownLatch(2);
        client.getChannel(Channel.META_HANDSHAKE).addListener(new ClientSessionChannel.MessageListener() {
            public void onMessage(ClientSessionChannel channel, Message message) {
                Assert.assertFalse(message.isSuccessful());
                if (!message.isSuccessful()) {
                    latch.countDown();
                }
            }
        });

        client.handshake();

        Assert.assertTrue(latch.await(maxNetworkDelay * 2 + client.getBackoffIncrement() * 2, TimeUnit.MILLISECONDS));

        disconnectBayeuxClient(client);
    }

    @Test
    public void testMetaConnectNotRespondedOnServerSidePublish() throws Exception {
        final BayeuxClient client = newBayeuxClient();

        final String channelName = "/test";
        final AtomicReference<CountDownLatch> publishLatch = new AtomicReference<>(new CountDownLatch(1));
        client.getChannel(Channel.META_HANDSHAKE).addListener(new ClientSessionChannel.MessageListener() {
            public void onMessage(ClientSessionChannel metaHandshake, Message handshake) {
                if (handshake.isSuccessful()) {
                    client.getChannel(channelName).subscribe(new ClientSessionChannel.MessageListener() {
                        public void onMessage(ClientSessionChannel channel, Message message) {
                            publishLatch.get().countDown();
                        }
                    });
                }
            }
        });
        final AtomicReference<CountDownLatch> connectLatch = new AtomicReference<>(new CountDownLatch(2));
        client.getChannel(Channel.META_CONNECT).addListener(new ClientSessionChannel.MessageListener() {
            public void onMessage(ClientSessionChannel channel, Message message) {
                connectLatch.get().countDown();
            }
        });
        client.handshake();

        // Wait for the long poll to establish
        Thread.sleep(1000);

        // Test publish triggered by an external event
        final LocalSession emitter = bayeux.newLocalSession("test_emitter");
        emitter.handshake();
        final String data = "test_data";
        bayeux.getChannel(channelName).publish(emitter, data);

        Assert.assertTrue(publishLatch.get().await(5, TimeUnit.SECONDS));
        // Make sure long poll is not responded
        Assert.assertFalse(connectLatch.get().await(1, TimeUnit.SECONDS));

        // Test publish triggered by a message sent by the client
        // There will be a response pending so the case is different
        publishLatch.set(new CountDownLatch(1));
        connectLatch.set(new CountDownLatch(1));
        String serviceChannelName = "/service/test";
        final ServerChannel serviceChannel = bayeux.createChannelIfAbsent(serviceChannelName, new Persistent()).getReference();
        serviceChannel.addListener(new ServerChannel.MessageListener() {
            public boolean onMessage(ServerSession from, ServerChannel channel, ServerMessage.Mutable message) {
                bayeux.getChannel(channelName).publish(emitter, data);
                return true;
            }
        });
        client.getChannel(serviceChannelName).publish(new HashMap<>());

        Assert.assertTrue(publishLatch.get().await(5, TimeUnit.SECONDS));
        // Make sure long poll is not responded
        Assert.assertFalse(connectLatch.get().await(1, TimeUnit.SECONDS));

        disconnectBayeuxClient(client);
    }

    @Test
    public void testMetaConnectDeliveryOnlyTransport() throws Exception {
        stopAndDispose();

        Map<String, String> options = new HashMap<>();
        options.put(AbstractServerTransport.META_CONNECT_DELIVERY_OPTION, "true");
        options.put("ws." + org.cometd.websocket.server.JettyWebSocketTransport.THREAD_POOL_MAX_SIZE_OPTION, "8");
        prepareAndStart(options);

        final BayeuxClient client = newBayeuxClient();

        final String channelName = "/test";
        final AtomicReference<CountDownLatch> publishLatch = new AtomicReference<>(new CountDownLatch(1));
        client.getChannel(Channel.META_HANDSHAKE).addListener(new ClientSessionChannel.MessageListener() {
            public void onMessage(ClientSessionChannel metaHandshake, Message handshake) {
                if (handshake.isSuccessful()) {
                    client.getChannel(channelName).subscribe(new ClientSessionChannel.MessageListener() {
                        public void onMessage(ClientSessionChannel channel, Message message) {
                            publishLatch.get().countDown();
                        }
                    });
                }
            }
        });
        final AtomicReference<CountDownLatch> connectLatch = new AtomicReference<>(new CountDownLatch(2));
        client.getChannel(Channel.META_CONNECT).addListener(new ClientSessionChannel.MessageListener() {
            public void onMessage(ClientSessionChannel channel, Message message) {
                connectLatch.get().countDown();
            }
        });
        client.handshake();

        // Wait for the long poll to establish
        Thread.sleep(1000);

        // Test publish triggered by an external event
        final LocalSession emitter = bayeux.newLocalSession("test_emitter");
        emitter.handshake();
        final String data = "test_data";
        bayeux.getChannel(channelName).publish(emitter, data);

        Assert.assertTrue(publishLatch.get().await(5, TimeUnit.SECONDS));
        // Make sure long poll is responded
        Assert.assertTrue(connectLatch.get().await(5, TimeUnit.SECONDS));

        // Test publish triggered by a message sent by the client
        // There will be a response pending so the case is different
        // from the server-side publish
        publishLatch.set(new CountDownLatch(1));
        connectLatch.set(new CountDownLatch(1));
        String serviceChannelName = "/service/test";
        ServerChannel serviceChannel = bayeux.createChannelIfAbsent(serviceChannelName, new Persistent()).getReference();
        serviceChannel.addListener(new ServerChannel.MessageListener() {
            public boolean onMessage(ServerSession from, ServerChannel channel, ServerMessage.Mutable message) {
                bayeux.getChannel(channelName).publish(emitter, data);
                return true;
            }
        });
        client.getChannel(serviceChannelName).publish(new HashMap<>());

        Assert.assertTrue(publishLatch.get().await(5, TimeUnit.SECONDS));
        // Make sure long poll is responded
        Assert.assertTrue(connectLatch.get().await(5, TimeUnit.SECONDS));

        disconnectBayeuxClient(client);
    }

    @Test
    public void testMetaConnectDeliveryOnlySession() throws Exception {
        bayeux.addExtension(new BayeuxServer.Extension.Adapter() {
            @Override
            public boolean sendMeta(ServerSession to, ServerMessage.Mutable message) {
                if (Channel.META_HANDSHAKE.equals(message.getChannel())) {
                    if (to != null && !to.isLocalSession()) {
                        ((ServerSessionImpl)to).setMetaConnectDeliveryOnly(true);
                    }
                }
                return true;
            }
        });

        final BayeuxClient client = newBayeuxClient();

        final String channelName = "/test";
        final AtomicReference<CountDownLatch> publishLatch = new AtomicReference<>(new CountDownLatch(1));
        client.getChannel(Channel.META_HANDSHAKE).addListener(new ClientSessionChannel.MessageListener() {
            public void onMessage(ClientSessionChannel metaHandshake, Message handshake) {
                if (handshake.isSuccessful()) {
                    client.getChannel(channelName).subscribe(new ClientSessionChannel.MessageListener() {
                        public void onMessage(ClientSessionChannel channel, Message message) {
                            publishLatch.get().countDown();
                        }
                    });
                }
            }
        });
        final AtomicReference<CountDownLatch> connectLatch = new AtomicReference<>(new CountDownLatch(2));
        client.getChannel(Channel.META_CONNECT).addListener(new ClientSessionChannel.MessageListener() {
            public void onMessage(ClientSessionChannel channel, Message message) {
                connectLatch.get().countDown();
            }
        });
        client.handshake();

        // Wait for the long poll to establish
        Thread.sleep(1000);

        // Test publish triggered by an external event
        final LocalSession emitter = bayeux.newLocalSession("test_emitter");
        emitter.handshake();
        final String data = "test_data";
        bayeux.getChannel(channelName).publish(emitter, data);

        Assert.assertTrue(publishLatch.get().await(5, TimeUnit.SECONDS));
        // Make sure long poll is responded
        Assert.assertTrue(connectLatch.get().await(5, TimeUnit.SECONDS));

        // Test publish triggered by a message sent by the client
        // There will be a response pending so the case is different
        publishLatch.set(new CountDownLatch(1));
        connectLatch.set(new CountDownLatch(1));
        String serviceChannelName = "/service/test";
        final ServerChannel serviceChannel = bayeux.createChannelIfAbsent(serviceChannelName, new Persistent()).getReference();
        serviceChannel.addListener(new ServerChannel.MessageListener() {
            public boolean onMessage(ServerSession from, ServerChannel channel, ServerMessage.Mutable message) {
                bayeux.getChannel(channelName).publish(emitter, data);
                return true;
            }
        });
        client.getChannel(serviceChannelName).publish(new HashMap<>());

        Assert.assertTrue(publishLatch.get().await(5, TimeUnit.SECONDS));
        // Make sure long poll is responded
        Assert.assertTrue(connectLatch.get().await(5, TimeUnit.SECONDS));

        disconnectBayeuxClient(client);
    }

    @Test
    public void testMetaConnectExpires() throws Exception {
        stopAndDispose();
        long timeout = 2000;
        Map<String, String> options = new HashMap<>();
        options.put(AbstractServerTransport.TIMEOUT_OPTION, String.valueOf(timeout));
        prepareAndStart(options);

        final BayeuxClient client = newBayeuxClient();
        final CountDownLatch connectLatch = new CountDownLatch(2);
        client.getChannel(Channel.META_CONNECT).addListener(new ClientSessionChannel.MessageListener() {
            public void onMessage(ClientSessionChannel channel, Message message) {
                connectLatch.countDown();
                if (connectLatch.getCount() == 0) {
                    client.disconnect();
                }
            }
        });
        final CountDownLatch disconnectLatch = new CountDownLatch(1);
        client.getChannel(Channel.META_DISCONNECT).addListener(new ClientSessionChannel.MessageListener() {
            public void onMessage(ClientSessionChannel channel, Message message) {
                disconnectLatch.countDown();
            }
        });
        client.handshake();

        Assert.assertTrue(connectLatch.await(timeout + timeout / 2, TimeUnit.MILLISECONDS));
        Assert.assertTrue(disconnectLatch.await(5, TimeUnit.SECONDS));
    }

    @Test
    public void testWebSocketWithAckExtension() throws Exception {
        final BayeuxClient client = newBayeuxClient();

        bayeux.addExtension(new AcknowledgedMessagesExtension());
        client.addExtension(new AckExtension());

        final String channelName = "/chat/demo";
        final BlockingQueue<Message> messages = new BlockingArrayQueue<>();
        client.getChannel(Channel.META_HANDSHAKE).addListener(new ClientSessionChannel.MessageListener() {
            public void onMessage(ClientSessionChannel channel, Message message) {
                if (message.isSuccessful()) {
                    client.getChannel(channelName).subscribe(new ClientSessionChannel.MessageListener() {
                        public void onMessage(ClientSessionChannel channel, Message message) {
                            messages.add(message);
                        }
                    });
                }
            }
        });
        final CountDownLatch subscribed = new CountDownLatch(1);
        client.getChannel(Channel.META_SUBSCRIBE).addListener(new ClientSessionChannel.MessageListener() {
            public void onMessage(ClientSessionChannel channel, Message message) {
                if (message.isSuccessful() && channelName.equals(message.get(Message.SUBSCRIPTION_FIELD))) {
                    subscribed.countDown();
                }
            }
        });
        client.handshake();

        Assert.assertTrue(subscribed.await(5, TimeUnit.SECONDS));
        Assert.assertEquals(0, messages.size());

        final ServerChannel chatChannel = bayeux.getChannel(channelName);
        Assert.assertNotNull(chatChannel);

        final int count = 5;
        client.batch(new Runnable() {
            public void run() {
                for (int i = 0; i < count; ++i) {
                    client.getChannel(channelName).publish("hello_" + i);
                }
            }
        });

        for (int i = 0; i < count; ++i) {
            Assert.assertEquals("hello_" + i, messages.poll(5, TimeUnit.SECONDS).getData());
        }

        // Give time to the /meta/connect to tell the server what is the current ack number
        Thread.sleep(1000);

        int port = connector.getLocalPort();
        connector.stop();
        Thread.sleep(1000);
        Assert.assertTrue(connector.isStopped());
        Assert.assertTrue(client.waitFor(5000, BayeuxClient.State.UNCONNECTED));

        // Send messages while client is offline
        for (int i = count; i < 2 * count; ++i) {
            chatChannel.publish(null, "hello_" + i);
        }

        Thread.sleep(1000);
        Assert.assertEquals(0, messages.size());

        connector.setPort(port);
        connector.start();
        Assert.assertTrue(client.waitFor(5000, BayeuxClient.State.CONNECTED));

        // Check that the offline messages are received
        for (int i = count; i < 2 * count; ++i) {
            Assert.assertEquals("hello_" + i, messages.poll(5, TimeUnit.SECONDS).getData());
        }

        // Send messages while client is online
        client.batch(new Runnable() {
            public void run() {
                for (int i = 2 * count; i < 3 * count; ++i) {
                    client.getChannel(channelName).publish("hello_" + i);
                }
            }
        });

        // Check if messages after reconnect are received
        for (int i = 2 * count; i < 3 * count; ++i) {
            Assert.assertEquals("hello_" + i, messages.poll(5, TimeUnit.SECONDS).getData());
        }

        disconnectBayeuxClient(client);
    }

    @Test
    public void testMetaConnectDelayedOnServerRespondedBeforeRetry() throws Exception {
        final long maxNetworkDelay = 2000;
        final long backoffIncrement = 2000;
        testMetaConnectDelayedOnServer(maxNetworkDelay, backoffIncrement, maxNetworkDelay + backoffIncrement / 2);
    }

    @Test
    public void testMetaConnectDelayedOnServerRespondedAfterRetry() throws Exception {
        final long maxNetworkDelay = 2000;
        final long backoffIncrement = 1000;
        testMetaConnectDelayedOnServer(maxNetworkDelay, backoffIncrement, maxNetworkDelay + backoffIncrement * 2);
    }

    private void testMetaConnectDelayedOnServer(final long maxNetworkDelay, final long backoffIncrement, final long delay) throws Exception {
        stopAndDispose();

        Map<String, String> initParams = new HashMap<>();
        long timeout = 5000;
        initParams.put("timeout", String.valueOf(timeout));
        switch (wsTransportType) {
            case WEBSOCKET_JSR_356:
                initParams.put("transports", CloseLatchWebSocketTransport.class.getName() + "," + JSONTransport.class.getName());
                break;
            case WEBSOCKET_JETTY:
                initParams.put("transports", CloseLatchJettyWebSocketTransport.class.getName() + "," + JSONTransport.class.getName());
                break;
            default:
                throw new IllegalArgumentException();
        }
        prepareAndStart(initParams);

        Map<String, Object> options = new HashMap<>();
        options.put("ws.maxNetworkDelay", maxNetworkDelay);
        ClientTransport webSocketTransport = newWebSocketTransport(options);
        BayeuxClient client = new BayeuxClient(cometdURL, webSocketTransport);
        client.setOption(BayeuxClient.BACKOFF_INCREMENT_OPTION, backoffIncrement);

        bayeux.getChannel(Channel.META_CONNECT).addListener(new ServerChannel.MessageListener() {
            private final AtomicInteger connects = new AtomicInteger();

            public boolean onMessage(ServerSession from, ServerChannel channel, ServerMessage.Mutable message) {
                int connects = this.connects.incrementAndGet();
                if (connects == 2) {
                    try {
                        // We delay the second connect, so the client can expire it
                        Thread.sleep(delay);
                    } catch (InterruptedException x) {
                        x.printStackTrace();
                        return false;
                    }
                }
                return true;
            }
        });

        // The second connect must fail, and should never be notified on client
        final CountDownLatch connectLatch1 = new CountDownLatch(2);
        final CountDownLatch connectLatch2 = new CountDownLatch(1);
        client.getChannel(Channel.META_CONNECT).addListener(new ClientSessionChannel.MessageListener() {
            private final AtomicInteger connects = new AtomicInteger();
            public String failedId;

            public void onMessage(ClientSessionChannel channel, Message message) {
                int connects = this.connects.incrementAndGet();
                if (connects == 1 && message.isSuccessful()) {
                    connectLatch1.countDown();
                } else if (connects == 2 && !message.isSuccessful()) {
                    connectLatch1.countDown();
                    failedId = message.getId();
                } else if (connects > 2 && !failedId.equals(message.getId())) {
                    connectLatch2.countDown();
                }
            }
        });

        client.handshake();

        Assert.assertTrue(connectLatch1.await(timeout + 2 * maxNetworkDelay, TimeUnit.MILLISECONDS));
        Assert.assertTrue(connectLatch2.await(client.getBackoffIncrement() * 2, TimeUnit.MILLISECONDS));

        disconnectBayeuxClient(client);
    }

    @Test
    public void testClientSendsAndReceivesBigMessage() throws Exception {
        stopAndDispose();

        int maxMessageSize = 128 * 1024;
        Map<String, String> serverOptions = new HashMap<>();
        serverOptions.put("ws.maxMessageSize", String.valueOf(maxMessageSize));
        prepareAndStart(serverOptions);

        Map<String, Object> clientOptions = new HashMap<>();
        clientOptions.put("ws.maxMessageSize", maxMessageSize);
        ClientTransport webSocketTransport = newWebSocketTransport(clientOptions);
        BayeuxClient client = new BayeuxClient(cometdURL, webSocketTransport);

        client.handshake();
        Assert.assertTrue(client.waitFor(5000, BayeuxClient.State.CONNECTED));

        ClientSessionChannel channel = client.getChannel("/test");
        final CountDownLatch latch = new CountDownLatch(1);
        channel.subscribe(new ClientSessionChannel.MessageListener() {
            public void onMessage(ClientSessionChannel channel, Message message) {
                latch.countDown();
            }
        });

        char[] data = new char[maxMessageSize * 3 / 4];
        Arrays.fill(data, 'x');
        channel.publish(new String(data));

        Assert.assertTrue(latch.await(5, TimeUnit.SECONDS));

        disconnectBayeuxClient(client);
    }

    @Test
    public void testClientDisconnectingClosesTheConnection() throws Exception {
        stopAndDispose();

        Map<String, String> initParams = new HashMap<>();
        switch (wsTransportType) {
            case WEBSOCKET_JSR_356:
                initParams.put("transports", CloseLatchWebSocketTransport.class.getName() + "," + JSONTransport.class.getName());
                break;
            case WEBSOCKET_JETTY:
                initParams.put("transports", CloseLatchJettyWebSocketTransport.class.getName() + "," + JSONTransport.class.getName());
                break;
            default:
                throw new IllegalArgumentException();
        }
        prepareAndStart(initParams);

        BayeuxClient client = newBayeuxClient();
        client.handshake();
        Assert.assertTrue(client.waitFor(5000, BayeuxClient.State.CONNECTED));
        Thread.sleep(1000);

        client.disconnect();

        switch (wsTransportType) {
            case WEBSOCKET_JSR_356:
                CloseLatchWebSocketTransport jsrTransport = (CloseLatchWebSocketTransport)bayeux.getTransport("websocket");
                Assert.assertTrue(jsrTransport.latch.await(5, TimeUnit.SECONDS));
                break;
            case WEBSOCKET_JETTY:
                CloseLatchJettyWebSocketTransport jettyTransport = (CloseLatchJettyWebSocketTransport)bayeux.getTransport("websocket");
                Assert.assertTrue(jettyTransport.latch.await(5, TimeUnit.SECONDS));
                break;
            default:
                throw new IllegalArgumentException();
        }
    }

    @Test
    public void testClientDisconnectingSynchronouslyClosesTheConnection() throws Exception {
        stopAndDispose();

        Map<String, String> initParams = new HashMap<>();
        switch (wsTransportType) {
            case WEBSOCKET_JSR_356:
                initParams.put("transports", CloseLatchWebSocketTransport.class.getName() + "," + JSONTransport.class.getName());
                break;
            case WEBSOCKET_JETTY:
                initParams.put("transports", CloseLatchJettyWebSocketTransport.class.getName() + "," + JSONTransport.class.getName());
                break;
            default:
                throw new IllegalArgumentException();
        }
        prepareAndStart(initParams);

        BayeuxClient client = newBayeuxClient();
        client.handshake();
        Assert.assertTrue(client.waitFor(5000, BayeuxClient.State.CONNECTED));
        Thread.sleep(1000);

        client.disconnect(1000);

        switch (wsTransportType) {
            case WEBSOCKET_JSR_356:
                CloseLatchWebSocketTransport jsrTransport = (CloseLatchWebSocketTransport)bayeux.getTransport("websocket");
                Assert.assertTrue(jsrTransport.latch.await(5, TimeUnit.SECONDS));
                break;
            case WEBSOCKET_JETTY:
                CloseLatchJettyWebSocketTransport jettyTransport = (CloseLatchJettyWebSocketTransport)bayeux.getTransport("websocket");
                Assert.assertTrue(jettyTransport.latch.await(5, TimeUnit.SECONDS));
                break;
            default:
                throw new IllegalArgumentException();
        }
    }

    public static class CloseLatchWebSocketTransport extends WebSocketTransport {
        private final CountDownLatch latch = new CountDownLatch(1);

        public CloseLatchWebSocketTransport(BayeuxServerImpl bayeux) {
            super(bayeux);
        }

        @Override
        protected void onClose(int code, String reason) {
            latch.countDown();
        }
    }

    public static class CloseLatchJettyWebSocketTransport extends org.cometd.websocket.server.JettyWebSocketTransport {
        private final CountDownLatch latch = new CountDownLatch(1);

        public CloseLatchJettyWebSocketTransport(BayeuxServerImpl bayeux) {
            super(bayeux);
        }

        @Override
        protected void onClose(int code, String reason) {
            latch.countDown();
        }
    }

    @Test
    public void testWhenClientAbortsServerSessionIsSwept() throws Exception {
        stopAndDispose();

        Map<String, String> options = new HashMap<>();
        long maxInterval = 1000;
        options.put(AbstractServerTransport.MAX_INTERVAL_OPTION, String.valueOf(maxInterval));
        prepareAndStart(options);

        BayeuxClient client = newBayeuxClient();
        client.handshake();
        Assert.assertTrue(client.waitFor(5000, BayeuxClient.State.CONNECTED));

        // Allow long poll to establish
        Thread.sleep(1000);

        final CountDownLatch latch = new CountDownLatch(1);
        ServerSession session = bayeux.getSession(client.getId());
        session.addListener(new ServerSession.RemoveListener() {
            @Override
            public void removed(ServerSession session, boolean timeout) {
                latch.countDown();
            }
        });

        client.abort();

        Assert.assertTrue(latch.await(2 * maxInterval, TimeUnit.MILLISECONDS));
    }

    @Test
    public void testDisconnectWithPendingMetaConnectWithoutResponseIsFailedOnClient() throws Exception {
        stopAndDispose();

        final long timeout = 2000L;
        Map<String, String> serverOptions = new HashMap<>();
        serverOptions.put("timeout", String.valueOf(timeout));
        prepareAndStart(serverOptions);

        bayeux.addExtension(new BayeuxServer.Extension.Adapter() {
            @Override
            public boolean sendMeta(ServerSession to, ServerMessage.Mutable message) {
                if (Channel.META_CONNECT.equals(message.getChannel())) {
                    Map<String, Object> advice = message.getAdvice();
                    if (advice != null) {
                        if (Message.RECONNECT_NONE_VALUE.equals(advice.get(Message.RECONNECT_FIELD))) {
                            // Pretend this message could not be sent
                            return false;
                        }
                    }
                }
                return true;
            }
        });

        final long maxNetworkDelay = 2000L;
        Map<String, Object> clientOptions = new HashMap<>();
        clientOptions.put("maxNetworkDelay", maxNetworkDelay);
        ClientTransport webSocketTransport = newWebSocketTransport(clientOptions);
        BayeuxClient client = new BayeuxClient(cometdURL, webSocketTransport);

        client.handshake();
        Assert.assertTrue(client.waitFor(5000, BayeuxClient.State.CONNECTED));

        // Wait for the /meta/connect to be held on server
        TimeUnit.MILLISECONDS.sleep(1000);

        final CountDownLatch latch = new CountDownLatch(1);
        client.getChannel(Channel.META_CONNECT).addListener(new ClientSessionChannel.MessageListener() {
            public void onMessage(ClientSessionChannel channel, Message message) {
                if (!message.isSuccessful()) {
                    latch.countDown();
                }
            }
        });

        client.disconnect();

        // Only wait for the maxNetworkDelay: when the /meta/disconnect response arrives,
        // the connection is closed, so the /meta/connect is failed on the client side.
        Assert.assertTrue(latch.await(2 * maxNetworkDelay, TimeUnit.MILLISECONDS));
    }

    @Test
    public void testDeliverDuringHandshakeProcessing() throws Exception {
        final String channelName = "/service/test";
        BayeuxClient client = newBayeuxClient();

        final CountDownLatch latch = new CountDownLatch(1);
        client.getChannel(channelName).addListener(new ClientSessionChannel.MessageListener() {
            public void onMessage(ClientSessionChannel channel, Message message) {
                if (!message.isPublishReply()) {
                    latch.countDown();
                }
            }
        });

        // SessionListener is the first listener notified after the ServerSession is created.
        bayeux.addListener(new BayeuxServer.SessionListener() {
            public void sessionAdded(ServerSession session, ServerMessage message) {
                session.deliver(null, channelName, "data");
            }

            public void sessionRemoved(ServerSession session, boolean timedout) {
            }
        });

        client.handshake();
        Assert.assertTrue(client.waitFor(5000, BayeuxClient.State.CONNECTED));

        Assert.assertTrue(latch.await(5, TimeUnit.SECONDS));

        disconnectBayeuxClient(client);
    }

    @Test
    public void testDeliverDuringHandshakeProcessingWithAckExtension() throws Exception {
        bayeux.addExtension(new AcknowledgedMessagesExtension());

        final String channelName = "/service/test";
        BayeuxClient client = newBayeuxClient();
        client.addExtension(new AckExtension());

        final CountDownLatch latch = new CountDownLatch(1);
        client.getChannel(channelName).addListener(new ClientSessionChannel.MessageListener() {
            public void onMessage(ClientSessionChannel channel, Message message) {
                if (!message.isPublishReply()) {
                    latch.countDown();
                }
            }
        });

        // SessionListener is the first listener notified after the ServerSession is created.
        bayeux.addListener(new BayeuxServer.SessionListener() {
            public void sessionAdded(ServerSession session, ServerMessage message) {
                session.deliver(null, channelName, "data");
            }

            public void sessionRemoved(ServerSession session, boolean timedout) {
            }
        });

        client.handshake();
        Assert.assertTrue(client.waitFor(5000, BayeuxClient.State.CONNECTED));

        Assert.assertTrue(latch.await(5, TimeUnit.SECONDS));

        disconnectBayeuxClient(client);
    }

    @Test
    public void testExtensionIsInvokedAfterNetworkFailure() throws Exception {
        bayeux.addExtension(new AcknowledgedMessagesExtension());

        final BayeuxClient client = newBayeuxClient();
        final String channelName = "/test";
        final AtomicReference<CountDownLatch> rcv = new AtomicReference<>(new CountDownLatch(1));
        client.addExtension(new AckExtension());
        client.addExtension(new ClientSession.Extension.Adapter() {
            @Override
            public boolean rcv(ClientSession session, Message.Mutable message) {
                if (channelName.equals(message.getChannel())) {
                    rcv.get().countDown();
                }
                return true;
            }

            @Override
            public boolean rcvMeta(ClientSession session, Message.Mutable message) {
                return true;
            }
        });
        client.handshake(new ClientSessionChannel.MessageListener() {
            public void onMessage(ClientSessionChannel channel, Message message) {
                client.getChannel(channelName).subscribe(new ClientSessionChannel.MessageListener() {
                    public void onMessage(ClientSessionChannel channel, Message message) {
                    }
                });
            }
        });
        Assert.assertTrue(client.waitFor(5000, BayeuxClient.State.CONNECTED));

        // This message will be delivered via /meta/connect.
        bayeux.createChannelIfAbsent(channelName).getReference().publish(null, "data1");
        Assert.assertTrue(rcv.get().await(5, TimeUnit.SECONDS));
        // Wait for the /meta/connect to be established again.
        Thread.sleep(1000);

        // Stopping HttpClient will also stop the WebSocketClients (both Jetty's and JSR's).
        httpClient.stop();
        Assert.assertTrue(client.waitFor(5000, BayeuxClient.State.UNCONNECTED));

        // Send a message while disconnected.
        bayeux.createChannelIfAbsent(channelName).getReference().publish(null, "data2");

        rcv.set(new CountDownLatch(1));
        httpClient.start();

        Assert.assertTrue(client.waitFor(5000, BayeuxClient.State.CONNECTED));
        Assert.assertTrue(rcv.get().await(5, TimeUnit.SECONDS));

        disconnectBayeuxClient(client);
    }
}<|MERGE_RESOLUTION|>--- conflicted
+++ resolved
@@ -68,80 +68,7 @@
     }
 
     @Test
-<<<<<<< HEAD
-    public void testClientRetriesWebSocketTransportIfCannotConnect() throws Exception
-    {
-=======
-    public void testClientCanNegotiateTransportWithServerNotSupportingWebSocket() throws Exception {
-        bayeux.setAllowedTransports("long-polling");
-
-        final ClientTransport webSocketTransport = newWebSocketTransport(null);
-        final ClientTransport longPollingTransport = newLongPollingTransport(null);
-        final CountDownLatch failureLatch = new CountDownLatch(1);
-        final BayeuxClient client = new BayeuxClient(cometdURL, webSocketTransport, longPollingTransport) {
-            @Override
-            protected void onTransportFailure(String oldTransportName, String newTransportName, Throwable failure) {
-                Assert.assertEquals(webSocketTransport.getName(), oldTransportName);
-                Assert.assertEquals(longPollingTransport.getName(), newTransportName);
-                failureLatch.countDown();
-            }
-        };
-
-        final CountDownLatch successLatch = new CountDownLatch(1);
-        final CountDownLatch failedLatch = new CountDownLatch(1);
-        client.getChannel(Channel.META_HANDSHAKE).addListener(new ClientSessionChannel.MessageListener() {
-            public void onMessage(ClientSessionChannel channel, Message message) {
-                if (message.isSuccessful()) {
-                    successLatch.countDown();
-                } else {
-                    failedLatch.countDown();
-                }
-            }
-        });
-
-        client.handshake();
-
-        Assert.assertTrue(failureLatch.await(5, TimeUnit.SECONDS));
-        Assert.assertTrue(failedLatch.await(5, TimeUnit.SECONDS));
-        Assert.assertTrue(successLatch.await(5, TimeUnit.SECONDS));
-
-        disconnectBayeuxClient(client);
-    }
-
-    @Test
-    public void testClientWithOnlyWebSocketCannotNegotiateWithServerNotSupportingWebSocket() throws Exception {
-        bayeux.setAllowedTransports("long-polling");
-
-        final ClientTransport webSocketTransport = newWebSocketTransport(null);
-        final CountDownLatch failureLatch = new CountDownLatch(1);
-        final BayeuxClient client = new BayeuxClient(cometdURL, webSocketTransport) {
-            @Override
-            protected void onTransportFailure(String oldTransportName, String newTransportName, Throwable failure) {
-                Assert.assertEquals(webSocketTransport.getName(), oldTransportName);
-                Assert.assertNull(newTransportName);
-                failureLatch.countDown();
-            }
-        };
-
-        final CountDownLatch failedLatch = new CountDownLatch(1);
-        client.getChannel(Channel.META_HANDSHAKE).addListener(new ClientSessionChannel.MessageListener() {
-            public void onMessage(ClientSessionChannel channel, Message message) {
-                if (!message.isSuccessful()) {
-                    failedLatch.countDown();
-                }
-            }
-        });
-
-        client.handshake();
-
-        Assert.assertTrue(failureLatch.await(5, TimeUnit.SECONDS));
-        Assert.assertTrue(failedLatch.await(5, TimeUnit.SECONDS));
-        Assert.assertTrue(client.waitFor(5000, BayeuxClient.State.DISCONNECTED));
-    }
-
-    @Test
     public void testClientRetriesWebSocketTransportIfCannotConnect() throws Exception {
->>>>>>> ed602f7e
         final CountDownLatch connectLatch = new CountDownLatch(2);
         ClientTransport webSocketTransport = newWebSocketTransport(null);
         webSocketTransport.setOption(JettyWebSocketTransport.CONNECT_TIMEOUT_OPTION, 1000L);
