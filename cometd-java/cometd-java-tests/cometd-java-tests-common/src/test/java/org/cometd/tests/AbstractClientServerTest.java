--- conflicted
+++ resolved
@@ -71,21 +71,12 @@
     protected ContextHandler context;
     protected String cometdPath = "/cometd";
     protected String cometdURL;
-<<<<<<< HEAD
     protected BayeuxServer bayeuxServer;
-    private ScheduledExecutorService scheduler;
-    private HttpClient httpClient;
-    private WebSocketContainer wsContainer;
-    private WebSocketClient wsClient;
-    private OkHttpClient okHttpClient;
-=======
-    protected BayeuxServer bayeux;
     protected ScheduledExecutorService scheduler;
     protected HttpClient httpClient;
     protected WebSocketContainer wsContainer;
     protected WebSocketClient wsClient;
     protected OkHttpClient okHttpClient;
->>>>>>> 8520bae7
 
     public void start(Transport transport) throws Exception {
         start(transport, serverOptions(transport));
@@ -101,17 +92,12 @@
         connector = new ServerConnector(server, 1, 1);
         server.addConnector(connector);
 
-<<<<<<< HEAD
-=======
-        context = new ServletContextHandler(server, "/");
-        configure(transport, context);
-
->>>>>>> 8520bae7
         switch (transport) {
             case JAKARTA_HTTP, OKHTTP_HTTP, JAKARTA_WEBSOCKET, OKHTTP_WEBSOCKET -> {
                 ServletContextHandler servletContext = new ServletContextHandler("/");
                 context = servletContext;
                 server.setHandler(context);
+                configure(transport, context);
                 ServletHolder cometdServletHolder = new ServletHolder(CometDServlet.class);
                 cometdServletHolder.setInitParameter("timeout", "10000");
                 cometdServletHolder.setInitOrder(1);
@@ -128,6 +114,7 @@
             case JETTY_HTTP, JETTY_WEBSOCKET -> {
                 context = new ContextHandler("/");
                 server.setHandler(context);
+                configure(transport, context);
                 CometDHandler cometdHandler = new CometDHandler();
                 cometdHandler.setOptions(options == null ? Map.of() : options);
                 context.setHandler(cometdHandler);
@@ -145,7 +132,7 @@
         bayeuxServer = (BayeuxServer)context.getContext().getAttribute(BayeuxServer.ATTRIBUTE);
     }
 
-    protected void configure(Transport transport, ServletContextHandler context) {
+    protected void configure(Transport transport, ContextHandler context) {
     }
 
     protected void startClient(Transport transport) throws Exception {
