/*
 * Copyright (c) 2008-2020 the original author or authors.
 *
 * Licensed under the Apache License, Version 2.0 (the "License");
 * you may not use this file except in compliance with the License.
 * You may obtain a copy of the License at
 *
 *     http://www.apache.org/licenses/LICENSE-2.0
 *
 * Unless required by applicable law or agreed to in writing, software
 * distributed under the License is distributed on an "AS IS" BASIS,
 * WITHOUT WARRANTIES OR CONDITIONS OF ANY KIND, either express or implied.
 * See the License for the specific language governing permissions and
 * limitations under the License.
 */
package org.cometd.tests;

import java.io.IOException;
import java.io.UncheckedIOException;
import java.net.URL;
import java.net.URLClassLoader;
import java.nio.file.FileAlreadyExistsException;
import java.nio.file.FileVisitResult;
import java.nio.file.Files;
import java.nio.file.Path;
import java.nio.file.Paths;
import java.nio.file.SimpleFileVisitor;
import java.nio.file.attribute.BasicFileAttributes;
import java.util.ArrayList;
import java.util.List;
import java.util.concurrent.CompletableFuture;
import java.util.concurrent.CompletionException;
import java.util.concurrent.CountDownLatch;
import java.util.concurrent.TimeUnit;
import java.util.stream.Stream;
<<<<<<< HEAD

import jakarta.websocket.ContainerProvider;
import jakarta.websocket.WebSocketContainer;
=======
import javax.websocket.ContainerProvider;
import javax.websocket.WebSocketContainer;
>>>>>>> 1434ecf4

import org.cometd.bayeux.client.ClientSessionChannel;
import org.cometd.client.BayeuxClient;
import org.cometd.client.http.jetty.JettyHttpClientTransport;
import org.cometd.client.websocket.javax.WebSocketTransport;
import org.cometd.client.websocket.jetty.JettyWebSocketTransport;
import org.eclipse.jetty.annotations.AnnotationConfiguration;
import org.eclipse.jetty.client.HttpClient;
import org.eclipse.jetty.server.Server;
import org.eclipse.jetty.server.ServerConnector;
import org.eclipse.jetty.server.handler.ContextHandlerCollection;
import org.eclipse.jetty.util.component.LifeCycle;
import org.eclipse.jetty.util.resource.Resource;
import org.eclipse.jetty.util.thread.QueuedThreadPool;
import org.eclipse.jetty.webapp.JndiConfiguration;
import org.eclipse.jetty.webapp.WebAppContext;
import org.eclipse.jetty.websocket.client.WebSocketClient;
import org.eclipse.jetty.websocket.jakarta.server.config.JakartaWebSocketConfiguration;
import org.eclipse.jetty.websocket.server.config.JettyWebSocketConfiguration;
import org.junit.jupiter.api.AfterEach;
import org.junit.jupiter.api.Assertions;
import org.junit.jupiter.api.BeforeEach;
import org.junit.jupiter.api.Test;
import org.junit.jupiter.api.extension.BeforeTestExecutionCallback;
import org.junit.jupiter.api.extension.RegisterExtension;


public class WebAppTest {
    private String testName;
    @RegisterExtension
    final BeforeTestExecutionCallback printMethodName = context -> {
        testName = context.getRequiredTestMethod().getName();
        System.err.printf("Running %s.%s()%n", context.getRequiredTestClass().getSimpleName(), testName);
    };
    private Path baseDir;
    private AutoCloseable server;
    private int serverPort;
    private String contextPath = "/ctx";
    private WebSocketClient wsClient;
    private WebSocketContainer wsContainer;
    private HttpClient httpClient;

    @BeforeEach
    public void prepare() {
        baseDir = Paths.get(System.getProperty("basedir", System.getProperty("user.dir")));
    }

    private void start(Path webXML) throws Exception {
        // Setup the CometD application *.war file.
        Path contextDir = baseDir.resolve("target/test-webapp/" + testName);
        removeDirectory(contextDir);

        Path webINF = Files.createDirectories(contextDir.resolve("WEB-INF"));
        Path classes = Files.createDirectory(webINF.resolve("classes"));
        Files.createDirectory(webINF.resolve("lib"));
        Files.copy(webXML, webINF.resolve("web.xml"));
        // CometD dependencies in a CometD web application.
        copyWebAppDependency(org.cometd.annotation.Service.class, webINF);
        copyWebAppDependency(org.cometd.annotation.server.RemoteCall.class, webINF);
        copyWebAppDependency(org.cometd.bayeux.Message.class, webINF);
        copyWebAppDependency(org.cometd.bayeux.client.ClientSession.class, webINF);
        copyWebAppDependency(org.cometd.bayeux.server.BayeuxServer.class, webINF);
        copyWebAppDependency(org.cometd.common.JSONContext.class, webINF);
        copyWebAppDependency(org.cometd.server.BayeuxServerImpl.class, webINF);
        copyWebAppDependency(org.cometd.server.websocket.common.AbstractWebSocketTransport.class, webINF);
        copyWebAppDependency(org.cometd.server.websocket.javax.WebSocketTransport.class, webINF);
        copyWebAppDependency(org.cometd.server.websocket.jetty.JettyWebSocketTransport.class, webINF);
        copyWebAppDependency(org.cometd.client.BayeuxClient.class, webINF);
        copyWebAppDependency(org.cometd.client.http.common.AbstractHttpClientTransport.class, webINF);
        copyWebAppDependency(org.cometd.client.http.jetty.JettyHttpClientTransport.class, webINF);
        copyWebAppDependency(org.cometd.client.websocket.common.AbstractWebSocketTransport.class, webINF);
        copyWebAppDependency(org.cometd.client.websocket.javax.WebSocketTransport.class, webINF);
        copyWebAppDependency(org.cometd.client.websocket.jetty.JettyWebSocketTransport.class, webINF);
        // Jetty dependencies in a CometD web application.
        copyWebAppDependency(org.eclipse.jetty.client.HttpClient.class, webINF);
        copyWebAppDependency(org.eclipse.jetty.http.HttpStatus.class, webINF);
        copyWebAppDependency(org.eclipse.jetty.io.EndPoint.class, webINF);
        copyWebAppDependency(org.eclipse.jetty.jmx.ObjectMBean.class, webINF);
        copyWebAppDependency(org.eclipse.jetty.servlets.CrossOriginFilter.class, webINF);
        copyWebAppDependency(org.eclipse.jetty.util.Callback.class, webINF);
        copyWebAppDependency(org.eclipse.jetty.util.ajax.JSON.class, webINF);
        copyWebAppDependency(org.eclipse.jetty.websocket.api.WebSocketPolicy.class, webINF);
        copyWebAppDependency(org.eclipse.jetty.websocket.common.WebSocketSession.class, webINF);
        copyWebAppDependency(org.eclipse.jetty.websocket.client.WebSocketClient.class, webINF);
        copyWebAppDependency(org.eclipse.jetty.websocket.core.client.WebSocketCoreClient.class, webINF);
        copyWebAppDependency(org.eclipse.jetty.websocket.core.Configuration.class, webINF);
        // Other dependencies in a CometD web application.
        copyWebAppDependency(javax.inject.Inject.class, webINF);
        copyWebAppDependency(javax.annotation.PostConstruct.class, webINF);
        // Web application classes.
        Path testClasses = baseDir.resolve("target/test-classes/");
        String serviceClass = WebAppService.class.getName().replace('.', '/') + ".class";
        Path servicePath = classes.resolve(serviceClass);
        Files.createDirectories(servicePath.getParent());
        Files.copy(testClasses.resolve(serviceClass), servicePath);

<<<<<<< HEAD
        server = new Server();
        connector = new ServerConnector(server, 1, 1);
        server.addConnector(connector);
        ContextHandlerCollection contexts = new ContextHandlerCollection();
        server.setHandler(contexts);

        WebAppContext webApp = new WebAppContext();
        webApp.setContextPath(contextPath);
        webApp.setBaseResource(Resource.newResource(contextDir.toUri()));
        webApp.addConfiguration(
                new AnnotationConfiguration(),
                new JakartaWebSocketConfiguration(),
                new JettyWebSocketConfiguration(),
                new JndiConfiguration()
        );

        contexts.addHandler(webApp);

        wsClient = new WebSocketClient();
        server.addBean(wsClient);

        wsContainer = ContainerProvider.getWebSocketContainer();
        server.addBean(wsContainer);
=======
        // Setup the server classpath, so that it does not conflict with the test classpath,
        // which has all dependencies that may confuse with the server (e.g. ServiceLoader).
        List<URL> serverClassPath = new ArrayList<>();
        serverClassPath.add(testClasses.toUri().toURL());
        serverClassPath.add(org.slf4j.Logger.class.getProtectionDomain().getCodeSource().getLocation());
        serverClassPath.add(org.apache.logging.slf4j.SLF4JServiceProvider.class.getProtectionDomain().getCodeSource().getLocation());
        serverClassPath.add(org.apache.logging.log4j.Logger.class.getProtectionDomain().getCodeSource().getLocation());
        serverClassPath.add(org.apache.logging.log4j.core.Appender.class.getProtectionDomain().getCodeSource().getLocation());
        serverClassPath.add(javax.servlet.Servlet.class.getProtectionDomain().getCodeSource().getLocation());
        serverClassPath.add(javax.websocket.Session.class.getProtectionDomain().getCodeSource().getLocation());
        serverClassPath.add(org.eclipse.jetty.annotations.AnnotationConfiguration.class.getProtectionDomain().getCodeSource().getLocation());
        serverClassPath.add(org.eclipse.jetty.client.HttpClient.class.getProtectionDomain().getCodeSource().getLocation());
        serverClassPath.add(org.eclipse.jetty.http.HttpStatus.class.getProtectionDomain().getCodeSource().getLocation());
        serverClassPath.add(org.eclipse.jetty.io.EndPoint.class.getProtectionDomain().getCodeSource().getLocation());
        serverClassPath.add(org.eclipse.jetty.jndi.NamingContext.class.getProtectionDomain().getCodeSource().getLocation());
        serverClassPath.add(org.eclipse.jetty.plus.webapp.PlusConfiguration.class.getProtectionDomain().getCodeSource().getLocation());
        serverClassPath.add(org.eclipse.jetty.security.SecurityHandler.class.getProtectionDomain().getCodeSource().getLocation());
        serverClassPath.add(org.eclipse.jetty.server.Server.class.getProtectionDomain().getCodeSource().getLocation());
        serverClassPath.add(org.eclipse.jetty.servlet.ServletContextHandler.class.getProtectionDomain().getCodeSource().getLocation());
        serverClassPath.add(org.eclipse.jetty.util.Callback.class.getProtectionDomain().getCodeSource().getLocation());
        serverClassPath.add(org.eclipse.jetty.webapp.WebAppContext.class.getProtectionDomain().getCodeSource().getLocation());
        serverClassPath.add(org.eclipse.jetty.websocket.api.Session.class.getProtectionDomain().getCodeSource().getLocation());
        serverClassPath.add(org.eclipse.jetty.websocket.core.CoreSession.class.getProtectionDomain().getCodeSource().getLocation());
        serverClassPath.add(org.eclipse.jetty.websocket.core.client.WebSocketCoreClient.class.getProtectionDomain().getCodeSource().getLocation());
        serverClassPath.add(org.eclipse.jetty.websocket.core.server.WebSocketServerComponents.class.getProtectionDomain().getCodeSource().getLocation());
        serverClassPath.add(org.eclipse.jetty.websocket.javax.client.JavaxWebSocketClientContainerProvider.class.getProtectionDomain().getCodeSource().getLocation());
        serverClassPath.add(org.eclipse.jetty.websocket.javax.common.JavaxWebSocketContainer.class.getProtectionDomain().getCodeSource().getLocation());
        serverClassPath.add(org.eclipse.jetty.websocket.javax.server.config.JavaxWebSocketConfiguration.class.getProtectionDomain().getCodeSource().getLocation());
        serverClassPath.add(org.eclipse.jetty.websocket.common.WebSocketSession.class.getProtectionDomain().getCodeSource().getLocation());
        serverClassPath.add(org.eclipse.jetty.websocket.server.config.JettyWebSocketConfiguration.class.getProtectionDomain().getCodeSource().getLocation());
        serverClassPath.add(org.eclipse.jetty.websocket.servlet.WebSocketUpgradeFilter.class.getProtectionDomain().getCodeSource().getLocation());
        serverClassPath.add(org.eclipse.jetty.xml.XmlConfiguration.class.getProtectionDomain().getCodeSource().getLocation());
        serverClassPath.add(org.objectweb.asm.ClassVisitor.class.getProtectionDomain().getCodeSource().getLocation());
        URLClassLoader serverClassLoader = new URLClassLoader(serverClassPath.toArray(URL[]::new), getClass().getClassLoader().getParent());
        // Need to setup the context class loader for ServiceLoader to work properly.
        ClassLoader classLoader = Thread.currentThread().getContextClassLoader();
        Thread.currentThread().setContextClassLoader(serverClassLoader);
        try {
            Class<?> serverClass = serverClassLoader.loadClass(JettyServer.class.getName());
            server = (AutoCloseable)serverClass.getConstructor(Path.class, String.class).newInstance(contextDir, contextPath);
            serverPort = (Integer)serverClass.getMethod("start").invoke(server);
        } finally {
            Thread.currentThread().setContextClassLoader(classLoader);
        }
>>>>>>> 1434ecf4

        // Finally, setup the clients.
        QueuedThreadPool clientThreads = new QueuedThreadPool();
        clientThreads.setName("client");
        httpClient = new HttpClient();
        httpClient.setExecutor(clientThreads);
        wsClient = new WebSocketClient(httpClient);
        httpClient.addBean(wsClient);
        wsContainer = ContainerProvider.getWebSocketContainer();
        httpClient.addBean(wsContainer);
        httpClient.start();
    }

    @AfterEach
    public void dispose() throws Exception {
        LifeCycle.stop(httpClient);
        if (server != null) {
            server.close();
        }
    }

    @Test
    public void testWebAppWithNativeJettyWebSocketTransport() throws Exception {
        start(baseDir.resolve("src/test/resources/jetty-ws-web.xml"));
        BayeuxClient client = new BayeuxClient("http://localhost:" + serverPort + contextPath + "/cometd", new JettyWebSocketTransport(null, null, wsClient));
        subscribePublishReceive(client);
        client.disconnect();
    }

    @Test
    public void testWebAppWithWebSocketTransport() throws Exception {
        start(baseDir.resolve("src/test/resources/jsr-ws-web.xml"));
        BayeuxClient client = new BayeuxClient("http://localhost:" + serverPort + contextPath + "/cometd", new WebSocketTransport(null, null, wsContainer));
        subscribePublishReceive(client);
        client.disconnect();
    }

    @Test
    public void testWebAppWithHTTPTransport() throws Exception {
        start(baseDir.resolve("src/test/resources/http-web.xml"));
        BayeuxClient client = new BayeuxClient("http://localhost:" + serverPort + contextPath + "/cometd", new JettyHttpClientTransport(null, httpClient));
        subscribePublishReceive(client);
        client.disconnect();
    }

    @Test
    public void testWebAppWithService() throws Exception {
        start(baseDir.resolve("src/test/resources/http-service-web.xml"));
        String uri = "http://localhost:" + serverPort + contextPath + "/cometd";
        BayeuxClient client = new BayeuxClient(uri, new JettyHttpClientTransport(null, httpClient));
        client.handshake();
        Assertions.assertTrue(client.waitFor(5000, BayeuxClient.State.CONNECTED));

        Stream.of(WebAppService.HTTP_CHANNEL, WebAppService.JAVAX_WS_CHANNEL, WebAppService.JETTY_WS_CHANNEL)
                .map(channel -> remoteCall(client, channel, uri))
                .reduce(CompletableFuture::allOf)
                .get()
                .get(5, TimeUnit.SECONDS);

        client.disconnect();
    }

    private void subscribePublishReceive(BayeuxClient client) throws Exception {
        CountDownLatch latch = new CountDownLatch(1);
        client.handshake(message -> {
            if (message.isSuccessful()) {
                client.batch(() -> {
                    ClientSessionChannel broadcast = client.getChannel("/foo");
                    broadcast.subscribe((c, m) -> latch.countDown());
                    broadcast.publish("data");
                });
            }
        });
        Assertions.assertTrue(latch.await(5, TimeUnit.SECONDS));
    }

    private CompletableFuture<Void> remoteCall(BayeuxClient client, String channel, Object data) {
        CompletableFuture<Void> completable = new CompletableFuture<>();
        client.remoteCall(channel, data, response -> {
            if (response.isSuccessful() && data.equals(response.getData())) {
                completable.complete(null);
            } else {
                completable.completeExceptionally(new CompletionException(response.toString(), null));
            }
        });
        return completable;
    }

    private void removeDirectory(Path dir) throws IOException {
        if (Files.exists(dir)) {
            Files.walkFileTree(dir, new SimpleFileVisitor<>() {
                @Override
                public FileVisitResult visitFile(Path file, BasicFileAttributes attrs) throws IOException {
                    Files.delete(file);
                    return FileVisitResult.CONTINUE;
                }

                @Override
                public FileVisitResult postVisitDirectory(Path dir, IOException exc) throws IOException {
                    Files.delete(dir);
                    return FileVisitResult.CONTINUE;
                }
            });
        }
    }

    private void copyWebAppDependency(Class<?> klass, Path target) throws Exception {
        URL location = klass.getProtectionDomain().getCodeSource().getLocation();
        Path source = Paths.get(location.toURI());
        if (Files.isDirectory(source)) {
            Files.walk(source).forEach(path -> {
                Path relative = source.relativize(path);
                Path destination = target.resolve("classes").resolve(relative);
                copyPath(path, destination);
            });
        } else {
            copyPath(source, target.resolve("lib").resolve(source.getFileName()));
        }
    }

    private void copyPath(Path source, Path target) {
        try {
            Files.copy(source, target);
        } catch (FileAlreadyExistsException ignored) {
        } catch (IOException x) {
            throw new UncheckedIOException(x);
        }
    }

    public static class JettyServer implements AutoCloseable {
        private final Path contextDir;
        private final String contextPath;
        private Server server;

        public JettyServer(Path contextDir, String contextPath) {
            this.contextDir = contextDir;
            this.contextPath = contextPath;
        }

        public int start() throws Exception {
            QueuedThreadPool serverThreads = new QueuedThreadPool();
            serverThreads.setName("server");
            server = new Server(serverThreads);
            ServerConnector connector = new ServerConnector(server, 1, 1);
            server.addConnector(connector);
            ContextHandlerCollection contexts = new ContextHandlerCollection();
            server.setHandler(contexts);

            WebAppContext webApp = new WebAppContext();
            webApp.setContextPath(contextPath);
            webApp.setBaseResource(Resource.newResource(contextDir.toUri()));
            webApp.addConfiguration(
                    new AnnotationConfiguration(),
                    new JavaxWebSocketConfiguration(),
                    new JettyWebSocketConfiguration(),
                    new JndiConfiguration()
            );
            contexts.addHandler(webApp);
            server.start();
            return connector.getLocalPort();
        }

        @Override
        public void close() throws Exception {
            if (server != null) {
                server.stop();
            }
        }
    }
}<|MERGE_RESOLUTION|>--- conflicted
+++ resolved
@@ -33,15 +33,9 @@
 import java.util.concurrent.CountDownLatch;
 import java.util.concurrent.TimeUnit;
 import java.util.stream.Stream;
-<<<<<<< HEAD
 
 import jakarta.websocket.ContainerProvider;
 import jakarta.websocket.WebSocketContainer;
-=======
-import javax.websocket.ContainerProvider;
-import javax.websocket.WebSocketContainer;
->>>>>>> 1434ecf4
-
 import org.cometd.bayeux.client.ClientSessionChannel;
 import org.cometd.client.BayeuxClient;
 import org.cometd.client.http.jetty.JettyHttpClientTransport;
@@ -137,31 +131,6 @@
         Files.createDirectories(servicePath.getParent());
         Files.copy(testClasses.resolve(serviceClass), servicePath);
 
-<<<<<<< HEAD
-        server = new Server();
-        connector = new ServerConnector(server, 1, 1);
-        server.addConnector(connector);
-        ContextHandlerCollection contexts = new ContextHandlerCollection();
-        server.setHandler(contexts);
-
-        WebAppContext webApp = new WebAppContext();
-        webApp.setContextPath(contextPath);
-        webApp.setBaseResource(Resource.newResource(contextDir.toUri()));
-        webApp.addConfiguration(
-                new AnnotationConfiguration(),
-                new JakartaWebSocketConfiguration(),
-                new JettyWebSocketConfiguration(),
-                new JndiConfiguration()
-        );
-
-        contexts.addHandler(webApp);
-
-        wsClient = new WebSocketClient();
-        server.addBean(wsClient);
-
-        wsContainer = ContainerProvider.getWebSocketContainer();
-        server.addBean(wsContainer);
-=======
         // Setup the server classpath, so that it does not conflict with the test classpath,
         // which has all dependencies that may confuse with the server (e.g. ServiceLoader).
         List<URL> serverClassPath = new ArrayList<>();
@@ -170,8 +139,8 @@
         serverClassPath.add(org.apache.logging.slf4j.SLF4JServiceProvider.class.getProtectionDomain().getCodeSource().getLocation());
         serverClassPath.add(org.apache.logging.log4j.Logger.class.getProtectionDomain().getCodeSource().getLocation());
         serverClassPath.add(org.apache.logging.log4j.core.Appender.class.getProtectionDomain().getCodeSource().getLocation());
-        serverClassPath.add(javax.servlet.Servlet.class.getProtectionDomain().getCodeSource().getLocation());
-        serverClassPath.add(javax.websocket.Session.class.getProtectionDomain().getCodeSource().getLocation());
+        serverClassPath.add(jakarta.servlet.Servlet.class.getProtectionDomain().getCodeSource().getLocation());
+        serverClassPath.add(jakarta.websocket.Session.class.getProtectionDomain().getCodeSource().getLocation());
         serverClassPath.add(org.eclipse.jetty.annotations.AnnotationConfiguration.class.getProtectionDomain().getCodeSource().getLocation());
         serverClassPath.add(org.eclipse.jetty.client.HttpClient.class.getProtectionDomain().getCodeSource().getLocation());
         serverClassPath.add(org.eclipse.jetty.http.HttpStatus.class.getProtectionDomain().getCodeSource().getLocation());
@@ -187,9 +156,9 @@
         serverClassPath.add(org.eclipse.jetty.websocket.core.CoreSession.class.getProtectionDomain().getCodeSource().getLocation());
         serverClassPath.add(org.eclipse.jetty.websocket.core.client.WebSocketCoreClient.class.getProtectionDomain().getCodeSource().getLocation());
         serverClassPath.add(org.eclipse.jetty.websocket.core.server.WebSocketServerComponents.class.getProtectionDomain().getCodeSource().getLocation());
-        serverClassPath.add(org.eclipse.jetty.websocket.javax.client.JavaxWebSocketClientContainerProvider.class.getProtectionDomain().getCodeSource().getLocation());
-        serverClassPath.add(org.eclipse.jetty.websocket.javax.common.JavaxWebSocketContainer.class.getProtectionDomain().getCodeSource().getLocation());
-        serverClassPath.add(org.eclipse.jetty.websocket.javax.server.config.JavaxWebSocketConfiguration.class.getProtectionDomain().getCodeSource().getLocation());
+        serverClassPath.add(org.eclipse.jetty.websocket.jakarta.client.JakartaWebSocketClientContainerProvider.class.getProtectionDomain().getCodeSource().getLocation());
+        serverClassPath.add(org.eclipse.jetty.websocket.jakarta.common.JakartaWebSocketContainer.class.getProtectionDomain().getCodeSource().getLocation());
+        serverClassPath.add(org.eclipse.jetty.websocket.jakarta.server.config.JakartaWebSocketConfiguration.class.getProtectionDomain().getCodeSource().getLocation());
         serverClassPath.add(org.eclipse.jetty.websocket.common.WebSocketSession.class.getProtectionDomain().getCodeSource().getLocation());
         serverClassPath.add(org.eclipse.jetty.websocket.server.config.JettyWebSocketConfiguration.class.getProtectionDomain().getCodeSource().getLocation());
         serverClassPath.add(org.eclipse.jetty.websocket.servlet.WebSocketUpgradeFilter.class.getProtectionDomain().getCodeSource().getLocation());
@@ -206,7 +175,6 @@
         } finally {
             Thread.currentThread().setContextClassLoader(classLoader);
         }
->>>>>>> 1434ecf4
 
         // Finally, setup the clients.
         QueuedThreadPool clientThreads = new QueuedThreadPool();
@@ -360,7 +328,7 @@
             webApp.setBaseResource(Resource.newResource(contextDir.toUri()));
             webApp.addConfiguration(
                     new AnnotationConfiguration(),
-                    new JavaxWebSocketConfiguration(),
+                    new JakartaWebSocketConfiguration(),
                     new JettyWebSocketConfiguration(),
                     new JndiConfiguration()
             );
