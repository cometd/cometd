--- conflicted
+++ resolved
@@ -14,124 +14,9 @@
   <packaging>pom</packaging>
   <name>CometD :: Java :: Tests</name>
 
-<<<<<<< HEAD
-  <dependencies>
-    <dependency>
-      <groupId>junit</groupId>
-      <artifactId>junit</artifactId>
-    </dependency>
-    <dependency>
-      <groupId>org.apache.logging.log4j</groupId>
-      <artifactId>log4j-slf4j18-impl</artifactId>
-    </dependency>
-    <dependency>
-      <groupId>org.eclipse.jetty</groupId>
-      <artifactId>jetty-jmx</artifactId>
-      <version>${jetty-version}</version>
-      <scope>test</scope>
-    </dependency>
-    <dependency>
-      <groupId>org.eclipse.jetty</groupId>
-      <artifactId>jetty-server</artifactId>
-      <version>${jetty-version}</version>
-      <scope>test</scope>
-    </dependency>
-    <dependency>
-      <groupId>org.eclipse.jetty</groupId>
-      <artifactId>jetty-servlet</artifactId>
-      <version>${jetty-version}</version>
-      <scope>test</scope>
-    </dependency>
-    <dependency>
-      <groupId>org.eclipse.jetty</groupId>
-      <artifactId>jetty-servlets</artifactId>
-      <version>${jetty-version}</version>
-      <scope>test</scope>
-    </dependency>
-    <dependency>
-      <groupId>org.eclipse.jetty.websocket</groupId>
-      <artifactId>websocket-jetty-server</artifactId>
-      <version>${jetty-version}</version>
-      <scope>test</scope>
-    </dependency>
-    <dependency>
-      <groupId>org.eclipse.jetty.websocket</groupId>
-      <artifactId>websocket-javax-server</artifactId>
-      <version>${jetty-version}</version>
-      <scope>test</scope>
-    </dependency>
-    <dependency>
-      <groupId>org.eclipse.jetty.websocket</groupId>
-      <artifactId>websocket-javax-client</artifactId>
-      <version>${jetty-version}</version>
-      <scope>test</scope>
-    </dependency>
-    <dependency>
-      <groupId>org.eclipse.jetty</groupId>
-      <artifactId>jetty-util-ajax</artifactId>
-      <version>${jetty-version}</version>
-      <scope>test</scope>
-    </dependency>
-    <dependency>
-      <groupId>org.cometd.java</groupId>
-      <artifactId>cometd-java-annotation-server</artifactId>
-      <version>${project.version}</version>
-      <scope>test</scope>
-    </dependency>
-    <dependency>
-      <groupId>org.cometd.java</groupId>
-      <artifactId>cometd-java-server-common</artifactId>
-      <version>${project.version}</version>
-      <scope>test</scope>
-    </dependency>
-    <dependency>
-      <groupId>org.cometd.java</groupId>
-      <artifactId>cometd-java-server-websocket-javax</artifactId>
-      <version>${project.version}</version>
-      <scope>test</scope>
-    </dependency>
-    <dependency>
-      <groupId>org.cometd.java</groupId>
-      <artifactId>cometd-java-server-websocket-jetty</artifactId>
-      <version>${project.version}</version>
-      <scope>test</scope>
-    </dependency>
-    <dependency>
-      <groupId>org.cometd.java</groupId>
-      <artifactId>cometd-java-client-http-jetty</artifactId>
-      <version>${project.version}</version>
-      <scope>test</scope>
-    </dependency>
-    <dependency>
-      <groupId>org.cometd.java</groupId>
-      <artifactId>cometd-java-client-http-okhttp</artifactId>
-      <version>${project.version}</version>
-      <scope>test</scope>
-    </dependency>
-    <dependency>
-      <groupId>org.cometd.java</groupId>
-      <artifactId>cometd-java-client-websocket-javax</artifactId>
-      <version>${project.version}</version>
-      <scope>test</scope>
-    </dependency>
-    <dependency>
-      <groupId>org.cometd.java</groupId>
-      <artifactId>cometd-java-client-websocket-jetty</artifactId>
-      <version>${project.version}</version>
-      <scope>test</scope>
-    </dependency>
-    <dependency>
-      <groupId>org.cometd.java</groupId>
-      <artifactId>cometd-java-client-websocket-okhttp</artifactId>
-      <version>${project.version}</version>
-      <scope>test</scope>
-    </dependency>
-  </dependencies>
-=======
   <modules>
     <module>cometd-java-tests-common</module>
     <module>cometd-java-tests-spring</module>
   </modules>
->>>>>>> 57d2d6bf
 
 </project>