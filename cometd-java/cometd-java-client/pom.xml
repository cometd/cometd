<?xml version="1.0" encoding="UTF-8"?>
<project xmlns="http://maven.apache.org/POM/4.0.0" xmlns:xsi="http://www.w3.org/2001/XMLSchema-instance" xsi:schemaLocation="http://maven.apache.org/POM/4.0.0 http://maven.apache.org/xsd/maven-4.0.0.xsd">
    <parent>
        <groupId>org.cometd.java</groupId>
        <artifactId>cometd-java</artifactId>
        <version>2.3.2-SNAPSHOT</version>
    </parent>

    <modelVersion>4.0.0</modelVersion>
    <artifactId>cometd-java-client</artifactId>
    <name>CometD :: Java :: Bayeux Client</name>

<<<<<<< HEAD
=======
    <profiles>
        <profile>
            <id>server</id>
            <build>
                <plugins>
                    <plugin>
                        <groupId>org.codehaus.mojo</groupId>
                        <artifactId>exec-maven-plugin</artifactId>
                        <configuration>
                            <executable>java</executable>
                            <arguments>
                                <argument>-showversion</argument>
                                <argument>-Xmx512m</argument>
                                <argument>-Xms512m</argument>
                                <argument>-Xmn256m</argument>
                                <argument>-XX:+PrintCommandLineFlags</argument>
                                <argument>-verbose:gc</argument>
                                <!--<argument>-XX:+PrintGCDetails</argument>-->
                                <!--<argument>-XX:+PrintGCDateStamps</argument>-->
                                <argument>-XX:+UseParallelOldGC</argument>
                                <argument>-XX:-UseAdaptiveSizePolicy</argument>
                                <!--<argument>-XX:+UseConcMarkSweepGC</argument>-->
                                <!--<argument>-XX:+UnlockExperimentalVMOptions</argument>-->
                                <!--<argument>-XX:+UseG1GC</argument>-->
                                <argument>-cp</argument>
                                <classpath />
                                <argument>org.cometd.client.benchmark.BayeuxLoadServer</argument>
                            </arguments>
                            <classpathScope>test</classpathScope>
                        </configuration>
                    </plugin>
                </plugins>
            </build>
        </profile>
        <profile>
            <id>client</id>
            <build>
                <plugins>
                    <plugin>
                        <groupId>org.codehaus.mojo</groupId>
                        <artifactId>exec-maven-plugin</artifactId>
                        <configuration>
                            <executable>java</executable>
                            <arguments>
                                <argument>-showversion</argument>
                                <argument>-Xmx512m</argument>
                                <argument>-Xms512m</argument>
                                <argument>-Xmn256m</argument>
                                <argument>-XX:+PrintCommandLineFlags</argument>
                                <argument>-verbose:gc</argument>
                                <!--<argument>-XX:+PrintGCDetails</argument>-->
                                <!--<argument>-XX:+PrintGCDateStamps</argument>-->
                                <argument>-XX:+UseParallelOldGC</argument>
                                <argument>-XX:-UseAdaptiveSizePolicy</argument>
                                <!--<argument>-XX:+UseConcMarkSweepGC</argument>-->
                                <!--<argument>-XX:+UnlockExperimentalVMOptions</argument>-->
                                <!--<argument>-XX:+UseG1GC</argument>-->
                                <argument>-cp</argument>
                                <classpath />
                                <argument>org.cometd.client.benchmark.BayeuxLoadClient</argument>
                            </arguments>
                            <classpathScope>test</classpathScope>
<!--
                            <systemProperties>
                                <systemProperty>
                                    <key>org.eclipse.jetty.util.log.DEBUG</key>
                                    <value>true</value>
                                </systemProperty>
                            </systemProperties>
-->
                        </configuration>
                    </plugin>
                </plugins>
            </build>
        </profile>
    </profiles>
>>>>>>> acd1737b

    <dependencies>
        <dependency>
            <groupId>org.cometd.java</groupId>
            <artifactId>bayeux-api</artifactId>
            <version>${project.version}</version>
        </dependency>
        <dependency>
            <groupId>org.cometd.java</groupId>
            <artifactId>cometd-java-common</artifactId>
            <version>${project.version}</version>
        </dependency>

        <dependency>
            <groupId>org.eclipse.jetty</groupId>
            <artifactId>jetty-util</artifactId>
            <version>${jetty-version}</version>
        </dependency>
        <dependency>
            <groupId>org.eclipse.jetty</groupId>
            <artifactId>jetty-io</artifactId>
            <version>${jetty-version}</version>
        </dependency>
        <dependency>
            <groupId>org.eclipse.jetty</groupId>
            <artifactId>jetty-http</artifactId>
            <version>${jetty-version}</version>
        </dependency>
        <dependency>
            <groupId>org.eclipse.jetty</groupId>
            <artifactId>jetty-client</artifactId>
            <version>${jetty-version}</version>
        </dependency>

        <dependency>
            <groupId>javax.servlet</groupId>
            <artifactId>servlet-api</artifactId>
            <version>2.5</version>
            <scope>test</scope>
        </dependency>
        <dependency>
            <groupId>org.eclipse.jetty</groupId>
            <artifactId>jetty-server</artifactId>
            <version>${jetty-version}</version>
            <scope>test</scope>
        </dependency>
        <dependency>
            <groupId>org.eclipse.jetty</groupId>
            <artifactId>jetty-servlet</artifactId>
            <version>${jetty-version}</version>
            <scope>test</scope>
        </dependency>
        <dependency>
            <groupId>org.cometd.java</groupId>
            <artifactId>cometd-java-server</artifactId>
            <version>${project.version}</version>
            <scope>test</scope>
        </dependency>

        <dependency>
            <groupId>org.eclipse.jetty</groupId>
            <artifactId>jetty-jmx</artifactId>
            <version>${jetty-version}</version>
            <scope>test</scope>
        </dependency>

        <dependency>
            <groupId>junit</groupId>
            <artifactId>junit</artifactId>
            <scope>test</scope>
        </dependency>

    </dependencies>

</project><|MERGE_RESOLUTION|>--- conflicted
+++ resolved
@@ -10,8 +10,6 @@
     <artifactId>cometd-java-client</artifactId>
     <name>CometD :: Java :: Bayeux Client</name>
 
-<<<<<<< HEAD
-=======
     <profiles>
         <profile>
             <id>server</id>
@@ -88,7 +86,6 @@
             </build>
         </profile>
     </profiles>
->>>>>>> acd1737b
 
     <dependencies>
         <dependency>
@@ -158,7 +155,6 @@
         <dependency>
             <groupId>junit</groupId>
             <artifactId>junit</artifactId>
-            <scope>test</scope>
         </dependency>
 
     </dependencies>
