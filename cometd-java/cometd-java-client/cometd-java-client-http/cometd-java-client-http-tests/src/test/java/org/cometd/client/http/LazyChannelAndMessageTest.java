/*
 * Copyright (c) 2008-2021 the original author or authors.
 *
 * Licensed under the Apache License, Version 2.0 (the "License");
 * you may not use this file except in compliance with the License.
 * You may obtain a copy of the License at
 *
 *     http://www.apache.org/licenses/LICENSE-2.0
 *
 * Unless required by applicable law or agreed to in writing, software
 * distributed under the License is distributed on an "AS IS" BASIS,
 * WITHOUT WARRANTIES OR CONDITIONS OF ANY KIND, either express or implied.
 * See the License for the specific language governing permissions and
 * limitations under the License.
 */
package org.cometd.client.http;

import java.util.HashMap;
import java.util.concurrent.CountDownLatch;
import java.util.concurrent.TimeUnit;
import java.util.concurrent.atomic.AtomicInteger;
import java.util.concurrent.atomic.AtomicLong;
import org.apache.logging.log4j.Level;
import org.apache.logging.log4j.core.config.Configurator;
import org.cometd.bayeux.Channel;
import org.cometd.bayeux.MarkedReference;
import org.cometd.bayeux.Message;
import org.cometd.bayeux.Promise;
import org.cometd.bayeux.client.ClientSessionChannel;
import org.cometd.bayeux.server.ServerChannel;
import org.cometd.bayeux.server.ServerMessage;
import org.cometd.bayeux.server.ServerSession;
import org.cometd.client.BayeuxClient;
import org.cometd.server.AbstractServerTransport;
import org.junit.jupiter.api.Assertions;
import org.junit.jupiter.api.Test;

public class LazyChannelAndMessageTest extends ClientServerTest {
    @Test
    public void testLazyChannelWithGlobalTimeout() throws Exception {
        long globalLazyTimeout = 1000;
        start(new HashMap<>() {{
            put(AbstractServerTransport.MAX_LAZY_TIMEOUT_OPTION, String.valueOf(globalLazyTimeout));
        }});

        String channelName = "/testLazy";
        MarkedReference<ServerChannel> channel = bayeux.createChannelIfAbsent(channelName, c -> {
            c.setPersistent(true);
            c.setLazy(true);
        });

        BayeuxClient client = newBayeuxClient();
        client.handshake();
        client.waitFor(5000, BayeuxClient.State.CONNECTED);

        CountDownLatch subscribeLatch = new CountDownLatch(1);
        client.getChannel(Channel.META_SUBSCRIBE).addListener((ClientSessionChannel.MessageListener)(c, m) -> subscribeLatch.countDown());
        CountDownLatch latch = new CountDownLatch(1);
        AtomicLong begin = new AtomicLong();
        client.getChannel(channelName).subscribe((c, m) -> {
            if (m.getDataAsMap() == null) {
                return;
            }
            long elapsed = TimeUnit.NANOSECONDS.toMillis(System.nanoTime() - begin.get());
            long accuracy = globalLazyTimeout / 10;
            Assertions.assertTrue(elapsed >= globalLazyTimeout - accuracy, "Expected " + elapsed + " >= " + globalLazyTimeout);
            latch.countDown();
        });
        // Make sure we are subscribed so that there are no
        // pending responses that may return the lazy message
        Assertions.assertTrue(subscribeLatch.await(5, TimeUnit.SECONDS));

        // Wait for the /meta/connect to establish
        TimeUnit.MILLISECONDS.sleep(1000);

        begin.set(System.nanoTime());
        // Cannot publish from the client, as there will always be the "meta"
        // publish response to send, so the lazy message will be sent with it.
        channel.getReference().publish(null, new HashMap<>(), Promise.noop());

        Assertions.assertTrue(latch.await(2 * globalLazyTimeout, TimeUnit.MILLISECONDS));

        disconnectBayeuxClient(client);
    }

    @Test
    public void testLazyChannelWithChannelTimeout() throws Exception {
        long channelLazyTimeout = 1000;
        long globalLazyTimeout = channelLazyTimeout * 4;
        start(new HashMap<>() {{
            put(AbstractServerTransport.MAX_LAZY_TIMEOUT_OPTION, String.valueOf(globalLazyTimeout));
        }});

        String channelName = "/testLazy";
        MarkedReference<ServerChannel> channel = bayeux.createChannelIfAbsent(channelName, c -> {
            c.setLazyTimeout(channelLazyTimeout);
            c.setPersistent(true);
        });

        BayeuxClient client = newBayeuxClient();
        client.handshake();
        client.waitFor(5000, BayeuxClient.State.CONNECTED);

        CountDownLatch subscribeLatch = new CountDownLatch(1);
        client.getChannel(Channel.META_SUBSCRIBE).addListener((ClientSessionChannel.MessageListener)(c, m) -> subscribeLatch.countDown());
        CountDownLatch latch = new CountDownLatch(1);
        AtomicLong begin = new AtomicLong();
        client.getChannel(channelName).subscribe((c, m) -> {
            if (m.getDataAsMap() == null) {
                return;
            }
            long elapsed = TimeUnit.NANOSECONDS.toMillis(System.nanoTime() - begin.get());
            Assertions.assertTrue(elapsed < globalLazyTimeout / 2);
            long accuracy = channelLazyTimeout / 10;
            Assertions.assertTrue(elapsed >= channelLazyTimeout - accuracy, "Expected " + elapsed + " >= " + channelLazyTimeout);
            latch.countDown();
        });
        // Make sure we are subscribed so that there are no
        // pending responses that may return the lazy message
        Assertions.assertTrue(subscribeLatch.await(5, TimeUnit.SECONDS));

        // Wait for the /meta/connect to establish
        TimeUnit.MILLISECONDS.sleep(1000);

        begin.set(System.nanoTime());
        // Cannot publish from the client, as there will always be the "meta"
        // publish response to send, so the lazy message will be sent with it.
        channel.getReference().publish(null, new HashMap<>(), Promise.noop());

        Assertions.assertTrue(latch.await(2 * globalLazyTimeout, TimeUnit.MILLISECONDS));

        disconnectBayeuxClient(client);
    }

    @Test
    public void testLazyChannelsWithDifferentChannelTimeouts() throws Exception {
        long channelLazyTimeout = 1000;
        long globalLazyTimeout = channelLazyTimeout * 4;
        start(new HashMap<>() {{
            put(AbstractServerTransport.MAX_LAZY_TIMEOUT_OPTION, String.valueOf(globalLazyTimeout));
        }});

        String shortLazyChannelName = "/shortLazy";
        MarkedReference<ServerChannel> shortLazyChannel = bayeux.createChannelIfAbsent(shortLazyChannelName, channel -> {
            channel.setLazyTimeout(channelLazyTimeout);
            channel.setPersistent(true);
        });

        String longLazyChannelName = "/longLazy";
        MarkedReference<ServerChannel> longLazyChannel = bayeux.createChannelIfAbsent(longLazyChannelName, channel -> {
            channel.setLazyTimeout(globalLazyTimeout);
            channel.setPersistent(true);
        });

        BayeuxClient client = newBayeuxClient();
        client.handshake();
        client.waitFor(5000, BayeuxClient.State.CONNECTED);

        CountDownLatch subscribeLatch = new CountDownLatch(2);
        client.getChannel(Channel.META_SUBSCRIBE).addListener((ClientSessionChannel.MessageListener)(channel, message) -> subscribeLatch.countDown());
        CountDownLatch latch = new CountDownLatch(1);
        AtomicLong begin = new AtomicLong();
        ClientSessionChannel.MessageListener messageListener = (channel, message) -> {
            if (message.getDataAsMap() == null) {
                return;
            }
            long elapsed = TimeUnit.NANOSECONDS.toMillis(System.nanoTime() - begin.get());
            Assertions.assertTrue(elapsed < globalLazyTimeout / 2);
            long accuracy = channelLazyTimeout / 10;
            Assertions.assertTrue(elapsed >= channelLazyTimeout - accuracy, "Expected " + elapsed + " >= " + channelLazyTimeout);
            latch.countDown();
        };
        client.getChannel(shortLazyChannelName).subscribe(messageListener);
        client.getChannel(longLazyChannelName).subscribe(messageListener);
        // Make sure we are subscribed so that there are no
        // pending responses that may return the lazy message
        Assertions.assertTrue(subscribeLatch.await(5, TimeUnit.SECONDS));

        // Wait for the /meta/connect to establish
        TimeUnit.MILLISECONDS.sleep(1000);

        begin.set(System.nanoTime());
        // Cannot publish from the client, as there will always be the "meta"
        // publish response to send, so the lazy message will be sent with it.
        // Send first the long lazy and then the short lazy, to verify that
        // timeouts are properly respected.
        longLazyChannel.getReference().publish(null, new HashMap<>(), Promise.noop());
        shortLazyChannel.getReference().publish(null, new HashMap<>(), Promise.noop());

        Assertions.assertTrue(latch.await(2 * globalLazyTimeout, TimeUnit.MILLISECONDS));

        disconnectBayeuxClient(client);
    }

    @Test
    public void testServerSessionDeliverDataOnLazyChannelDeliversImmediately() throws Exception {
        // ServerSession.deliver(ServerSession sender, String channel, Object data) has
        // the semantic that the channel is intended for the remote end, and as such
        // it should not do any logic related to lazyness, which belongs to the server.

        long globalLazyTimeout = 1000;
        start(new HashMap<>() {{
            put(AbstractServerTransport.MAX_LAZY_TIMEOUT_OPTION, String.valueOf(globalLazyTimeout));
        }});

        String channelName = "/lazyDeliverData";
        MarkedReference<ServerChannel> channel = bayeux.createChannelIfAbsent(channelName, c -> {
            c.setPersistent(true);
            c.addListener(new ServerChannel.MessageListener() {
                @Override
                public boolean onMessage(ServerSession from, ServerChannel channel1, ServerMessage.Mutable message) {
                    for (ServerSession subscriber : channel1.getSubscribers()) {
                        subscriber.deliver(from, message.getChannel(), message.getData(), Promise.noop());
                    }
                    return false;
                }
            });
        });

        BayeuxClient client = newBayeuxClient();
        client.handshake();
        client.waitFor(5000, BayeuxClient.State.CONNECTED);

        CountDownLatch subscribeLatch = new CountDownLatch(1);
        client.getChannel(Channel.META_SUBSCRIBE).addListener((ClientSessionChannel.MessageListener)(c, m) -> subscribeLatch.countDown());
        AtomicLong begin = new AtomicLong();
        CountDownLatch latch = new CountDownLatch(1);
        client.getChannel(channelName).subscribe((c, m) -> {
            if (m.getDataAsMap() == null) {
                return;
            }
            long elapsed = TimeUnit.NANOSECONDS.toMillis(System.nanoTime() - begin.get());
            // Must be delivered immediately
            Assertions.assertTrue(elapsed < globalLazyTimeout / 2);
            latch.countDown();
        });
        // Make sure we are subscribed so that there are no
        // pending responses that may return the lazy message
        Assertions.assertTrue(subscribeLatch.await(5, TimeUnit.SECONDS));

        // Wait for the /meta/connect to establish
        TimeUnit.MILLISECONDS.sleep(1000);

        // Cannot publish from the client, as there will always be the "meta"
        // publish response to send, so the lazy message will be sent with it.
        // Send first the long lazy and then the short lazy, to verify that
        // timeouts are properly respected.
        begin.set(System.nanoTime());
        channel.getReference().publish(null, new HashMap<>(), Promise.noop());

        Assertions.assertTrue(latch.await(globalLazyTimeout * 2, TimeUnit.MILLISECONDS));

        disconnectBayeuxClient(client);
    }

    @Test
    public void testServerSessionDeliverLazyMessageOnLazyChannelDeliversLazily() throws Exception {
        long globalLazyTimeout = 1000;
        start(new HashMap<>() {{
            put(AbstractServerTransport.MAX_LAZY_TIMEOUT_OPTION, String.valueOf(globalLazyTimeout));
        }});

        String channelName = "/lazyDeliverMessage";
        MarkedReference<ServerChannel> channel = bayeux.createChannelIfAbsent(channelName, c -> {
            c.setPersistent(true);
            c.addListener(new ServerChannel.MessageListener() {
                @Override
                public boolean onMessage(ServerSession from, ServerChannel channel1, ServerMessage.Mutable message) {
                    ServerMessage.Mutable newMessage = bayeux.newMessage();
                    newMessage.setChannel(message.getChannel());
                    newMessage.setData(message.getData());
                    // Mark the message as lazy
                    newMessage.setLazy(true);
                    for (ServerSession subscriber : channel1.getSubscribers()) {
                        subscriber.deliver(from, newMessage, Promise.noop());
                    }
                    return false;
                }
            });
        });

        BayeuxClient client = newBayeuxClient();
        client.handshake();
        client.waitFor(5000, BayeuxClient.State.CONNECTED);

        CountDownLatch subscribeLatch = new CountDownLatch(1);
        client.getChannel(Channel.META_SUBSCRIBE).addListener((ClientSessionChannel.MessageListener)(c, m) -> subscribeLatch.countDown());
        AtomicLong begin = new AtomicLong();
        CountDownLatch latch = new CountDownLatch(1);
        client.getChannel(channelName).subscribe((c, m) -> {
            if (m.getDataAsMap() == null) {
                return;
            }
            long elapsed = TimeUnit.NANOSECONDS.toMillis(System.nanoTime() - begin.get());
            // Must be delivered lazily
            long accuracy = globalLazyTimeout / 10;
            Assertions.assertTrue(elapsed > globalLazyTimeout - accuracy);
            latch.countDown();
        });
        // Make sure we are subscribed so that there are no
        // pending responses that may return the lazy message
        Assertions.assertTrue(subscribeLatch.await(5, TimeUnit.SECONDS));

        // Wait for the /meta/connect to establish
        TimeUnit.MILLISECONDS.sleep(1000);

        // Cannot publish from the client, as there will always be the "meta"
        // publish response to send, so the lazy message will be sent with it.
        // Send first the long lazy and then the short lazy, to verify that
        // timeouts are properly respected.
        begin.set(System.nanoTime());
        channel.getReference().publish(null, new HashMap<>(), Promise.noop());

        Assertions.assertTrue(latch.await(globalLazyTimeout * 2, TimeUnit.MILLISECONDS));

        disconnectBayeuxClient(client);
    }

    @Test
    public void testQueueFullOfLazyMessagesIsNotDelivered() throws Exception {
<<<<<<< HEAD
        long globalLazyTimeout = 1000;
        start(new HashMap<>() {{
            put(AbstractServerTransport.MAX_LAZY_TIMEOUT_OPTION, String.valueOf(globalLazyTimeout));
        }});
=======
        String loggerName = "org.cometd";
        Configurator.setLevel(loggerName, Level.DEBUG);
        try {
            long globalLazyTimeout = 1000;
            start(new HashMap<String, String>() {{
                put(AbstractServerTransport.MAX_LAZY_TIMEOUT_OPTION, String.valueOf(globalLazyTimeout));
            }});

            String channelName = "/testQueueLazy";
            MarkedReference<ServerChannel> serverChannel = bayeux.createChannelIfAbsent(channelName, channel -> {
                channel.setLazy(true);
                channel.setPersistent(true);
            });
>>>>>>> 60ef10f5

            BayeuxClient client = newBayeuxClient();
            AtomicLong begin = new AtomicLong();
            CountDownLatch latch = new CountDownLatch(1);
            client.getChannel(Channel.META_HANDSHAKE).addListener((ClientSessionChannel.MessageListener)(channel, message) -> client.getChannel(channelName).subscribe((c, m) -> {
                if (m.getDataAsMap() == null) {
                    return;
                }
                long elapsed = TimeUnit.NANOSECONDS.toMillis(System.nanoTime() - begin.get());
                // Must be delivered lazily
                long accuracy = globalLazyTimeout / 10;
                Assertions.assertTrue(elapsed > globalLazyTimeout - accuracy);
                latch.countDown();
            }));
            client.getChannel(Channel.META_CONNECT).addListener(new ClientSessionChannel.MessageListener() {
                private final AtomicInteger connects = new AtomicInteger();

                @Override
                public void onMessage(ClientSessionChannel channel, Message message) {
                    int connects = this.connects.incrementAndGet();
                    if (connects == 1) {
                        // Add a lazy message on the queue while the /meta/connect is on the client
                        begin.set(System.nanoTime());
                        serverChannel.getReference().publish(null, new HashMap<>(), Promise.noop());
                    }
                }
            });
            CountDownLatch subscribeLatch = new CountDownLatch(1);
            client.getChannel(Channel.META_SUBSCRIBE).addListener((ClientSessionChannel.MessageListener)(channel, message) -> subscribeLatch.countDown());

            client.handshake();
            client.waitFor(5000, BayeuxClient.State.CONNECTED);

            Assertions.assertTrue(subscribeLatch.await(5, TimeUnit.SECONDS));

            Assertions.assertTrue(latch.await(globalLazyTimeout * 2, TimeUnit.MILLISECONDS));

            disconnectBayeuxClient(client);
        } finally {
            Configurator.setLevel(loggerName, Level.INFO);
        }
    }

    @Test
    public void testLazynessIsNotInheritedFromParentChannel() throws Exception {
        long globalLazyTimeout = 1000;
        start(new HashMap<>() {{
            put(AbstractServerTransport.MAX_LAZY_TIMEOUT_OPTION, String.valueOf(globalLazyTimeout));
        }});

        String parentChannelName = "/foo";
        CountDownLatch latch = new CountDownLatch(1);
        bayeux.createChannelIfAbsent(parentChannelName, channel -> {
            channel.setPersistent(true);
            channel.setLazy(true);
        });

        String childChannelName = parentChannelName + "/bar";
        MarkedReference<ServerChannel> childChannel = bayeux.createChannelIfAbsent(childChannelName, channel -> {
            channel.setPersistent(true);
            channel.addListener(new ServerChannel.MessageListener() {
                @Override
                public boolean onMessage(ServerSession from, ServerChannel channel, ServerMessage.Mutable message) {
                    Assertions.assertFalse(message.isLazy());
                    latch.countDown();
                    return true;
                }
            });
        });
        childChannel.getReference().publish(null, "data", Promise.noop());

        Assertions.assertTrue(latch.await(5, TimeUnit.SECONDS));
    }

    @Test
    public void testLazynessIsInheritedFromWildChannel() throws Exception {
        long globalLazyTimeout = 1000;
        start(new HashMap<>() {{
            put(AbstractServerTransport.MAX_LAZY_TIMEOUT_OPTION, String.valueOf(globalLazyTimeout));
        }});

        String parentChannelName = "/foo";
        String wildChannelName = parentChannelName + "/*";
        CountDownLatch latch = new CountDownLatch(1);
        bayeux.createChannelIfAbsent(wildChannelName, channel -> {
            channel.setPersistent(true);
            channel.setLazy(true);
        });

        String childChannelName = parentChannelName + "/bar";
        MarkedReference<ServerChannel> childChannel = bayeux.createChannelIfAbsent(childChannelName, channel -> {
            channel.setPersistent(true);
            channel.addListener(new ServerChannel.MessageListener() {
                @Override
                public boolean onMessage(ServerSession from, ServerChannel channel, ServerMessage.Mutable message) {
                    Assertions.assertTrue(message.isLazy());
                    latch.countDown();
                    return true;
                }
            });
        });
        childChannel.getReference().publish(null, "data", Promise.noop());

        Assertions.assertTrue(latch.await(5, TimeUnit.SECONDS));
    }
}<|MERGE_RESOLUTION|>--- conflicted
+++ resolved
@@ -318,17 +318,11 @@
 
     @Test
     public void testQueueFullOfLazyMessagesIsNotDelivered() throws Exception {
-<<<<<<< HEAD
-        long globalLazyTimeout = 1000;
-        start(new HashMap<>() {{
-            put(AbstractServerTransport.MAX_LAZY_TIMEOUT_OPTION, String.valueOf(globalLazyTimeout));
-        }});
-=======
         String loggerName = "org.cometd";
         Configurator.setLevel(loggerName, Level.DEBUG);
         try {
             long globalLazyTimeout = 1000;
-            start(new HashMap<String, String>() {{
+            start(new HashMap<>() {{
                 put(AbstractServerTransport.MAX_LAZY_TIMEOUT_OPTION, String.valueOf(globalLazyTimeout));
             }});
 
@@ -337,7 +331,6 @@
                 channel.setLazy(true);
                 channel.setPersistent(true);
             });
->>>>>>> 60ef10f5
 
             BayeuxClient client = newBayeuxClient();
             AtomicLong begin = new AtomicLong();
