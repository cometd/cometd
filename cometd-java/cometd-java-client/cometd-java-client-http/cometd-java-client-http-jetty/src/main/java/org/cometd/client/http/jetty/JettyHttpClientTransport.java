--- conflicted
+++ resolved
@@ -97,32 +97,12 @@
     }
 
     @Override
-<<<<<<< HEAD
-    public void send(final TransportListener listener, final List<Message.Mutable> messages) {
-        String requestURI = newRequestURI(messages);
-
-        final Request request = httpClient.newRequest(requestURI).method(HttpMethod.POST);
-        request.headers(headers -> headers.put(HttpHeader.CONTENT_TYPE, "application/json;charset=UTF-8"));
-
-        URI cookieURI = URI.create(getURL());
-        List<HttpCookie> cookies = getCookies(cookieURI);
-        StringBuilder value = new StringBuilder(cookies.size() * 32);
-        for (HttpCookie cookie : cookies) {
-            if (value.length() > 0) {
-                value.append("; ");
-            }
-            value.append(cookie.getName()).append("=").append(cookie.getValue());
-        }
-        request.headers(headers -> headers.put(HttpHeader.COOKIE, value.toString()));
-
-        request.body(new StringRequestContent(generateJSON(messages)));
-=======
     public void send(TransportListener listener, List<Message.Mutable> messages) {
         try {
             String requestURI = newRequestURI(messages);
 
-            Request request = _httpClient.newRequest(requestURI).method(HttpMethod.POST);
-            request.header(HttpHeader.CONTENT_TYPE.asString(), "application/json;charset=UTF-8");
+        Request request = httpClient.newRequest(requestURI).method(HttpMethod.POST);
+        request.headers(headers -> headers.put(HttpHeader.CONTENT_TYPE, "application/json;charset=UTF-8"));
 
             URI cookieURI = URI.create(getURL());
             List<HttpCookie> cookies = getCookies(cookieURI);
@@ -133,10 +113,9 @@
                 }
                 value.append(cookie.getName()).append("=").append(cookie.getValue());
             }
-            request.header(HttpHeader.COOKIE.asString(), value.toString());
-
-            request.content(new StringContentProvider(generateJSON(messages)));
->>>>>>> 5b1caa3b
+            request.headers(headers -> headers.put(HttpHeader.COOKIE, value.toString()));
+
+            request.body(new StringRequestContent(generateJSON(messages)));
 
             customize(request, Promise.from(
                     customizedRequest -> send(listener, messages, cookieURI, customizedRequest),
