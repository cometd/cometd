/*
 * Copyright (c) 2008-2022 the original author or authors.
 *
 * Licensed under the Apache License, Version 2.0 (the "License");
 * you may not use this file except in compliance with the License.
 * You may obtain a copy of the License at
 *
 *     http://www.apache.org/licenses/LICENSE-2.0
 *
 * Unless required by applicable law or agreed to in writing, software
 * distributed under the License is distributed on an "AS IS" BASIS,
 * WITHOUT WARRANTIES OR CONDITIONS OF ANY KIND, either express or implied.
 * See the License for the specific language governing permissions and
 * limitations under the License.
 */
package org.cometd.client.http.okhttp;

import java.io.IOException;
import java.net.URI;
import java.util.ArrayList;
import java.util.List;
import java.util.Map;
import java.util.concurrent.ScheduledExecutorService;
import java.util.concurrent.ScheduledFuture;
import java.util.concurrent.TimeUnit;
import java.util.concurrent.atomic.AtomicReference;
import java.util.stream.Collectors;
import okhttp3.Call;
import okhttp3.Callback;
import okhttp3.CookieJar;
import okhttp3.Dispatcher;
import okhttp3.Interceptor;
import okhttp3.MediaType;
import okhttp3.OkHttpClient;
import okhttp3.Request;
import okhttp3.RequestBody;
import okhttp3.Response;
import okhttp3.ResponseBody;
import org.cometd.bayeux.Message;
import org.cometd.bayeux.Promise;
import org.cometd.client.http.common.AbstractHttpClientTransport;
import org.cometd.client.transport.ClientTransport;
import org.cometd.client.transport.TransportListener;
import org.eclipse.jetty.util.component.ContainerLifeCycle;
import org.eclipse.jetty.util.thread.AutoLock;
import org.slf4j.Logger;
import org.slf4j.LoggerFactory;

public class OkHttpClientTransport extends AbstractHttpClientTransport {
    private static final Logger LOGGER = LoggerFactory.getLogger(OkHttpClientTransport.class);
    private static final MediaType JSON_MEDIA_TYPE = MediaType.get("application/json;charset=UTF-8");

    private final AutoLock lock = new AutoLock();
    private final List<Call> calls = new ArrayList<>();
    private final OkHttpClient client;

    public OkHttpClientTransport(Map<String, Object> options, OkHttpClient client) {
        this(null, options, client);
    }

    public OkHttpClientTransport(String url, Map<String, Object> options, OkHttpClient client) {
        this(url, options, null, client);
    }

    public OkHttpClientTransport(String url, Map<String, Object> options, ScheduledExecutorService scheduler, OkHttpClient client) {
        super(url, options, scheduler);
        this.client = client.newBuilder()
                .cookieJar(CookieJar.NO_COOKIES)
                .addInterceptor(new SendingInterceptor())
                .build();
    }

    protected OkHttpClient getOkHttpClient() {
        return client;
    }

    @Override
    public void init() {
        super.init();
        setMaxNetworkDelay(10000);
        // OkHttpClient default values are maxRequestsPerHost=5 and
        // maxRequests=64, both too small. Using Jetty HttpClient defaults.
        Dispatcher dispatcher = getOkHttpClient().dispatcher();
        dispatcher.setMaxRequestsPerHost(64);
        dispatcher.setMaxRequests(Integer.MAX_VALUE);
    }

    @Override
    public void abort(Throwable failure) {
        List<Call> requests;
        try (AutoLock l = lock.lock()) {
            super.abort(failure);
            requests = new ArrayList<>(calls);
            calls.clear();
        }
        requests.forEach(Call::cancel);
    }

    @Override
    public void send(TransportListener listener, List<Message.Mutable> messages) {
        try {
            Request.Builder request = new Request.Builder()
                    .url(newRequestURI(messages))
                    .post(RequestBody.create(generateJSON(messages), JSON_MEDIA_TYPE));

            URI cookieURI = URI.create(getURL());
            String cookies = getCookies(cookieURI).stream()
                    .map(cookie -> cookie.getName() + "=" + cookie.getValue())
                    .collect(Collectors.joining(";"));
            if (!cookies.isEmpty()) {
                request = request.header("Cookie", cookies);
            }

            customize(request, Promise.from(
                    customizedRequest -> send(listener, messages, cookieURI, customizedRequest),
                    failure -> listener.onFailure(failure, messages)));
        } catch (Throwable x) {
            listener.onFailure(x, messages);
        }
    }

    protected void customize(Request.Builder request, Promise<Request.Builder> promise) {
        promise.succeed(request);
    }

    private void send(TransportListener listener, List<Message.Mutable> messages, URI cookieURI, Request.Builder requestBuilder) {
        long maxNetworkDelay = calculateMaxNetworkDelay(messages);
        OkHttpClient client = this.client.newBuilder()
                // Disable the read timeout.
                .readTimeout(0, TimeUnit.MILLISECONDS)
                // Schedule a task to timeout the request.
                .build();

        requestBuilder = requestBuilder
                .tag(TransportListener.class, listener)
                .tag(List.class, messages);

        Request request = requestBuilder.build();
        Call call = client.newCall(request);

        AtomicReference<ScheduledFuture<?>> timeoutRef = new AtomicReference<>();
        ScheduledExecutorService scheduler = getScheduler();
        if (scheduler != null) {
            ScheduledFuture<?> newTask = scheduler.schedule(() -> onTimeout(listener, messages, call, maxNetworkDelay, timeoutRef), maxNetworkDelay, TimeUnit.MILLISECONDS);
            timeoutRef.set(newTask);
            if (LOGGER.isDebugEnabled()) {
                LOGGER.debug("Started waiting for message replies, {} ms, task@{}", maxNetworkDelay, Integer.toHexString(newTask.hashCode()));
            }
        }

        try (AutoLock l = lock.lock()) {
            if (!isAborted()) {
                calls.add(call);
            }
        }

        if (LOGGER.isDebugEnabled()) {
            LOGGER.debug("Sending request {}", request);
        }
        call.enqueue(new Callback() {
            @Override
            public void onResponse(Call call, Response response) throws IOException {
                if (LOGGER.isDebugEnabled()) {
                    LOGGER.debug("Received response {}", response);
<<<<<<< HEAD
                try (AutoLock l = lock.lock()) {
                    calls.remove(call);
=======
                }
                synchronized (_lock) {
                    _calls.remove(call);
>>>>>>> b1a7f76c
                }
                int code = response.code();
                if (code == 200) {
                    storeCookies(cookieURI, response.headers().toMultimap());
                    // Blocking I/O, unfortunately.
                    try (ResponseBody body = response.body()) {
                        cancelTimeoutTask(timeoutRef);
                        String content = body == null ? "" : body.string();
                        processResponseContent(listener, messages, content);
                    }
                } else {
                    cancelTimeoutTask(timeoutRef);
                    processWrongResponseCode(listener, messages, code);
                }
            }

            @Override
            public void onFailure(Call call, IOException e) {
                if (LOGGER.isDebugEnabled()) {
                    LOGGER.debug("Received response failure", e);
<<<<<<< HEAD
                try (AutoLock l = lock.lock()) {
                    calls.remove(call);
=======
                }
                synchronized (_lock) {
                    _calls.remove(call);
>>>>>>> b1a7f76c
                }
                cancelTimeoutTask(timeoutRef);
                listener.onFailure(e, messages);
            }

            private void cancelTimeoutTask(AtomicReference<ScheduledFuture<?>> timeoutRef) {
                ScheduledFuture<?> task = timeoutRef.get();
                if (task != null) {
                    task.cancel(false);
                    if (LOGGER.isDebugEnabled()) {
                        LOGGER.debug("Cancelled request timeout task@{}", Integer.toHexString(task.hashCode()));
                    }
                }
            }
        });
    }

    private void onTimeout(TransportListener listener, List<? extends Message> messages, Call call, long delay, AtomicReference<ScheduledFuture<?>> timeoutRef) {
        try (AutoLock l = lock.lock()) {
            calls.remove(call);
        }
        listener.onTimeout(messages, Promise.from(result -> {
            if (result > 0) {
                ScheduledExecutorService scheduler = getScheduler();
                if (scheduler != null) {
                    ScheduledFuture<?> newTask = scheduler.schedule(() -> onTimeout(listener, messages, call, delay + result, timeoutRef), result, TimeUnit.MILLISECONDS);
                    ScheduledFuture<?> oldTask = timeoutRef.getAndSet(newTask);
                    if (LOGGER.isDebugEnabled()) {
                        LOGGER.debug("Extended waiting for message replies, {} ms, oldTask@{}, newTask@{}", result, Integer.toHexString(oldTask.hashCode()), Integer.toHexString(newTask.hashCode()));
                    }
                }
            } else {
                if (LOGGER.isDebugEnabled()) {
                    LOGGER.debug("Network delay expired: {} ms", delay);
                }
                call.cancel();
            }
        }, x -> call.cancel()));
    }

    public static class Factory extends ContainerLifeCycle implements ClientTransport.Factory {
        private final OkHttpClient _client;

        public Factory() {
            this(new OkHttpClient());
        }

        public Factory(OkHttpClient httpClient) {
            _client = httpClient;
            addBean(httpClient);
        }

        @Override
        public ClientTransport newClientTransport(String url, Map<String, Object> options) {
            return new OkHttpClientTransport(url, options, _client);
        }
    }

    private static class SendingInterceptor implements Interceptor {
        @Override
        public Response intercept(Chain chain) throws IOException {
            Request request = chain.request();
            TransportListener listener = request.tag(TransportListener.class);
            if (listener != null) {
                @SuppressWarnings("unchecked")
                List<Message> messages = request.tag(List.class);
                if (messages != null) {
                    listener.onSending(messages);
                }
            }
            return chain.proceed(request);
        }
    }
}<|MERGE_RESOLUTION|>--- conflicted
+++ resolved
@@ -162,14 +162,9 @@
             public void onResponse(Call call, Response response) throws IOException {
                 if (LOGGER.isDebugEnabled()) {
                     LOGGER.debug("Received response {}", response);
-<<<<<<< HEAD
+                }
                 try (AutoLock l = lock.lock()) {
                     calls.remove(call);
-=======
-                }
-                synchronized (_lock) {
-                    _calls.remove(call);
->>>>>>> b1a7f76c
                 }
                 int code = response.code();
                 if (code == 200) {
@@ -190,14 +185,9 @@
             public void onFailure(Call call, IOException e) {
                 if (LOGGER.isDebugEnabled()) {
                     LOGGER.debug("Received response failure", e);
-<<<<<<< HEAD
+                }
                 try (AutoLock l = lock.lock()) {
                     calls.remove(call);
-=======
-                }
-                synchronized (_lock) {
-                    _calls.remove(call);
->>>>>>> b1a7f76c
                 }
                 cancelTimeoutTask(timeoutRef);
                 listener.onFailure(e, messages);
