--- conflicted
+++ resolved
@@ -27,16 +27,7 @@
 import org.junit.Before;
 import org.junit.Test;
 
-<<<<<<< HEAD
-public class PublishDoesNotLeakClientIdTest extends ClientServerTest
-{
-=======
-import static org.junit.Assert.assertFalse;
-import static org.junit.Assert.assertNull;
-import static org.junit.Assert.assertTrue;
-
 public class PublishDoesNotLeakClientIdTest extends ClientServerTest {
->>>>>>> ed602f7e
     @Before
     public void init() throws Exception {
         startServer(null);
@@ -46,25 +37,13 @@
     public void testPublishDoesNotLeakClientId() throws Exception {
         BayeuxClient client1 = newBayeuxClient();
         client1.handshake();
-<<<<<<< HEAD
-        try
-        {
+        try {
             Assert.assertTrue(client1.waitFor(5000, BayeuxClient.State.CONNECTED));
 
             BayeuxClient client2 = newBayeuxClient();
             client2.handshake();
-            try
-            {
+            try {
                 Assert.assertTrue(client2.waitFor(5000, BayeuxClient.State.CONNECTED));
-=======
-        try {
-            assertTrue(client1.waitFor(5000, BayeuxClient.State.CONNECTED));
-
-            BayeuxClient client2 = newBayeuxClient();
-            client2.handshake();
-            try {
-                assertTrue(client2.waitFor(5000, BayeuxClient.State.CONNECTED));
->>>>>>> ed602f7e
 
                 Assert.assertFalse(client1.getId().equals(client2.getId()));
 
@@ -87,17 +66,9 @@
 
                 client2.getChannel(channel).publish(new HashMapMessage());
 
-<<<<<<< HEAD
                 Assert.assertTrue(latch.await(5, TimeUnit.SECONDS));
                 Assert.assertNull(messageRef.get().getClientId());
-            }
-            finally
-            {
-=======
-                assertTrue(latch.await(5, TimeUnit.SECONDS));
-                assertNull(messageRef.get().getClientId());
             } finally {
->>>>>>> ed602f7e
                 disconnectBayeuxClient(client2);
             }
         } finally {
