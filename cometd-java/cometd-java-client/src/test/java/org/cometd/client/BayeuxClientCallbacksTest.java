/*
 * Copyright (c) 2008-2020 the original author or authors.
 *
 * Licensed under the Apache License, Version 2.0 (the "License");
 * you may not use this file except in compliance with the License.
 * You may obtain a copy of the License at
 *
 *     http://www.apache.org/licenses/LICENSE-2.0
 *
 * Unless required by applicable law or agreed to in writing, software
 * distributed under the License is distributed on an "AS IS" BASIS,
 * WITHOUT WARRANTIES OR CONDITIONS OF ANY KIND, either express or implied.
 * See the License for the specific language governing permissions and
 * limitations under the License.
 */
package org.cometd.client;

import java.util.HashMap;
import java.util.concurrent.CountDownLatch;
import java.util.concurrent.TimeUnit;
import java.util.concurrent.atomic.AtomicBoolean;
import java.util.concurrent.atomic.AtomicReference;

import org.cometd.bayeux.Channel;
import org.cometd.bayeux.Message;
import org.cometd.bayeux.client.ClientSession;
import org.cometd.bayeux.client.ClientSessionChannel;
import org.cometd.bayeux.server.Authorizer;
import org.cometd.bayeux.server.BayeuxServer;
import org.cometd.bayeux.server.LocalSession;
import org.cometd.bayeux.server.ServerChannel;
import org.cometd.bayeux.server.ServerMessage;
import org.cometd.bayeux.server.ServerSession;
import org.cometd.client.transport.LongPollingTransport;
import org.cometd.server.DefaultSecurityPolicy;
import org.cometd.server.LocalSessionImpl;
import org.junit.Assert;
import org.junit.Before;
import org.junit.Test;

import static org.junit.Assert.assertTrue;

public class BayeuxClientCallbacksTest extends ClientServerTest {
    @Before
    public void init() throws Exception {
        start(null);
    }

    @Test
    public void testHandshakeCallback() throws Exception {
        BayeuxClient client = newBayeuxClient();

        final CountDownLatch latch = new CountDownLatch(1);
        client.handshake(message -> latch.countDown());

        Assert.assertTrue(latch.await(5, TimeUnit.SECONDS));

        disconnectBayeuxClient(client);
    }

    @Test
    public void testHandshakeCallbackIsInvokedOnReHandshake() throws Exception {
        final AtomicBoolean canHandshake = new AtomicBoolean();
        bayeux.setSecurityPolicy(new DefaultSecurityPolicy() {
            @Override
            public boolean canHandshake(BayeuxServer server, ServerSession session, ServerMessage message) {
                if (canHandshake.compareAndSet(false, true)) {
                    message.getAssociated().getAdvice(true).put(Message.RECONNECT_FIELD, Message.RECONNECT_HANDSHAKE_VALUE);
                    return false;
                }
                return true;
            }
        });


        BayeuxClient client = newBayeuxClient();

        final CountDownLatch successLatch = new CountDownLatch(1);
        final CountDownLatch failureLatch = new CountDownLatch(1);
        client.handshake(message -> {
            if (message.isSuccessful()) {
                successLatch.countDown();
            } else {
                failureLatch.countDown();
            }
        });

        Assert.assertTrue(failureLatch.await(5, TimeUnit.SECONDS));
        Assert.assertTrue(successLatch.await(5, TimeUnit.SECONDS));

        disconnectBayeuxClient(client);
    }

    @Test
    public void testDisconnectCallback() throws Exception {
        final BayeuxClient client = newBayeuxClient();

        final CountDownLatch latch = new CountDownLatch(1);
        client.handshake(message -> client.disconnect(m -> latch.countDown()));

        Assert.assertTrue(latch.await(5, TimeUnit.SECONDS));
    }

    @Test
    public void testSubscriptionAllowedInvokesCallback() throws Exception {
        final BayeuxClient client = newBayeuxClient();

        final String channelName = "/bar";
        final CountDownLatch latch = new CountDownLatch(1);
        client.handshake(message -> client.getChannel(channelName).subscribe(new MessageListenerAdapter(), m -> latch.countDown()));

        Assert.assertTrue(latch.await(5, TimeUnit.SECONDS));

        disconnectBayeuxClient(client);
    }

    @Test
    public void testSubscriptionDeniedInvokesCallback() throws Exception {
        final String channelName = "/bar";
        bayeux.setSecurityPolicy(new DefaultSecurityPolicy() {
            @Override
            public boolean canSubscribe(BayeuxServer server, ServerSession session, ServerChannel channel, ServerMessage message) {
                return !channel.getId().equals(channelName);
            }
        });

        final BayeuxClient client = newBayeuxClient();

        final CountDownLatch latch = new CountDownLatch(1);
        client.handshake(message -> client.getChannel(channelName).subscribe(new MessageListenerAdapter(), m -> latch.countDown()));

        Assert.assertTrue(latch.await(5, TimeUnit.SECONDS));

        disconnectBayeuxClient(client);
    }

    @Test
    public void testUnsubscriptionInvokesCallback() throws Exception {
        final BayeuxClient client = newBayeuxClient();

        final String channelName = "/bar";
        final CountDownLatch latch = new CountDownLatch(1);
        client.handshake(message -> {
            final MessageListenerAdapter listener = new MessageListenerAdapter();
            client.getChannel(channelName).subscribe(listener, m -> client.getChannel(channelName).unsubscribe(listener, r -> latch.countDown()));
        });

        Assert.assertTrue(latch.await(5, TimeUnit.SECONDS));

        disconnectBayeuxClient(client);
    }

    @Test
    public void testPublishSuccessfulInvokesCallback() throws Exception {
        BayeuxClient client = newBayeuxClient();
        client.handshake();
        assertTrue(client.waitFor(5000, BayeuxClient.State.CONNECTED));

        final AtomicReference<CountDownLatch> latch = new AtomicReference<>(new CountDownLatch(1));
        ClientSessionChannel channel = client.getChannel("/test");
<<<<<<< HEAD
        channel.publish(new HashMap<>(), message -> {
            Assert.assertTrue(message.isSuccessful());
            latch.get().countDown();
=======
        channel.publish(new HashMap<>(), new ClientSessionChannel.MessageListener() {
            @Override
            public void onMessage(ClientSessionChannel channel, Message message) {
                Assert.assertTrue(message.isSuccessful());
                latch.get().countDown();
            }
>>>>>>> a97e0536
        });

        Assert.assertTrue(latch.get().await(5, TimeUnit.SECONDS));

        // Publish again without callback, must not trigger the previous callback
        latch.set(new CountDownLatch(1));
        channel.publish(new HashMap<>());

        Assert.assertFalse(latch.get().await(1, TimeUnit.SECONDS));

        disconnectBayeuxClient(client);
    }

    @Test
    public void testPublishNotAllowedInvokesCallback() throws Exception {
        bayeux.setSecurityPolicy(new DefaultSecurityPolicy() {
            @Override
            public boolean canPublish(BayeuxServer server, ServerSession session, ServerChannel channel, ServerMessage message) {
                return false;
            }
        });

        BayeuxClient client = newBayeuxClient();
        client.handshake();
        assertTrue(client.waitFor(5000, BayeuxClient.State.CONNECTED));

        final AtomicReference<CountDownLatch> latch = new AtomicReference<>(new CountDownLatch(1));
        ClientSessionChannel channel = client.getChannel("/test");
<<<<<<< HEAD
        channel.publish(new HashMap<>(), message -> {
            Assert.assertFalse(message.isSuccessful());
            latch.get().countDown();
=======
        channel.publish(new HashMap<>(), new ClientSessionChannel.MessageListener() {
            @Override
            public void onMessage(ClientSessionChannel channel, Message message) {
                Assert.assertFalse(message.isSuccessful());
                latch.get().countDown();
            }
>>>>>>> a97e0536
        });

        Assert.assertTrue(latch.get().await(5, TimeUnit.SECONDS));

        disconnectBayeuxClient(client);
    }

    @Test
    public void testPublishFailedInvokesCallback() throws Exception {
        bayeux.setSecurityPolicy(new DefaultSecurityPolicy() {
            @Override
            public boolean canHandshake(BayeuxServer server, ServerSession session, ServerMessage message) {
                return false;
            }
        });

        BayeuxClient client = newBayeuxClient();
        // Handshake will fail.
        client.handshake();

        final AtomicReference<CountDownLatch> latch = new AtomicReference<>(new CountDownLatch(1));
        ClientSessionChannel channel = client.getChannel("/test");
<<<<<<< HEAD
        channel.publish(new HashMap<>(), message -> {
            Assert.assertFalse(message.isSuccessful());
            latch.get().countDown();
=======
        // Publish will fail because we did not handshake.
        channel.publish(new HashMap<>(), new ClientSessionChannel.MessageListener() {
            @Override
            public void onMessage(ClientSessionChannel channel, Message message) {
                Assert.assertFalse(message.isSuccessful());
                latch.get().countDown();
            }
>>>>>>> a97e0536
        });

        Assert.assertTrue(latch.get().await(5, TimeUnit.SECONDS));

        disconnectBayeuxClient(client);
    }

    @Test
    public void testPublishWithServerDownInvokesCallback() throws Exception {
        BayeuxClient client = newBayeuxClient();
        client.handshake();
        assertTrue(client.waitFor(5000, BayeuxClient.State.CONNECTED));

        server.stop();

        final AtomicReference<CountDownLatch> latch = new AtomicReference<>(new CountDownLatch(1));
        ClientSessionChannel channel = client.getChannel("/test");
<<<<<<< HEAD
        channel.publish(new HashMap<>(), message -> {
            Assert.assertFalse(message.isSuccessful());
            latch.get().countDown();
=======
        channel.publish(new HashMap<>(), new ClientSessionChannel.MessageListener() {
            @Override
            public void onMessage(ClientSessionChannel channel, Message message) {
                Assert.assertFalse(message.isSuccessful());
                latch.get().countDown();
            }
>>>>>>> a97e0536
        });

        Assert.assertTrue(latch.get().await(5, TimeUnit.SECONDS));

        disconnectBayeuxClient(client);
    }

    @Test
    public void testPublishDeletedRemovesCallback() throws Exception {
        final String channelName = "/delete";

        final AtomicReference<String> messageIdRef = new AtomicReference<>();
        final CountDownLatch unregisterLatch = new CountDownLatch(1);
        final BayeuxClient client = new BayeuxClient(cometdURL, new LongPollingTransport(null, httpClient)) {
            @Override
            protected MessageListener unregisterCallback(String messageId) {
                if (messageId.equals(messageIdRef.get())) {
                    unregisterLatch.countDown();
                }
                return super.unregisterCallback(messageId);
            }
        };
        client.addExtension(new ClientSession.Extension() {
            @Override
            public boolean send(ClientSession session, Message.Mutable message) {
                if (channelName.equals(message.getChannel())) {
                    messageIdRef.set(message.getId());
                    return false;
                }
                return true;
            }
        });
        client.handshake(new ClientSessionChannel.MessageListener() {
            @Override
            public void onMessage(ClientSessionChannel channel, Message message) {
                if (message.isSuccessful()) {
                    client.getChannel(channelName).publish("data", new MessageListenerAdapter());
                }
            }
        });

        Assert.assertTrue(unregisterLatch.await(5, TimeUnit.SECONDS));

<<<<<<< HEAD
        CountDownLatch publishLatch = new CountDownLatch(1);
        client.getChannel(channelName).publish("data", message -> {
            if (!message.isSuccessful()) {
                publishLatch.countDown();
=======
        disconnectBayeuxClient(client);
    }

    @Test
    public void testPublishReplyDeletedRemovesCallback() throws Exception {
        final String channelName = "/delete";

        final AtomicReference<String> messageIdRef = new AtomicReference<>();
        final CountDownLatch unregisterLatch = new CountDownLatch(1);
        final BayeuxClient client = new BayeuxClient(cometdURL, new LongPollingTransport(null, httpClient)) {
            @Override
            protected ClientSessionChannel.MessageListener unregisterCallback(String messageId) {
                if (messageId.equals(messageIdRef.get())) {
                    unregisterLatch.countDown();
                }
                return super.unregisterCallback(messageId);
            }
        };
        client.addExtension(new ClientSession.Extension.Adapter() {
            @Override
            public boolean rcv(ClientSession session, Message.Mutable message) {
                if (channelName.equals(message.getChannel())) {
                    messageIdRef.set(message.getId());
                    return false;
                }
                return true;
            }
        });
        client.handshake(new ClientSessionChannel.MessageListener() {
            @Override
            public void onMessage(ClientSessionChannel channel, Message message) {
                if (message.isSuccessful()) {
                    client.getChannel(channelName).publish("data", new MessageListenerAdapter());
                }
>>>>>>> a97e0536
            }
        });

        Assert.assertTrue(publishLatch.await(5, TimeUnit.SECONDS));
        Assert.assertTrue(unregisterLatch.await(5, TimeUnit.SECONDS));

        disconnectBayeuxClient(client);
    }

    @Test
    public void testSubscribeDeletedRemovesListener() throws Exception {
        final String channelName = "/delete";

        final AtomicReference<String> messageIdRef = new AtomicReference<>();
        final CountDownLatch unregisterLatch = new CountDownLatch(1);
        final BayeuxClient client = new BayeuxClient(cometdURL, new LongPollingTransport(null, httpClient)) {
            @Override
            protected ClientSessionChannel.MessageListener unregisterSubscriber(String messageId) {
                if (messageId.equals(messageIdRef.get())) {
                    unregisterLatch.countDown();
                }
                return super.unregisterSubscriber(messageId);
            }
        };
        client.addExtension(new ClientSession.Extension() {
            @Override
            public boolean sendMeta(ClientSession session, Message.Mutable message) {
                if (Channel.META_SUBSCRIBE.equals(message.getChannel()) && channelName.equals(message.get(Message.SUBSCRIPTION_FIELD))) {
                    messageIdRef.set(message.getId());
                    return false;
                }
                return true;
            }
        });
<<<<<<< HEAD
        client.handshake();

        CountDownLatch subscribeLatch = new CountDownLatch(1);
        client.getChannel(channelName).subscribe(new MessageListenerAdapter(), message -> {
            if (!message.isSuccessful()) {
                subscribeLatch.countDown();
=======
        client.handshake(new ClientSessionChannel.MessageListener() {
            @Override
            public void onMessage(ClientSessionChannel channel, Message message) {
                if (message.isSuccessful()) {
                    client.getChannel(channelName).subscribe(new MessageListenerAdapter());
                }
>>>>>>> a97e0536
            }
        });

        Assert.assertTrue(subscribeLatch.await(5, TimeUnit.SECONDS));
        Assert.assertTrue(unregisterLatch.await(5, TimeUnit.SECONDS));

        disconnectBayeuxClient(client);
    }

    @Test
    public void testAuthorizerDenyingPublishRemovesCallback() throws Exception {
        final String channelName = "/deny_publish";

        bayeux.createChannelIfAbsent(channelName, channel ->
                channel.addAuthorizer((operation, channel1, session, message) ->
                        operation == Authorizer.Operation.PUBLISH ? Authorizer.Result.deny("denied") : Authorizer.Result.grant()));

        final AtomicReference<String> messageIdRef = new AtomicReference<>();
        final CountDownLatch unregisterLatch = new CountDownLatch(1);
        LocalSession session = new LocalSessionImpl(bayeux, "test") {
            @Override
            protected MessageListener unregisterCallback(String messageId) {
                if (messageId.equals(messageIdRef.get())) {
                    unregisterLatch.countDown();
                }
                return super.unregisterCallback(messageId);
            }
        };
        session.addExtension(new ClientSession.Extension() {
            @Override
            public boolean send(ClientSession session, Message.Mutable message) {
                if (channelName.equals(message.getChannel())) {
                    messageIdRef.set(message.getId());
                }
                return true;
            }
        });
        session.handshake();

        CountDownLatch publishLatch = new CountDownLatch(1);
        session.getChannel(channelName).publish("data", message -> {
            if (!message.isSuccessful()) {
                publishLatch.countDown();
            }
        });

        Assert.assertTrue(publishLatch.await(5, TimeUnit.SECONDS));
        Assert.assertTrue(unregisterLatch.await(5, TimeUnit.SECONDS));

        session.disconnect();
    }

    private static class MessageListenerAdapter implements ClientSessionChannel.MessageListener {
        @Override
        public void onMessage(ClientSessionChannel channel, Message message) {
        }
    }
}<|MERGE_RESOLUTION|>--- conflicted
+++ resolved
@@ -38,8 +38,6 @@
 import org.junit.Before;
 import org.junit.Test;
 
-import static org.junit.Assert.assertTrue;
-
 public class BayeuxClientCallbacksTest extends ClientServerTest {
     @Before
     public void init() throws Exception {
@@ -50,7 +48,7 @@
     public void testHandshakeCallback() throws Exception {
         BayeuxClient client = newBayeuxClient();
 
-        final CountDownLatch latch = new CountDownLatch(1);
+        CountDownLatch latch = new CountDownLatch(1);
         client.handshake(message -> latch.countDown());
 
         Assert.assertTrue(latch.await(5, TimeUnit.SECONDS));
@@ -60,7 +58,7 @@
 
     @Test
     public void testHandshakeCallbackIsInvokedOnReHandshake() throws Exception {
-        final AtomicBoolean canHandshake = new AtomicBoolean();
+        AtomicBoolean canHandshake = new AtomicBoolean();
         bayeux.setSecurityPolicy(new DefaultSecurityPolicy() {
             @Override
             public boolean canHandshake(BayeuxServer server, ServerSession session, ServerMessage message) {
@@ -75,8 +73,8 @@
 
         BayeuxClient client = newBayeuxClient();
 
-        final CountDownLatch successLatch = new CountDownLatch(1);
-        final CountDownLatch failureLatch = new CountDownLatch(1);
+        CountDownLatch successLatch = new CountDownLatch(1);
+        CountDownLatch failureLatch = new CountDownLatch(1);
         client.handshake(message -> {
             if (message.isSuccessful()) {
                 successLatch.countDown();
@@ -93,9 +91,9 @@
 
     @Test
     public void testDisconnectCallback() throws Exception {
-        final BayeuxClient client = newBayeuxClient();
-
-        final CountDownLatch latch = new CountDownLatch(1);
+        BayeuxClient client = newBayeuxClient();
+
+        CountDownLatch latch = new CountDownLatch(1);
         client.handshake(message -> client.disconnect(m -> latch.countDown()));
 
         Assert.assertTrue(latch.await(5, TimeUnit.SECONDS));
@@ -103,10 +101,10 @@
 
     @Test
     public void testSubscriptionAllowedInvokesCallback() throws Exception {
-        final BayeuxClient client = newBayeuxClient();
-
-        final String channelName = "/bar";
-        final CountDownLatch latch = new CountDownLatch(1);
+        BayeuxClient client = newBayeuxClient();
+
+        String channelName = "/bar";
+        CountDownLatch latch = new CountDownLatch(1);
         client.handshake(message -> client.getChannel(channelName).subscribe(new MessageListenerAdapter(), m -> latch.countDown()));
 
         Assert.assertTrue(latch.await(5, TimeUnit.SECONDS));
@@ -116,7 +114,7 @@
 
     @Test
     public void testSubscriptionDeniedInvokesCallback() throws Exception {
-        final String channelName = "/bar";
+        String channelName = "/bar";
         bayeux.setSecurityPolicy(new DefaultSecurityPolicy() {
             @Override
             public boolean canSubscribe(BayeuxServer server, ServerSession session, ServerChannel channel, ServerMessage message) {
@@ -124,9 +122,9 @@
             }
         });
 
-        final BayeuxClient client = newBayeuxClient();
-
-        final CountDownLatch latch = new CountDownLatch(1);
+        BayeuxClient client = newBayeuxClient();
+
+        CountDownLatch latch = new CountDownLatch(1);
         client.handshake(message -> client.getChannel(channelName).subscribe(new MessageListenerAdapter(), m -> latch.countDown()));
 
         Assert.assertTrue(latch.await(5, TimeUnit.SECONDS));
@@ -136,12 +134,12 @@
 
     @Test
     public void testUnsubscriptionInvokesCallback() throws Exception {
-        final BayeuxClient client = newBayeuxClient();
-
-        final String channelName = "/bar";
-        final CountDownLatch latch = new CountDownLatch(1);
+        BayeuxClient client = newBayeuxClient();
+
+        String channelName = "/bar";
+        CountDownLatch latch = new CountDownLatch(1);
         client.handshake(message -> {
-            final MessageListenerAdapter listener = new MessageListenerAdapter();
+            MessageListenerAdapter listener = new MessageListenerAdapter();
             client.getChannel(channelName).subscribe(listener, m -> client.getChannel(channelName).unsubscribe(listener, r -> latch.countDown()));
         });
 
@@ -154,22 +152,13 @@
     public void testPublishSuccessfulInvokesCallback() throws Exception {
         BayeuxClient client = newBayeuxClient();
         client.handshake();
-        assertTrue(client.waitFor(5000, BayeuxClient.State.CONNECTED));
-
-        final AtomicReference<CountDownLatch> latch = new AtomicReference<>(new CountDownLatch(1));
+        Assert.assertTrue(client.waitFor(5000, BayeuxClient.State.CONNECTED));
+
+        AtomicReference<CountDownLatch> latch = new AtomicReference<>(new CountDownLatch(1));
         ClientSessionChannel channel = client.getChannel("/test");
-<<<<<<< HEAD
         channel.publish(new HashMap<>(), message -> {
             Assert.assertTrue(message.isSuccessful());
             latch.get().countDown();
-=======
-        channel.publish(new HashMap<>(), new ClientSessionChannel.MessageListener() {
-            @Override
-            public void onMessage(ClientSessionChannel channel, Message message) {
-                Assert.assertTrue(message.isSuccessful());
-                latch.get().countDown();
-            }
->>>>>>> a97e0536
         });
 
         Assert.assertTrue(latch.get().await(5, TimeUnit.SECONDS));
@@ -194,22 +183,13 @@
 
         BayeuxClient client = newBayeuxClient();
         client.handshake();
-        assertTrue(client.waitFor(5000, BayeuxClient.State.CONNECTED));
-
-        final AtomicReference<CountDownLatch> latch = new AtomicReference<>(new CountDownLatch(1));
+        Assert.assertTrue(client.waitFor(5000, BayeuxClient.State.CONNECTED));
+
+        AtomicReference<CountDownLatch> latch = new AtomicReference<>(new CountDownLatch(1));
         ClientSessionChannel channel = client.getChannel("/test");
-<<<<<<< HEAD
         channel.publish(new HashMap<>(), message -> {
             Assert.assertFalse(message.isSuccessful());
             latch.get().countDown();
-=======
-        channel.publish(new HashMap<>(), new ClientSessionChannel.MessageListener() {
-            @Override
-            public void onMessage(ClientSessionChannel channel, Message message) {
-                Assert.assertFalse(message.isSuccessful());
-                latch.get().countDown();
-            }
->>>>>>> a97e0536
         });
 
         Assert.assertTrue(latch.get().await(5, TimeUnit.SECONDS));
@@ -230,21 +210,12 @@
         // Handshake will fail.
         client.handshake();
 
-        final AtomicReference<CountDownLatch> latch = new AtomicReference<>(new CountDownLatch(1));
+        AtomicReference<CountDownLatch> latch = new AtomicReference<>(new CountDownLatch(1));
         ClientSessionChannel channel = client.getChannel("/test");
-<<<<<<< HEAD
+        // Publish will fail because we did not handshake.
         channel.publish(new HashMap<>(), message -> {
             Assert.assertFalse(message.isSuccessful());
             latch.get().countDown();
-=======
-        // Publish will fail because we did not handshake.
-        channel.publish(new HashMap<>(), new ClientSessionChannel.MessageListener() {
-            @Override
-            public void onMessage(ClientSessionChannel channel, Message message) {
-                Assert.assertFalse(message.isSuccessful());
-                latch.get().countDown();
-            }
->>>>>>> a97e0536
         });
 
         Assert.assertTrue(latch.get().await(5, TimeUnit.SECONDS));
@@ -256,24 +227,15 @@
     public void testPublishWithServerDownInvokesCallback() throws Exception {
         BayeuxClient client = newBayeuxClient();
         client.handshake();
-        assertTrue(client.waitFor(5000, BayeuxClient.State.CONNECTED));
+        Assert.assertTrue(client.waitFor(5000, BayeuxClient.State.CONNECTED));
 
         server.stop();
 
-        final AtomicReference<CountDownLatch> latch = new AtomicReference<>(new CountDownLatch(1));
+        AtomicReference<CountDownLatch> latch = new AtomicReference<>(new CountDownLatch(1));
         ClientSessionChannel channel = client.getChannel("/test");
-<<<<<<< HEAD
         channel.publish(new HashMap<>(), message -> {
             Assert.assertFalse(message.isSuccessful());
             latch.get().countDown();
-=======
-        channel.publish(new HashMap<>(), new ClientSessionChannel.MessageListener() {
-            @Override
-            public void onMessage(ClientSessionChannel channel, Message message) {
-                Assert.assertFalse(message.isSuccessful());
-                latch.get().countDown();
-            }
->>>>>>> a97e0536
         });
 
         Assert.assertTrue(latch.get().await(5, TimeUnit.SECONDS));
@@ -283,11 +245,11 @@
 
     @Test
     public void testPublishDeletedRemovesCallback() throws Exception {
-        final String channelName = "/delete";
-
-        final AtomicReference<String> messageIdRef = new AtomicReference<>();
-        final CountDownLatch unregisterLatch = new CountDownLatch(1);
-        final BayeuxClient client = new BayeuxClient(cometdURL, new LongPollingTransport(null, httpClient)) {
+        String channelName = "/delete";
+
+        AtomicReference<String> messageIdRef = new AtomicReference<>();
+        CountDownLatch unregisterLatch = new CountDownLatch(1);
+        BayeuxClient client = new BayeuxClient(cometdURL, new LongPollingTransport(null, httpClient)) {
             @Override
             protected MessageListener unregisterCallback(String messageId) {
                 if (messageId.equals(messageIdRef.get())) {
@@ -306,42 +268,39 @@
                 return true;
             }
         });
-        client.handshake(new ClientSessionChannel.MessageListener() {
-            @Override
-            public void onMessage(ClientSessionChannel channel, Message message) {
-                if (message.isSuccessful()) {
-                    client.getChannel(channelName).publish("data", new MessageListenerAdapter());
-                }
-            }
-        });
-
+        CountDownLatch publishLatch = new CountDownLatch(1);
+        client.handshake(reply -> {
+            if (reply.isSuccessful()) {
+                client.getChannel(channelName).publish("data", message -> {
+                    if (!message.isSuccessful()) {
+                        publishLatch.countDown();
+                    }
+                });
+            }
+        });
+
+        Assert.assertTrue(publishLatch.await(5, TimeUnit.SECONDS));
         Assert.assertTrue(unregisterLatch.await(5, TimeUnit.SECONDS));
 
-<<<<<<< HEAD
-        CountDownLatch publishLatch = new CountDownLatch(1);
-        client.getChannel(channelName).publish("data", message -> {
-            if (!message.isSuccessful()) {
-                publishLatch.countDown();
-=======
         disconnectBayeuxClient(client);
     }
 
     @Test
     public void testPublishReplyDeletedRemovesCallback() throws Exception {
-        final String channelName = "/delete";
-
-        final AtomicReference<String> messageIdRef = new AtomicReference<>();
-        final CountDownLatch unregisterLatch = new CountDownLatch(1);
-        final BayeuxClient client = new BayeuxClient(cometdURL, new LongPollingTransport(null, httpClient)) {
-            @Override
-            protected ClientSessionChannel.MessageListener unregisterCallback(String messageId) {
+        String channelName = "/delete";
+
+        AtomicReference<String> messageIdRef = new AtomicReference<>();
+        CountDownLatch unregisterLatch = new CountDownLatch(1);
+        BayeuxClient client = new BayeuxClient(cometdURL, new LongPollingTransport(null, httpClient)) {
+            @Override
+            protected MessageListener unregisterCallback(String messageId) {
                 if (messageId.equals(messageIdRef.get())) {
                     unregisterLatch.countDown();
                 }
                 return super.unregisterCallback(messageId);
             }
         };
-        client.addExtension(new ClientSession.Extension.Adapter() {
+        client.addExtension(new ClientSession.Extension() {
             @Override
             public boolean rcv(ClientSession session, Message.Mutable message) {
                 if (channelName.equals(message.getChannel())) {
@@ -351,17 +310,12 @@
                 return true;
             }
         });
-        client.handshake(new ClientSessionChannel.MessageListener() {
-            @Override
-            public void onMessage(ClientSessionChannel channel, Message message) {
-                if (message.isSuccessful()) {
-                    client.getChannel(channelName).publish("data", new MessageListenerAdapter());
-                }
->>>>>>> a97e0536
-            }
-        });
-
-        Assert.assertTrue(publishLatch.await(5, TimeUnit.SECONDS));
+        client.handshake(reply -> {
+            if (reply.isSuccessful()) {
+                client.getChannel(channelName).publish("data", ClientSession.MessageListener.NOOP);
+            }
+        });
+
         Assert.assertTrue(unregisterLatch.await(5, TimeUnit.SECONDS));
 
         disconnectBayeuxClient(client);
@@ -369,11 +323,11 @@
 
     @Test
     public void testSubscribeDeletedRemovesListener() throws Exception {
-        final String channelName = "/delete";
-
-        final AtomicReference<String> messageIdRef = new AtomicReference<>();
-        final CountDownLatch unregisterLatch = new CountDownLatch(1);
-        final BayeuxClient client = new BayeuxClient(cometdURL, new LongPollingTransport(null, httpClient)) {
+        String channelName = "/delete";
+
+        AtomicReference<String> messageIdRef = new AtomicReference<>();
+        CountDownLatch unregisterLatch = new CountDownLatch(1);
+        BayeuxClient client = new BayeuxClient(cometdURL, new LongPollingTransport(null, httpClient)) {
             @Override
             protected ClientSessionChannel.MessageListener unregisterSubscriber(String messageId) {
                 if (messageId.equals(messageIdRef.get())) {
@@ -392,21 +346,14 @@
                 return true;
             }
         });
-<<<<<<< HEAD
-        client.handshake();
-
         CountDownLatch subscribeLatch = new CountDownLatch(1);
-        client.getChannel(channelName).subscribe(new MessageListenerAdapter(), message -> {
-            if (!message.isSuccessful()) {
-                subscribeLatch.countDown();
-=======
-        client.handshake(new ClientSessionChannel.MessageListener() {
-            @Override
-            public void onMessage(ClientSessionChannel channel, Message message) {
-                if (message.isSuccessful()) {
-                    client.getChannel(channelName).subscribe(new MessageListenerAdapter());
-                }
->>>>>>> a97e0536
+        client.handshake(reply -> {
+            if (reply.isSuccessful()) {
+                client.getChannel(channelName).subscribe(new MessageListenerAdapter(), message -> {
+                    if (!message.isSuccessful()) {
+                        subscribeLatch.countDown();
+                    }
+                });
             }
         });
 
@@ -418,14 +365,14 @@
 
     @Test
     public void testAuthorizerDenyingPublishRemovesCallback() throws Exception {
-        final String channelName = "/deny_publish";
+        String channelName = "/deny_publish";
 
         bayeux.createChannelIfAbsent(channelName, channel ->
                 channel.addAuthorizer((operation, channel1, session, message) ->
                         operation == Authorizer.Operation.PUBLISH ? Authorizer.Result.deny("denied") : Authorizer.Result.grant()));
 
-        final AtomicReference<String> messageIdRef = new AtomicReference<>();
-        final CountDownLatch unregisterLatch = new CountDownLatch(1);
+        AtomicReference<String> messageIdRef = new AtomicReference<>();
+        CountDownLatch unregisterLatch = new CountDownLatch(1);
         LocalSession session = new LocalSessionImpl(bayeux, "test") {
             @Override
             protected MessageListener unregisterCallback(String messageId) {
