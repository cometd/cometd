--- conflicted
+++ resolved
@@ -20,11 +20,8 @@
 import java.util.concurrent.CountDownLatch;
 import java.util.concurrent.TimeUnit;
 
-<<<<<<< HEAD
-=======
 import org.cometd.bayeux.Channel;
 import org.cometd.bayeux.Message;
->>>>>>> fd672751
 import org.cometd.bayeux.client.ClientSessionChannel;
 import org.cometd.bayeux.server.BayeuxServer;
 import org.cometd.bayeux.server.LocalSession;
@@ -100,7 +97,6 @@
     }
 
     @Test
-<<<<<<< HEAD
     public void testBroadcastToPublisherWithServerChannel() throws Exception {
         start(null);
 
@@ -129,20 +125,17 @@
             broadcastClientChannel.publish("broadcast");
         });
         Assert.assertTrue(broadcastLatch.await(5, TimeUnit.SECONDS));
-=======
+    }
+
+    @Test
     public void testDontBroadcastToPublisherThenServerSideDisconnect() throws Exception {
         Map<String, String> options = new HashMap<>();
         options.put(BayeuxServerImpl.BROADCAST_TO_PUBLISHER_OPTION, "false");
-        startServer(options);
+        start(options);
 
         BayeuxClient client = newBayeuxClient();
-        final CountDownLatch disconnectLatch = new CountDownLatch(1);
-        client.getChannel(Channel.META_DISCONNECT).addListener(new ClientSessionChannel.MessageListener() {
-            @Override
-            public void onMessage(ClientSessionChannel channel, Message message) {
-                disconnectLatch.countDown();
-            }
-        });
+        CountDownLatch disconnectLatch = new CountDownLatch(1);
+        client.getChannel(Channel.META_DISCONNECT).addListener((ClientSessionChannel.MessageListener)(channel, message) -> disconnectLatch.countDown());
 
         client.handshake();
 
@@ -155,6 +148,5 @@
         Assert.assertTrue(disconnectLatch.await(5, TimeUnit.SECONDS));
 
         disconnectBayeuxClient(client);
->>>>>>> fd672751
     }
 }