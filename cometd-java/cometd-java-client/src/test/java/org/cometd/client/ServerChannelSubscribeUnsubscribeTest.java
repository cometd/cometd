--- conflicted
+++ resolved
@@ -160,33 +160,8 @@
         final String systemChannelName = "/service/system";
 
         final CountDownLatch unsubscribeLatch = new CountDownLatch(1);
-<<<<<<< HEAD
-        final AtomicReference<ServerSession> sessionRef = new AtomicReference<>();
-        new AbstractService(bayeux, "test")
-        {
-            {
-                addService(systemChannelName, "processSystemMessage");
-            }
-
-            public void processSystemMessage(ServerSession session, ServerMessage message)
-            {
-                Map<String, Object> data = message.getDataAsMap();
-                String action = (String)data.get(actionField);
-                if (unsubscribeAction.equals(action))
-                {
-                    boolean unsubscribed = getBayeux().getChannel(testChannelName).unsubscribe(session);
-                    if (unsubscribed)
-                    {
-                        sessionRef.set(session);
-                        unsubscribeLatch.countDown();
-                    }
-                }
-            }
-        };
-=======
         final AtomicReference<ServerSession> sessionRef = new AtomicReference<ServerSession>();
         new SystemChannelService2(bayeux, systemChannelName, actionField, unsubscribeAction, testChannelName, sessionRef, unsubscribeLatch);
->>>>>>> 2bfee7a6
 
         BayeuxClient client = newBayeuxClient();
         client.handshake();
