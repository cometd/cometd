/*
 * Copyright (c) 2008-2019 the original author or authors.
 *
 * Licensed under the Apache License, Version 2.0 (the "License");
 * you may not use this file except in compliance with the License.
 * You may obtain a copy of the License at
 *
 *     http://www.apache.org/licenses/LICENSE-2.0
 *
 * Unless required by applicable law or agreed to in writing, software
 * distributed under the License is distributed on an "AS IS" BASIS,
 * WITHOUT WARRANTIES OR CONDITIONS OF ANY KIND, either express or implied.
 * See the License for the specific language governing permissions and
 * limitations under the License.
 */
package org.cometd.client;

import static org.junit.Assert.assertEquals;
import static org.junit.Assert.assertFalse;
import static org.junit.Assert.assertNotNull;
import static org.junit.Assert.assertSame;
import static org.junit.Assert.assertTrue;

import java.net.HttpCookie;
import java.net.URI;
import java.util.HashMap;
import java.util.LinkedList;
import java.util.List;
import java.util.Map;
import java.util.concurrent.ConcurrentLinkedQueue;
import java.util.concurrent.CountDownLatch;
import java.util.concurrent.TimeUnit;

import org.cometd.bayeux.Channel;
import org.cometd.bayeux.Message;
import org.cometd.bayeux.client.ClientSessionChannel;
import org.cometd.common.JSONContext;
import org.cometd.common.JettyJSONContextClient;
import org.cometd.server.transport.AbstractHttpTransport;
import org.eclipse.jetty.client.api.ContentResponse;
import org.eclipse.jetty.client.util.StringContentProvider;
import org.eclipse.jetty.http.HttpMethod;
import org.eclipse.jetty.http.HttpStatus;
import org.junit.Test;

/**
 * Simulates a browser opening multiple tabs to the same Bayeux server
 */
public class MultipleClientSessionsTest extends ClientServerTest {
    private final long timeout = 7000L;

    private Map<String, String> serverOptions() {
        Map<String, String> options = new HashMap<>();
        options.put("timeout", String.valueOf(timeout));
        return options;
    }

    @Test
    public void testMultipleClientSession_WithOneMaxSessionPerBrowser_WithNoMultiSessionInterval() throws Exception {
        Map<String, String> options = serverOptions();
        options.put(AbstractHttpTransport.MAX_SESSIONS_PER_BROWSER_OPTION, "1");
        options.put(AbstractHttpTransport.MULTI_SESSION_INTERVAL_OPTION, "0");
        start(options);

        BayeuxClient client1 = newBayeuxClient();
        final ConcurrentLinkedQueue<Message> connects1 = new ConcurrentLinkedQueue<>();
        final CountDownLatch latch1 = new CountDownLatch(2);
        client1.getChannel(Channel.META_CONNECT).addListener((ClientSessionChannel.MessageListener)(channel, message) -> {
            connects1.offer(message);
            latch1.countDown();
        });
        client1.handshake();

        assertTrue(client1.waitFor(5000, BayeuxClient.State.CONNECTED));
        HttpCookie browserCookie = client1.getCookie("BAYEUX_BROWSER");
        assertNotNull(browserCookie);

        // Give some time to the first client to establish the long poll before the second client
        Thread.sleep(1000);

        BayeuxClient client2 = newBayeuxClient();
        final ConcurrentLinkedQueue<Message> connects2 = new ConcurrentLinkedQueue<>();
        final CountDownLatch latch2 = new CountDownLatch(1);
        client2.putCookie(browserCookie);
        client2.getChannel(Channel.META_CONNECT).addListener((ClientSessionChannel.MessageListener)(channel, message) -> {
            connects2.offer(message);
            latch2.countDown();
        });
        client2.handshake();

        assertTrue(latch2.await(5, TimeUnit.SECONDS));
        assertEquals(1, connects2.size());
        Message connect2 = connects2.peek();
        Map<String, Object> advice2 = connect2.getAdvice();
        assertEquals(Message.RECONNECT_NONE_VALUE, advice2.get(Message.RECONNECT_FIELD));
        assertSame(Boolean.TRUE, advice2.get("multiple-clients"));
        assertFalse(connect2.isSuccessful());

        // Give some time to the second client to process the disconnect
        Thread.sleep(1000);
        assertFalse(client2.isConnected());

        assertTrue(latch1.await(timeout, TimeUnit.MILLISECONDS));
        assertEquals(2, connects1.size());
        assertTrue(client1.isConnected());

        disconnectBayeuxClient(client1);
    }

    @Test
    public void testMultipleClientSession_WithOneMaxSessionPerBrowser_WithMultiSessionInterval() throws Exception {
        long multiSessionInterval = 1500;
        Map<String, String> options = serverOptions();
        options.put(AbstractHttpTransport.MAX_SESSIONS_PER_BROWSER_OPTION, "1");
        options.put(AbstractHttpTransport.MULTI_SESSION_INTERVAL_OPTION, String.valueOf(multiSessionInterval));
        start(options);

        BayeuxClient client1 = newBayeuxClient();
        final ConcurrentLinkedQueue<Message> connects1 = new ConcurrentLinkedQueue<>();
        client1.getChannel(Channel.META_CONNECT).addListener((ClientSessionChannel.MessageListener)(channel, message) -> {
            if (message.isSuccessful()) {
                connects1.offer(message);
            }
        });
        client1.handshake();
        assertTrue(client1.waitFor(5000, BayeuxClient.State.CONNECTED));
        HttpCookie browserCookie = client1.getCookie("BAYEUX_BROWSER");
        assertNotNull(browserCookie);

        // Give some time to the first client to establish the long poll before the second client
        Thread.sleep(1000);

        BayeuxClient client2 = newBayeuxClient();
        final ConcurrentLinkedQueue<Message> connects2 = new ConcurrentLinkedQueue<>();
        client2.putCookie(browserCookie);
        client2.getChannel(Channel.META_CONNECT).addListener((ClientSessionChannel.MessageListener)(channel, message) -> connects2.offer(message));
        client2.handshake();
        assertTrue(client2.waitFor(5000, BayeuxClient.State.CONNECTED));

        Thread.sleep(1000);

        BayeuxClient client3 = newBayeuxClient();
        final ConcurrentLinkedQueue<Message> connects3 = new ConcurrentLinkedQueue<>();
        client3.putCookie(browserCookie);
        client3.getChannel(Channel.META_CONNECT).addListener((ClientSessionChannel.MessageListener)(channel, message) -> connects3.offer(message));
        client3.handshake();
        assertTrue(client3.waitFor(5000, BayeuxClient.State.CONNECTED));

        // Sleep for a while
        Thread.sleep(2 * multiSessionInterval);

        // The first client must remain in long poll mode
        assertEquals(1, connects1.size());

        // Second client must be in normal poll mode
        assertTrue(connects2.size() > 1);
        Message lastConnect2 = new LinkedList<>(connects2).getLast();
        Map<String, Object> advice2 = lastConnect2.getAdvice();
        assertNotNull(advice2);
        assertSame(Boolean.TRUE, advice2.get("multiple-clients"));

        // Third client must be in normal poll mode
        assertTrue(connects3.size() > 1);
        Message lastConnect3 = new LinkedList<>(connects3).getLast();
        Map<String, Object> advice3 = lastConnect3.getAdvice();
        assertNotNull(advice3);
        assertSame(Boolean.TRUE, advice3.get("multiple-clients"));

        // Wait for the first client to re-issue a long poll
        Thread.sleep(timeout);

        // First client must still be in long poll mode
        assertEquals(2, connects1.size());

        // Abort abruptly the first client
        // Another client must switch to long poll
        client1.abort();

        // Sleep another timeout to be sure client1 does not poll
        Thread.sleep(timeout);
        assertEquals(2, connects1.size());

        // Loop until one of the other clients switched to long poll
        BayeuxClient client4 = null;
        BayeuxClient client5 = null;
        for (int i = 0; i < 10; ++i) {
            lastConnect2 = new LinkedList<>(connects2).getLast();
            advice2 = lastConnect2.getAdvice();
            if (advice2 == null || !advice2.containsKey("multiple-clients")) {
                client4 = client2;
                client5 = client3;
                break;
            }
            lastConnect3 = new LinkedList<>(connects3).getLast();
            advice3 = lastConnect3.getAdvice();
            if (advice3 == null || !advice3.containsKey("multiple-clients")) {
                client4 = client3;
                client5 = client2;
                break;
            }
            Thread.sleep(timeout / 10);
        }
        assertNotNull(client4);

        // Disconnect this client normally, the last client must switch to long poll
        disconnectBayeuxClient(client4);

        // Be sure the last client had the time to switch to long poll mode
        Thread.sleep(timeout + 2 * multiSessionInterval);
        Message lastConnect;
        if (client5 == client2) {
            lastConnect = new LinkedList<>(connects2).getLast();
        } else {
            lastConnect = new LinkedList<>(connects3).getLast();
        }
        Map<String, Object> advice = lastConnect.getAdvice();
        assertTrue(advice == null || !advice.containsKey("multiple-clients"));

        disconnectBayeuxClient(client5);
    }

    @Test
    public void testMultipleClientSession_WithTwoMaxSessionPerBrowser_WithMultiSessionInterval() throws Exception {
        long multiSessionInterval = 1500;
        Map<String, String> options = serverOptions();
        options.put(AbstractHttpTransport.MAX_SESSIONS_PER_BROWSER_OPTION, "2");
        options.put(AbstractHttpTransport.MULTI_SESSION_INTERVAL_OPTION, String.valueOf(multiSessionInterval));
        start(options);

        BayeuxClient client1 = newBayeuxClient();
        final ConcurrentLinkedQueue<Message> connects1 = new ConcurrentLinkedQueue<>();
        client1.getChannel(Channel.META_CONNECT).addListener((ClientSessionChannel.MessageListener)(channel, message) -> {
            if (message.isSuccessful()) {
                connects1.offer(message);
            }
        });
        client1.handshake();
        assertTrue(client1.waitFor(5000, BayeuxClient.State.CONNECTED));
        HttpCookie browserCookie = client1.getCookie("BAYEUX_BROWSER");
        assertNotNull(browserCookie);

        // Give some time to the first client to establish the long poll before the second client
        Thread.sleep(1000);

        BayeuxClient client2 = newBayeuxClient();
        final ConcurrentLinkedQueue<Message> connects2 = new ConcurrentLinkedQueue<>();
        client2.putCookie(browserCookie);
        client2.getChannel(Channel.META_CONNECT).addListener((ClientSessionChannel.MessageListener)(channel, message) -> connects2.offer(message));
        client2.handshake();
        assertTrue(client2.waitFor(5000, BayeuxClient.State.CONNECTED));

        Thread.sleep(1000);

        BayeuxClient client3 = newBayeuxClient();
        final ConcurrentLinkedQueue<Message> connects3 = new ConcurrentLinkedQueue<>();
        client3.putCookie(browserCookie);
        client3.getChannel(Channel.META_CONNECT).addListener((ClientSessionChannel.MessageListener)(channel, message) -> connects3.offer(message));
        client3.handshake();
        assertTrue(client3.waitFor(5000, BayeuxClient.State.CONNECTED));

        // Sleep for a while
        Thread.sleep(2 * multiSessionInterval);

        // The first client must remain in long poll mode
        assertEquals(1, connects1.size());

        // Second client must remain in long poll mode
        assertEquals(1, connects2.size());

        // Third client must be in normal poll mode
        assertTrue(connects3.size() > 1);
        Message lastConnect3 = new LinkedList<>(connects3).getLast();
        Map<String, Object> advice3 = lastConnect3.getAdvice();
        assertNotNull(advice3);
        assertSame(Boolean.TRUE, advice3.get("multiple-clients"));

        // Wait for the first and second clients to re-issue a long poll
        Thread.sleep(timeout);

        // First and second clients must still be in long poll mode
        assertEquals(2, connects1.size());
        assertEquals(2, connects2.size());

        // Abort abruptly the first client
        // Third client must switch to long poll
        client1.abort();

        // Sleep another timeout to be sure client1 does not poll
        Thread.sleep(timeout);
        assertEquals(2, connects1.size());

        // Loop until client3 switched to long poll
        for (int i = 0; i < 10; ++i) {
            lastConnect3 = new LinkedList<>(connects3).getLast();
            advice3 = lastConnect3.getAdvice();
            if (advice3 == null || !advice3.containsKey("multiple-clients")) {
                break;
            }
            Thread.sleep(timeout / 10);
        }

        lastConnect3 = new LinkedList<>(connects3).getLast();
        advice3 = lastConnect3.getAdvice();
        assertTrue(advice3 == null || !advice3.containsKey("multiple-clients"));

        disconnectBayeuxClient(client2);

        disconnectBayeuxClient(client3);
    }

    @Test
    public void testMultipleClientSession_WhenSameClientSendsTwoConnects() throws Exception {
        long multiSessionInterval = 1500;
        Map<String, String> options = serverOptions();
        options.put(AbstractHttpTransport.MAX_SESSIONS_PER_BROWSER_OPTION, "1");
        options.put(AbstractHttpTransport.MULTI_SESSION_INTERVAL_OPTION, String.valueOf(multiSessionInterval));
        start(options);

        JSONContext.Client parser = new JettyJSONContextClient();

        String handshakeContent = "[{" +
                "\"id\":\"1\"," +
                "\"channel\":\"/meta/handshake\"," +
                "\"version\":\"1.0\"," +
                "\"supportedConnectionTypes\":[\"long-polling\"]" +
                "}]";
        ContentResponse handshake = httpClient.newRequest("localhost", connector.getLocalPort())
                .method(HttpMethod.POST)
                .path(cometdServletPath)
                .content(new StringContentProvider(handshakeContent), "application/json;charset=UTF-8")
                .timeout(5, TimeUnit.SECONDS)
                .send();
        assertEquals(200, handshake.getStatus());
        List<HttpCookie> cookies = httpClient.getCookieStore().get(URI.create(cometdURL));
        assertEquals(1, cookies.size());
        HttpCookie browserCookie = cookies.get(0);
        assertEquals("BAYEUX_BROWSER", browserCookie.getName());
        Message.Mutable[] messages = parser.parse(handshake.getContentAsString());
        assertEquals(1, messages.length);
        String clientId = messages[0].getClientId();

        String connectContent1 = "[{" +
                "\"id\":\"2\"," +
                "\"channel\":\"/meta/connect\"," +
                "\"connectionType\":\"long-polling\"," +
                "\"clientId\":\"" + clientId + "\"," +
                "\"advice\": {\"timeout\":0}" +
                "}]";
        ContentResponse connect1 = httpClient.newRequest("localhost", connector.getLocalPort())
                .method(HttpMethod.POST)
                .path(cometdServletPath)
                .content(new StringContentProvider(connectContent1), "application/json;charset=UTF-8")
                .timeout(5, TimeUnit.SECONDS)
                .send();
        assertEquals(200, connect1.getStatus());

        // This /meta/connect is suspended.
        final CountDownLatch abortedConnectLatch = new CountDownLatch(1);
        String connectContent2 = "[{" +
                "\"id\":\"3\"," +
                "\"channel\":\"/meta/connect\"," +
                "\"connectionType\":\"long-polling\"," +
                "\"clientId\":\"" + clientId + "\"" +
                "}]";
        httpClient.newRequest("localhost", connector.getLocalPort())
                .method(HttpMethod.POST)
                .path(cometdServletPath)
                .content(new StringContentProvider(connectContent2), "application/json;charset=UTF-8")
                .timeout(5, TimeUnit.SECONDS)
<<<<<<< HEAD
                .send(result -> {
                    assertTrue(result.isSucceeded());
                    assertEquals(408, result.getResponse().getStatus());
                    abortedConnectLatch.countDown();
=======
                .send(new Response.CompleteListener() {
                    @Override
                    public void onComplete(Result result) {
                        assertTrue(result.isSucceeded());
                        assertEquals(HttpStatus.INTERNAL_SERVER_ERROR_500, result.getResponse().getStatus());
                        abortedConnectLatch.countDown();
                    }
>>>>>>> 481c7eae
                });

        // Give some time to the long poll to happen.
        Thread.sleep(1000);

        // Send the second /meta/connect before the previous returns.
        String connectContent3 = "[{" +
                "\"id\":\"4\"," +
                "\"channel\":\"/meta/connect\"," +
                "\"connectionType\":\"long-polling\"," +
                "\"clientId\":\"" + clientId + "\"," +
                "\"advice\": {\"timeout\":0}" +
                "}]";
        ContentResponse connect3 = httpClient.newRequest("localhost", connector.getLocalPort())
                .method(HttpMethod.POST)
                .path(cometdServletPath)
                .content(new StringContentProvider(connectContent3), "application/json;charset=UTF-8")
                .timeout(5, TimeUnit.SECONDS)
                .send();
        assertEquals(200, connect3.getStatus());

        assertTrue(abortedConnectLatch.await(5, TimeUnit.SECONDS));

        // Make sure a subsequent connect does not have the multiple-clients advice.
        String connectContent4 = "[{" +
                "\"id\":\"5\"," +
                "\"channel\":\"/meta/connect\"," +
                "\"connectionType\":\"long-polling\"," +
                "\"clientId\":\"" + clientId + "\"" +
                "}]";
        ContentResponse connect4 = httpClient.newRequest("localhost", connector.getLocalPort())
                .method(HttpMethod.POST)
                .path(cometdServletPath)
                .content(new StringContentProvider(connectContent4), "application/json;charset=UTF-8")
                .timeout(2 * timeout, TimeUnit.MILLISECONDS)
                .send();
        assertEquals(200, connect4.getStatus());
        messages = parser.parse(connect4.getContentAsString());
        assertEquals(1, messages.length);
        Message.Mutable message = messages[0];
        Map<String, Object> advice = message.getAdvice(true);
        assertFalse(advice.containsKey("multiple-clients"));
    }

    @Test
    public void testMultipleClientSession_WithNoMaxSessionPerBrowser() throws Exception {
        Map<String, String> options = serverOptions();
        options.put(AbstractHttpTransport.MAX_SESSIONS_PER_BROWSER_OPTION, "-1");
        start(options);

        BayeuxClient client1 = newBayeuxClient();
        final ConcurrentLinkedQueue<Message> connects1 = new ConcurrentLinkedQueue<>();
        client1.getChannel(Channel.META_CONNECT).addListener((ClientSessionChannel.MessageListener)(channel, message) -> {
            if (message.isSuccessful()) {
                connects1.offer(message);
            }
        });
        client1.handshake();
        assertTrue(client1.waitFor(5000, BayeuxClient.State.CONNECTED));
        HttpCookie browserCookie = client1.getCookie("BAYEUX_BROWSER");
        assertNotNull(browserCookie);

        // Wait for /meta/connect to be held.
        Thread.sleep(1000);

        BayeuxClient client2 = newBayeuxClient();
        final ConcurrentLinkedQueue<Message> connects2 = new ConcurrentLinkedQueue<>();
        client2.putCookie(browserCookie);
        client2.getChannel(Channel.META_CONNECT).addListener((ClientSessionChannel.MessageListener)(channel, message) -> connects2.offer(message));
        client2.handshake();
        assertTrue(client2.waitFor(5000, BayeuxClient.State.CONNECTED));

        // Wait for /meta/connect to be held.
        Thread.sleep(1000);

        // At this point, both clients should have their /meta/connect held.
        assertEquals(1, connects1.size());
        assertEquals(1, connects2.size());

        disconnectBayeuxClient(client1);
        disconnectBayeuxClient(client2);
    }
}<|MERGE_RESOLUTION|>--- conflicted
+++ resolved
@@ -367,20 +367,10 @@
                 .path(cometdServletPath)
                 .content(new StringContentProvider(connectContent2), "application/json;charset=UTF-8")
                 .timeout(5, TimeUnit.SECONDS)
-<<<<<<< HEAD
                 .send(result -> {
                     assertTrue(result.isSucceeded());
-                    assertEquals(408, result.getResponse().getStatus());
+                    assertEquals(HttpStatus.INTERNAL_SERVER_ERROR_500, result.getResponse().getStatus());
                     abortedConnectLatch.countDown();
-=======
-                .send(new Response.CompleteListener() {
-                    @Override
-                    public void onComplete(Result result) {
-                        assertTrue(result.isSucceeded());
-                        assertEquals(HttpStatus.INTERNAL_SERVER_ERROR_500, result.getResponse().getStatus());
-                        abortedConnectLatch.countDown();
-                    }
->>>>>>> 481c7eae
                 });
 
         // Give some time to the long poll to happen.
