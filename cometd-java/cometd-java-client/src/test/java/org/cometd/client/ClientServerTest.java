/*
 * Copyright (c) 2008-2016 the original author or authors.
 *
 * Licensed under the Apache License, Version 2.0 (the "License");
 * you may not use this file except in compliance with the License.
 * You may obtain a copy of the License at
 *
 *     http://www.apache.org/licenses/LICENSE-2.0
 *
 * Unless required by applicable law or agreed to in writing, software
 * distributed under the License is distributed on an "AS IS" BASIS,
 * WITHOUT WARRANTIES OR CONDITIONS OF ANY KIND, either express or implied.
 * See the License for the specific language governing permissions and
 * limitations under the License.
 */
package org.cometd.client;

import java.util.Map;

import org.cometd.bayeux.server.BayeuxServer;
import org.cometd.client.transport.LongPollingTransport;
import org.cometd.server.CometDServlet;
import org.eclipse.jetty.client.HttpClient;
import org.eclipse.jetty.server.Server;
import org.eclipse.jetty.server.ServerConnector;
import org.eclipse.jetty.servlet.ServletContextHandler;
import org.eclipse.jetty.servlet.ServletHolder;
import org.junit.After;
import org.junit.Rule;
import org.junit.rules.TestWatcher;
import org.junit.runner.Description;

<<<<<<< HEAD
public abstract class ClientServerTest
{
=======
public class ClientServerTest {
>>>>>>> ed602f7e
    @Rule
    public final TestWatcher testName = new TestWatcher() {
        @Override
        protected void starting(Description description) {
            super.starting(description);
            System.err.printf("Running %s.%s%n", description.getTestClass().getName(), description.getMethodName());
        }
    };
    protected ServerConnector connector;
    protected Server server;
    protected ServletContextHandler context;
    protected HttpClient httpClient;
    protected String cometdServletPath;
    protected String cometdURL;
    protected BayeuxServer bayeux;

    public void startServer(Map<String, String> initParams) throws Exception {
        server = new Server();

        connector = new ServerConnector(server);
        connector.setIdleTimeout(30000);
        server.addConnector(connector);

        context = new ServletContextHandler(server, "/");

        // CometD servlet
        ServletHolder cometdServletHolder = new ServletHolder(CometDServlet.class);
        cometdServletHolder.setInitParameter("timeout", "10000");
        cometdServletHolder.setInitOrder(1);
        if (initParams != null) {
            for (Map.Entry<String, String> entry : initParams.entrySet()) {
                cometdServletHolder.setInitParameter(entry.getKey(), entry.getValue());
            }
        }

        cometdServletPath = "/cometd";
        context.addServlet(cometdServletHolder, cometdServletPath + "/*");

        server.start();
        int port = connector.getLocalPort();
        cometdURL = "http://localhost:" + port + cometdServletPath;

        bayeux = (BayeuxServer)context.getServletContext().getAttribute(BayeuxServer.ATTRIBUTE);

        httpClient = new HttpClient();
        httpClient.start();
    }

    protected BayeuxClient newBayeuxClient() {
        return new BayeuxClient(cometdURL, new LongPollingTransport(null, httpClient));
    }

    protected void disconnectBayeuxClient(BayeuxClient client) {
        client.disconnect(1000);
    }

    @After
    public void stopServer() throws Exception {
        if (httpClient != null) {
            httpClient.stop();
        }

        if (server != null) {
            server.stop();
            server.join();
        }
    }
}<|MERGE_RESOLUTION|>--- conflicted
+++ resolved
@@ -30,12 +30,7 @@
 import org.junit.rules.TestWatcher;
 import org.junit.runner.Description;
 
-<<<<<<< HEAD
-public abstract class ClientServerTest
-{
-=======
-public class ClientServerTest {
->>>>>>> ed602f7e
+public abstract class ClientServerTest {
     @Rule
     public final TestWatcher testName = new TestWatcher() {
         @Override
