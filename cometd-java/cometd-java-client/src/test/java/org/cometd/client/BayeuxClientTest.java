/*
 * Copyright (c) 2008-2018 the original author or authors.
 *
 * Licensed under the Apache License, Version 2.0 (the "License");
 * you may not use this file except in compliance with the License.
 * You may obtain a copy of the License at
 *
 *     http://www.apache.org/licenses/LICENSE-2.0
 *
 * Unless required by applicable law or agreed to in writing, software
 * distributed under the License is distributed on an "AS IS" BASIS,
 * WITHOUT WARRANTIES OR CONDITIONS OF ANY KIND, either express or implied.
 * See the License for the specific language governing permissions and
 * limitations under the License.
 */
package org.cometd.client;

import java.io.IOException;
import java.net.ConnectException;
import java.net.Socket;
import java.util.Arrays;
import java.util.EnumSet;
import java.util.HashMap;
import java.util.List;
import java.util.Map;
import java.util.concurrent.CountDownLatch;
import java.util.concurrent.TimeUnit;
import java.util.concurrent.atomic.AtomicBoolean;
import java.util.concurrent.atomic.AtomicInteger;
import java.util.concurrent.atomic.AtomicReference;

import javax.servlet.DispatcherType;
import javax.servlet.Filter;
import javax.servlet.FilterChain;
import javax.servlet.FilterConfig;
import javax.servlet.ServletException;
import javax.servlet.ServletRequest;
import javax.servlet.ServletResponse;
import javax.servlet.http.HttpServletResponse;

import org.cometd.bayeux.Channel;
import org.cometd.bayeux.ChannelId;
import org.cometd.bayeux.MarkedReference;
import org.cometd.bayeux.Message;
import org.cometd.bayeux.Promise;
import org.cometd.bayeux.client.ClientSessionChannel;
import org.cometd.bayeux.server.BayeuxServer;
import org.cometd.bayeux.server.ServerChannel;
import org.cometd.bayeux.server.ServerMessage;
import org.cometd.bayeux.server.ServerMessage.Mutable;
import org.cometd.bayeux.server.ServerSession;
import org.cometd.client.BayeuxClient.State;
import org.cometd.client.transport.ClientTransport;
import org.cometd.client.transport.LongPollingTransport;
import org.cometd.common.HashMapMessage;
import org.cometd.common.TransportException;
import org.cometd.server.BayeuxServerImpl;
import org.cometd.server.DefaultSecurityPolicy;
import org.eclipse.jetty.client.api.Request;
import org.eclipse.jetty.http.HttpHeader;
import org.eclipse.jetty.http.HttpMethod;
import org.eclipse.jetty.servlet.FilterHolder;
import org.eclipse.jetty.util.BlockingArrayQueue;
import org.junit.Assert;
import org.junit.Before;
import org.junit.Test;

public class BayeuxClientTest extends ClientServerTest {
    @Before
    public void setUp() throws Exception {
        startServer(null);
    }

    @Test
    public void testHandshakeFailsBeforeSend() throws Exception {
        LongPollingTransport transport = new LongPollingTransport(null, httpClient) {
            @Override
            protected void customize(Request request) {
                request.listener(new Request.Listener.Adapter() {
                    @Override
                    public void onBegin(Request request) {
                        // Remove the host header so the request will fail
                        request.header(HttpHeader.HOST, null);
                    }
                });
            }
        };
        final AtomicReference<CountDownLatch> latch = new AtomicReference<>(new CountDownLatch(1));
        BayeuxClient client = new BayeuxClient(cometdURL, transport);
        client.getChannel(Channel.META_HANDSHAKE).addListener((ClientSessionChannel.MessageListener)(channel, message) -> {
            Assert.assertFalse(message.isSuccessful());
            latch.get().countDown();
        });
        client.handshake();
        Assert.assertTrue(latch.get().await(5, TimeUnit.SECONDS));

        // Be sure it backoffs and retries
        latch.set(new CountDownLatch(1));
        Assert.assertTrue(latch.get().await(client.getBackoffIncrement() * 2, TimeUnit.MILLISECONDS));

        Assert.assertTrue(client.disconnect(1000));

        // Be sure it does not retry
        latch.set(new CountDownLatch(1));
        Assert.assertFalse(latch.get().await(client.getBackoffIncrement() * 3, TimeUnit.MILLISECONDS));
    }

    @Test
    public void testHandshakeFailsBadTransport() throws Exception {
        LongPollingTransport transport = new LongPollingTransport(null, httpClient) {
            @Override
            protected void customize(Request request) {
                // Modify the request so that the server chokes it
                request.method(HttpMethod.PUT);
            }
        };
        final AtomicReference<CountDownLatch> latch = new AtomicReference<>(new CountDownLatch(1));
        BayeuxClient client = new BayeuxClient(cometdURL, transport);
        client.getChannel(Channel.META_HANDSHAKE).addListener((ClientSessionChannel.MessageListener)(channel, message) -> {
            Assert.assertFalse(message.isSuccessful());
            latch.get().countDown();
        });
        client.handshake();
        Assert.assertTrue(latch.get().await(5, TimeUnit.SECONDS));

        // Be sure it backoffs and retries
        latch.set(new CountDownLatch(1));
        Assert.assertTrue(latch.get().await(client.getBackoffIncrement() * 2, TimeUnit.MILLISECONDS));

        Assert.assertTrue(client.disconnect(1000));

        // Be sure it does not retry
        latch.set(new CountDownLatch(1));
        Assert.assertFalse(latch.get().await(client.getBackoffIncrement() * 3, TimeUnit.MILLISECONDS));
    }

    @Test
    public void testHandshakeDenied() throws Exception {
        BayeuxClient client = newBayeuxClient();
        bayeux.setSecurityPolicy(new DefaultSecurityPolicy() {
            @Override
            public boolean canHandshake(BayeuxServer server, ServerSession session, ServerMessage message) {
                return false;
            }
        });
        final AtomicReference<CountDownLatch> latch = new AtomicReference<>(new CountDownLatch(1));
        client.getChannel(Channel.META_HANDSHAKE).addListener((ClientSessionChannel.MessageListener)(channel, message) -> {
            Assert.assertFalse(message.isSuccessful());
            latch.get().countDown();
        });
        client.handshake();
        Assert.assertTrue(latch.get().await(5, TimeUnit.SECONDS));

        // Be sure it does not retry
        latch.set(new CountDownLatch(1));
        Assert.assertFalse(latch.get().await(client.getBackoffIncrement() * 2, TimeUnit.MILLISECONDS));

        Assert.assertEquals(BayeuxClient.State.DISCONNECTED, client.getState());
        disconnectBayeuxClient(client);
    }

    @Test
    public void testHandshakeFailsNoTransports() throws Exception {
        final AtomicReference<Message> handshake = new AtomicReference<>();
        final CountDownLatch handshakeLatch = new CountDownLatch(1);
        final CountDownLatch connectLatch = new CountDownLatch(1);

        final BayeuxClient client = new BayeuxClient(cometdURL, new LongPollingTransport(null, httpClient)) {
            @Override
            protected void processHandshake(Message.Mutable message) {
                // Force no transports
                message.put(Message.SUPPORTED_CONNECTION_TYPES_FIELD, new Object[0]);
                super.processHandshake(message);
            }

            @Override
            protected void sendConnect() {
                super.sendConnect();
                connectLatch.countDown();
            }
        };
        client.getChannel(Channel.META_HANDSHAKE).addListener((ClientSessionChannel.MessageListener)(channel, message) -> {
            handshake.set(message);
            handshakeLatch.countDown();
        });
        client.handshake();
        Assert.assertTrue(handshakeLatch.await(5, TimeUnit.SECONDS));

        Assert.assertFalse(handshake.get().isSuccessful());
        Assert.assertTrue(handshake.get().containsKey(Message.ERROR_FIELD));
        Assert.assertTrue(client.waitFor(5000, State.DISCONNECTED));

        // Be sure the connect is not tried
        Assert.assertFalse(connectLatch.await(1, TimeUnit.SECONDS));
    }

    @Test
    public void testHandshakeRetries() throws Exception {
        context.stop();
        TestFilter filter = new TestFilter();
        context.addFilter(new FilterHolder(filter), "/*", EnumSet.of(DispatcherType.REQUEST));
        context.start();

        final BlockingArrayQueue<Message> queue = new BlockingArrayQueue<>(100, 100);
        final AtomicBoolean connected = new AtomicBoolean(false);
        BayeuxClient client = new BayeuxClient(cometdURL, new LongPollingTransport(null, httpClient)) {
            @Override
            public void onFailure(Throwable failure, List<? extends Message> messages) {
                Message.Mutable problem = newMessage();
                problem.setId(newMessageId());
                problem.setSuccessful(false);
                problem.put("exception", failure);
                queue.offer(problem);
            }
        };

        client.getChannel(Channel.META_CONNECT).addListener((ClientSessionChannel.MessageListener)(channel, message) -> {
            connected.set(message.isSuccessful());
            if (message.isSuccessful()) {
                queue.offer(message);
            }
        });

        client.getChannel(Channel.META_HANDSHAKE).addListener((ClientSessionChannel.MessageListener)(channel, message) -> {
            connected.set(false);
            if (message.isSuccessful()) {
                queue.offer(message);
            }
        });

        client.getChannel("/**").addListener((ClientSessionChannel.MessageListener)(session, message) -> {
            if (!message.isMeta() && !message.isPublishReply() || Channel.META_SUBSCRIBE.equals(message.getChannel()) || Channel.META_DISCONNECT.equals(message.getChannel())) {
                queue.offer(message);
            }
        });

        long backoffIncrement = 1000L;
        client.setOption(BayeuxClient.BACKOFF_INCREMENT_OPTION, backoffIncrement);
        filter.code = 503;
        client.handshake();

        Message message = queue.poll(backoffIncrement, TimeUnit.MILLISECONDS);
        Assert.assertFalse(message.isSuccessful());
        Object exception = message.get("exception");
        Assert.assertTrue(exception instanceof TransportException);

        message = queue.poll(2000 + 2 * backoffIncrement, TimeUnit.MILLISECONDS);
        Assert.assertFalse(message.isSuccessful());
        exception = message.get("exception");
        Assert.assertTrue(exception instanceof TransportException);

        message = queue.poll(2000 + 3 * backoffIncrement, TimeUnit.MILLISECONDS);
        Assert.assertFalse(message.isSuccessful());
        exception = message.get("exception");
        Assert.assertTrue(exception instanceof TransportException);

        filter.code = 0;

        message = queue.poll(2000 + 4 * backoffIncrement, TimeUnit.MILLISECONDS);
        Assert.assertTrue(message.isSuccessful());
        Assert.assertEquals(Channel.META_HANDSHAKE, message.getChannel());

        disconnectBayeuxClient(client);
    }

    @Test
    public void testConnectRetries() throws Exception {
        final AtomicInteger connects = new AtomicInteger();
        bayeux.getChannel(Channel.META_CONNECT).addListener(new ServerChannel.MessageListener() {
            @Override
            public boolean onMessage(ServerSession from, ServerChannel channel, Mutable message) {
                return connects.incrementAndGet() < 2;
            }
        });

        final CountDownLatch attempts = new CountDownLatch(4);
        final BayeuxClient client = new BayeuxClient(cometdURL, new LongPollingTransport(null, httpClient)) {
            @Override
            protected boolean scheduleConnect(long interval, long backOff) {
                int count = connects.get();
                if (count > 0) {
                    Assert.assertEquals((count - 1) * getBackoffIncrement(), backOff);
                    attempts.countDown();
                }
                return super.scheduleConnect(interval, backOff);
            }
<<<<<<< HEAD

            @Override
            protected void sendConnect() {
                if (connects.incrementAndGet() < 2) {
                    super.sendConnect();
                    return;
                }

                Message.Mutable connect = newMessage();
                connect.setId(newMessageId());
                connect.setChannel(Channel.META_CONNECT);
                connect.setSuccessful(false);
                processConnect(connect);
            }
=======
>>>>>>> 391219b5
        };
        final AtomicReference<CountDownLatch> connectLatch = new AtomicReference<>(new CountDownLatch(1));
        client.getChannel(Channel.META_CONNECT).addListener((ClientSessionChannel.MessageListener)(channel, message) -> {
            if (!message.isSuccessful()) {
                connectLatch.get().countDown();
            }
        });
        client.handshake();
        Assert.assertTrue(connectLatch.get().await(5, TimeUnit.SECONDS));

        // BayeuxClient should backoff and retry.
        // Wait for 2 attempts, which will happen at +1s and +3s (doubled for safety)
        Assert.assertTrue(attempts.await(client.getBackoffIncrement() * 8, TimeUnit.MILLISECONDS));

        disconnectBayeuxClient(client);
    }

    @Test
    public void testPublish() throws Exception {
        final BlockingArrayQueue<String> results = new BlockingArrayQueue<>();

        String channelName = "/chat/msg";
        MarkedReference<ServerChannel> channel = bayeux.createChannelIfAbsent(channelName);
        channel.getReference().addListener(new ServerChannel.MessageListener() {
            @Override
            public boolean onMessage(ServerSession from, ServerChannel channel, Mutable message) {
                results.add(from.getId());
                results.add(channel.getId());
                results.add(String.valueOf(message.getData()));
                return true;
            }
        });

        BayeuxClient client = newBayeuxClient();
        client.handshake();
        Assert.assertTrue(client.waitFor(5000, State.CONNECTED));

        String data = "Hello World";
        client.getChannel(channelName).publish(data);

        String id = results.poll(10, TimeUnit.SECONDS);
        Assert.assertEquals(client.getId(), id);
        Assert.assertEquals(channelName, results.poll(10, TimeUnit.SECONDS));
        Assert.assertEquals(data, results.poll(10, TimeUnit.SECONDS));

        disconnectBayeuxClient(client);
    }

    @Test
    public void testWaitFor() throws Exception {
        final BlockingArrayQueue<String> results = new BlockingArrayQueue<>();

        String channelName = "/chat/msg";
        MarkedReference<ServerChannel> channel = bayeux.createChannelIfAbsent(channelName);
        channel.getReference().addListener(new ServerChannel.MessageListener() {
            @Override
            public boolean onMessage(ServerSession from, ServerChannel channel, Mutable message) {
                results.add(from.getId());
                results.add(channel.getId());
                results.add(String.valueOf(message.getData()));
                return true;
            }
        });

        BayeuxClient client = newBayeuxClient();
        long wait = 1000L;
        long start = System.nanoTime();
        client.handshake(wait);
        long stop = System.nanoTime();
        Assert.assertTrue(TimeUnit.NANOSECONDS.toMillis(stop - start) < wait);
        Assert.assertNotNull(client.getId());
        String data = "Hello World";
        client.getChannel(channelName).publish(data);

        Assert.assertEquals(client.getId(), results.poll(1, TimeUnit.SECONDS));
        Assert.assertEquals(channelName, results.poll(1, TimeUnit.SECONDS));
        Assert.assertEquals(data, results.poll(1, TimeUnit.SECONDS));

        disconnectBayeuxClient(client);
    }

    @Test
    public void testWaitForImpliedState() throws Exception {
        final BayeuxClient client = newBayeuxClient();
        final CountDownLatch latch = new CountDownLatch(1);
        client.getChannel(Channel.META_HANDSHAKE).addListener((ClientSessionChannel.MessageListener)(channel, message) -> {
            if (message.isSuccessful() && client.isHandshook()) {
                latch.countDown();
            }
        });

        client.handshake();
        Assert.assertTrue(latch.await(5, TimeUnit.SECONDS));
        Assert.assertTrue(client.waitFor(5000, State.HANDSHAKING));

        disconnectBayeuxClient(client);
    }

    @Test
    public void testURLWithImplicitPort() throws Exception {
        final AtomicBoolean listening = new AtomicBoolean();
        try {
            Socket socket = new Socket("localhost", 80);
            socket.close();
            listening.set(true);
        } catch (ConnectException x) {
            listening.set(false);
        }

        final CountDownLatch latch = new CountDownLatch(1);
        BayeuxClient client = new BayeuxClient("http://localhost/cometd", new LongPollingTransport(null, httpClient));
        client.getChannel(Channel.META_HANDSHAKE).addListener((ClientSessionChannel.MessageListener)(channel, message) -> {
            Assert.assertFalse(message.isSuccessful());

            // If port 80 is listening, it's probably some other HTTP server
            // and a bayeux request will result in a 404, which is converted
            // to a TransportException; if not listening, it will be a ConnectException
            @SuppressWarnings("unchecked")
            Map<String, Object> failure = (Map<String, Object>)message.get("failure");
            Assert.assertNotNull(failure);
            Object exception = failure.get("exception");
            if (listening.get()) {
                Assert.assertTrue(exception instanceof TransportException);
            } else {
                Assert.assertTrue(exception instanceof ConnectException);
            }
            latch.countDown();
        });
        client.handshake();
        Assert.assertTrue(latch.await(5000, TimeUnit.MILLISECONDS));

        disconnectBayeuxClient(client);
    }

    @Test
    public void testAbortNotifiesListeners() throws Exception {
        BayeuxClient client = newBayeuxClient();

        final CountDownLatch connectLatch = new CountDownLatch(2);
        client.getChannel(Channel.META_CONNECT).addListener((ClientSessionChannel.MessageListener)(channel, message) -> {
            if (connectLatch.getCount() > 1 && message.isSuccessful() ||
                    connectLatch.getCount() == 1 && !message.isSuccessful()) {
                connectLatch.countDown();
            }
        });

        client.handshake();
        Assert.assertTrue(client.waitFor(5000, State.CONNECTED));

        // Wait for connect
        Thread.sleep(1000);

        client.abort();

        Assert.assertTrue(connectLatch.await(5, TimeUnit.SECONDS));
    }

    @Test
    public void testAbortThenRestart() throws Exception {
        final AtomicReference<CountDownLatch> connectLatch = new AtomicReference<>(new CountDownLatch(2));
        BayeuxClient client = new BayeuxClient(cometdURL, new LongPollingTransport(null, httpClient)) {
            @Override
            public void onSending(List<? extends Message> messages) {
                // Need to be sure that the second connect is sent otherwise
                // the abort and rehandshake may happen before the second
                // connect and the test will fail.
                super.onSending(messages);
                if (messages.size() == 1 && Channel.META_CONNECT.equals(messages.get(0).getChannel())) {
                    connectLatch.get().countDown();
                }
            }
        };
        client.handshake();

        // Wait for connect
        Assert.assertTrue(connectLatch.get().await(5, TimeUnit.SECONDS));

        client.abort();
        Assert.assertFalse(client.isConnected());

        // Restart
        connectLatch.set(new CountDownLatch(2));
        client.handshake();
        Assert.assertTrue(connectLatch.get().await(5, TimeUnit.SECONDS));
        Assert.assertTrue(client.isConnected());

        disconnectBayeuxClient(client);
    }

    @Test
    public void testAbortBeforePublishThenRestart() throws Exception {
        final String channelName = "/service/test";
        final AtomicReference<CountDownLatch> connectLatch = new AtomicReference<>(new CountDownLatch(1));
        final CountDownLatch publishLatch = new CountDownLatch(1);
        final CountDownLatch failureLatch = new CountDownLatch(1);
        BayeuxClient client = new BayeuxClient(cometdURL, new LongPollingTransport(null, httpClient)) {
            @Override
            protected AbstractSessionChannel newChannel(ChannelId channelId) {
                return new BayeuxClientChannel(channelId) {
                    @Override
                    public void publish(Object data) {
                        abort();
                        super.publish(data);
                    }
                };
            }

            @Override
            protected void sendMessages(List<Message.Mutable> messages, Promise<Boolean> promise) {
                super.sendMessages(messages, Promise.from(result -> {
                    promise.succeed(result);
                    if (result && !messages.get(0).getChannelId().isMeta()) {
                        publishLatch.countDown();
                    }
                }, promise::fail));
            }
        };
        client.getChannel(Channel.META_CONNECT).addListener((ClientSessionChannel.MessageListener)(channel, message) -> {
            if (message.isSuccessful()) {
                connectLatch.get().countDown();
            }
        });
        client.getChannel(channelName).addListener((ClientSessionChannel.MessageListener)(channel, message) -> {
            if (!message.isSuccessful()) {
                failureLatch.countDown();
            }
        });
        client.handshake();

        // Wait for connect
        Assert.assertTrue(connectLatch.get().await(5, TimeUnit.SECONDS));
        // Wait for /meta/connect to be held.
        Thread.sleep(1000);

        client.getChannel(channelName).publish(new HashMap<String, Object>());
        Assert.assertTrue(failureLatch.await(5, TimeUnit.SECONDS));

        // Publish must not be sent
        Assert.assertFalse(publishLatch.await(1, TimeUnit.SECONDS));
        Assert.assertFalse(client.isConnected());

        connectLatch.set(new CountDownLatch(1));
        client.handshake();
        Assert.assertTrue(connectLatch.get().await(5, TimeUnit.SECONDS));
        // Check that publish has not been queued and is not sent on restart
        Assert.assertFalse(publishLatch.await(1, TimeUnit.SECONDS));

        disconnectBayeuxClient(client);
    }

    @Test
    public void testAbortAfterPublishThenRestart() throws Exception {
        final String channelName = "/test";
        final AtomicBoolean abort = new AtomicBoolean(false);
        final AtomicReference<CountDownLatch> connectLatch = new AtomicReference<>(new CountDownLatch(1));
        final AtomicReference<CountDownLatch> publishLatch = new AtomicReference<>(new CountDownLatch(1));
        BayeuxClient client = new BayeuxClient(cometdURL, new LongPollingTransport(null, httpClient)) {
            @Override
            protected void sendMessages(List<Message.Mutable> messages, Promise<Boolean> promise) {
                if (!messages.get(0).getChannelId().isMeta()) {
                    abort();
                    publishLatch.get().countDown();
                }
                super.sendMessages(messages, promise);
            }
        };
        client.getChannel(Channel.META_CONNECT).addListener((ClientSessionChannel.MessageListener)(channel, message) -> {
            if (message.isSuccessful()) {
                connectLatch.get().countDown();
            }
        });
        client.handshake();

        // Wait for connect
        Assert.assertTrue(connectLatch.get().await(5, TimeUnit.SECONDS));

        ClientSessionChannel channel = client.getChannel(channelName);
        final AtomicReference<CountDownLatch> messageLatch = new AtomicReference<>(new CountDownLatch(1));
        channel.subscribe((c, m) -> messageLatch.get().countDown());

        abort.set(true);
        channel.publish(new HashMap<String, Object>());
        Assert.assertTrue(publishLatch.get().await(10, TimeUnit.SECONDS));
        Assert.assertFalse(client.isConnected());

        // Message must not be received
        Assert.assertFalse(messageLatch.get().await(1, TimeUnit.SECONDS));

        connectLatch.set(new CountDownLatch(1));
        client.handshake();
        Assert.assertTrue(connectLatch.get().await(10, TimeUnit.SECONDS));

        disconnectBayeuxClient(client);
    }

    @Test
    public void testRestart() throws Exception {
        BayeuxClient client = newBayeuxClient();

        final AtomicReference<CountDownLatch> connectedLatch = new AtomicReference<>(new CountDownLatch(1));
        final AtomicReference<CountDownLatch> unconnectedLatch = new AtomicReference<>(new CountDownLatch(2));
        client.getChannel(Channel.META_CONNECT).addListener((ClientSessionChannel.MessageListener)(channel, message) -> {
            if (message.isSuccessful()) {
                connectedLatch.get().countDown();
            } else {
                unconnectedLatch.get().countDown();
            }
        });
        client.handshake();

        // Wait for connect
        Assert.assertTrue(connectedLatch.get().await(5, TimeUnit.SECONDS));
        Assert.assertTrue(client.waitFor(5000, State.CONNECTED));
        Assert.assertTrue(client.isConnected());
        Thread.sleep(1000);

        // Stop server
        int port = connector.getLocalPort();
        server.stop();
        Assert.assertTrue(unconnectedLatch.get().await(5, TimeUnit.SECONDS));
        Assert.assertTrue(client.waitFor(5000, State.UNCONNECTED));
        Assert.assertTrue(!client.isConnected());

        // restart server
        connector.setPort(port);
        connectedLatch.set(new CountDownLatch(1));
        server.start();

        // Wait for connect
        Assert.assertTrue(connectedLatch.get().await(5, TimeUnit.SECONDS));
        Assert.assertTrue(client.waitFor(5000, State.CONNECTED));
        Assert.assertTrue(client.isConnected());

        disconnectBayeuxClient(client);
    }

    @Test
    public void testAuthentication() {
        final AtomicReference<String> sessionId = new AtomicReference<>();
        class A extends DefaultSecurityPolicy implements ServerSession.RemoveListener {
            @Override
            public boolean canHandshake(BayeuxServer server, ServerSession session, ServerMessage message) {
                Map<String, Object> ext = message.getExt();
                if (ext == null) {
                    return false;
                }

                Object authn = ext.get("authentication");
                if (!(authn instanceof Map)) {
                    return false;
                }

                @SuppressWarnings("unchecked")
                Map<String, Object> authentication = (Map<String, Object>)authn;

                String token = (String)authentication.get("token");
                if (token == null) {
                    return false;
                }

                sessionId.set(session.getId());
                session.addListener(this);

                return true;
            }

            @Override
            public void removed(ServerSession session, boolean timeout) {
                sessionId.set(null);
            }
        }
        A authenticator = new A();

        bayeux.setSecurityPolicy(authenticator);
        BayeuxClient client = newBayeuxClient();

        Map<String, Object> authentication = new HashMap<>();
        authentication.put("token", "1234567890");
        Message.Mutable fields = new HashMapMessage();
        fields.getExt(true).put("authentication", authentication);
        client.handshake(fields);

        Assert.assertTrue(client.waitFor(5000, State.CONNECTED));

        Assert.assertEquals(client.getId(), sessionId.get());

        disconnectBayeuxClient(client);

        Assert.assertNull(sessionId.get());
    }

    @Test
    public void testSubscribeToSlashStarStarDoesNotSendMetaMessages() throws Exception {
        stopServer();

        long timeout = 5000;
        Map<String, String> serverParams = new HashMap<>();
        serverParams.put("timeout", String.valueOf(timeout));
        startServer(serverParams);

        BayeuxClient client = newBayeuxClient();
        client.handshake();
        Assert.assertTrue(client.waitFor(5000, State.CONNECTED));
        // Allow long poll to establish
        Thread.sleep(1000);

        final CountDownLatch subscribeLatch = new CountDownLatch(1);
        client.getChannel(Channel.META_SUBSCRIBE).addListener((ClientSessionChannel.MessageListener)(channel, message) -> {
            if (message.isSuccessful()) {
                subscribeLatch.countDown();
            }
        });

        String channelName = "/**";
        final CountDownLatch publishLatch = new CountDownLatch(1);
        client.getChannel(channelName).subscribe((channel, message) -> publishLatch.countDown());

        Assert.assertTrue(subscribeLatch.await(5, TimeUnit.SECONDS));

        // Register a listener to a service channel, to be sure that
        // they are not broadcasted due to the subscription to /**
        final CountDownLatch serviceLatch = new CountDownLatch(1);
        client.getChannel("/service/foo").addListener((ClientSessionChannel.MessageListener)(channel, message) -> {
            // Ignore publish reply, only care about message with data
            if (message.containsKey(Message.DATA_FIELD)) {
                serviceLatch.countDown();
            }
        });

        // Register a listener to /meta/connect, to be sure that /meta/connect messages
        // sent by the client are not broadcasted back due to the subscription to /**
        final CountDownLatch metaLatch = new CountDownLatch(1);
        client.getChannel(Channel.META_CONNECT).addListener((ClientSessionChannel.MessageListener)(channel, message) -> {
            if (!message.isSuccessful()) {
                metaLatch.countDown();
            }
        });

        client.getChannel("/foo").publish(new HashMap<String, Object>());
        Assert.assertTrue(publishLatch.await(5, TimeUnit.SECONDS));

        client.getChannel("/service/foo").publish(new HashMap<String, Object>());
        Assert.assertFalse(serviceLatch.await(1, TimeUnit.SECONDS));

        Assert.assertFalse(metaLatch.await(timeout + timeout / 2, TimeUnit.MILLISECONDS));

        disconnectBayeuxClient(client);
    }

    @Test
    public void testStateUnSubscribes() throws Exception {
        final BlockingArrayQueue<Object> results = new BlockingArrayQueue<>();

        final AtomicBoolean failHandShake = new AtomicBoolean(true);

        LongPollingTransport transport = new LongPollingTransport(null, httpClient) {
            @Override
            protected void customize(Request request) {
                if (failHandShake.compareAndSet(true, false)) {
                    request.listener(new Request.Listener.Adapter() {
                        @Override
                        public void onBegin(Request request) {
                            request.header(HttpHeader.HOST, null);
                        }
                    });
                }
            }
        };

        BayeuxClient client = new BayeuxClient(cometdURL, transport);

        client.getChannel("/meta/*").addListener((ClientSessionChannel.MessageListener)(channel, message) -> results.offer(message));

        client.handshake();

        // Subscribe without waiting
        client.getChannel("/foo/bar").subscribe((channel, message) -> {
        });

        // First handshake fails
        Message message = (Message)results.poll(10, TimeUnit.SECONDS);
        Assert.assertNotNull(message);
        Assert.assertEquals(Channel.META_HANDSHAKE, message.getChannel());
        Assert.assertFalse(message.isSuccessful());

        // Second handshake works
        message = (Message)results.poll(10, TimeUnit.SECONDS);
        Assert.assertNotNull(message);
        Assert.assertEquals(Channel.META_HANDSHAKE, message.getChannel());
        Assert.assertTrue(message.isSuccessful());
        String id = client.getId();
        Assert.assertNotNull(id);

        boolean subscribe = false;
        boolean connect = false;
        for (int i = 0; i < 2; ++i) {
            message = (Message)results.poll(10, TimeUnit.SECONDS);
            Assert.assertNotNull(message);
            subscribe |= Channel.META_SUBSCRIBE.equals(message.getChannel());
            connect |= Channel.META_CONNECT.equals(message.getChannel());
        }
        Assert.assertTrue(subscribe);
        Assert.assertTrue(connect);

        // Subscribe again
        client.getChannel("/foo/bar").subscribe((c, m) -> {
        });

        // No second subscribe sent, be sure to wait less than the timeout
        // otherwise we get a connect message
        message = (Message)results.poll(5, TimeUnit.SECONDS);
        Assert.assertNull(message);

        client.disconnect();
        boolean disconnect = false;
        connect = false;
        for (int i = 0; i < 2; ++i) {
            message = (Message)results.poll(10, TimeUnit.SECONDS);
            Assert.assertNotNull(message);
            disconnect |= Channel.META_DISCONNECT.equals(message.getChannel());
            connect |= Channel.META_CONNECT.equals(message.getChannel());
        }
        Assert.assertTrue(disconnect);
        Assert.assertTrue(connect);
        Assert.assertTrue(client.waitFor(5000, BayeuxClient.State.DISCONNECTED));

        // Wait for the /meta/connect to return.
        Thread.sleep(1000);

        // Rehandshake
        client.handshake();
        Assert.assertTrue(client.waitFor(5000, BayeuxClient.State.CONNECTED));

        results.clear();
        // Subscribe again
        client.getChannel("/foo/bar").subscribe((c, m) -> {
        });

        // Subscribe is sent, skip the connect message if present
        message = (Message)results.poll(10, TimeUnit.SECONDS);
        Assert.assertNotNull(message);
        if (Channel.META_CONNECT.equals(message.getChannel())) {
            message = (Message)results.poll(10, TimeUnit.SECONDS);
        }
        Assert.assertEquals(Channel.META_SUBSCRIBE, message.getChannel());

        // Restart server
        int port = connector.getLocalPort();
        server.stop();
        server.join();
        Assert.assertTrue(client.waitFor(5000, BayeuxClient.State.UNCONNECTED));
        connector.setPort(port);
        server.start();

        bayeux = (BayeuxServerImpl)context.getServletContext().getAttribute(BayeuxServer.ATTRIBUTE);

        Assert.assertTrue(client.waitFor(5000, BayeuxClient.State.CONNECTED));
        results.clear();

        // Subscribe again
        client.getChannel("/foo/bar").subscribe((c, m) -> {
        });

        // Subscribe is sent, skip the connect message if present
        message = (Message)results.poll(10, TimeUnit.SECONDS);
        Assert.assertNotNull(message);
        if (Channel.META_CONNECT.equals(message.getChannel())) {
            message = (Message)results.poll(10, TimeUnit.SECONDS);
        }
        Assert.assertEquals(Channel.META_SUBSCRIBE, message.getChannel());

        disconnectBayeuxClient(client);
    }

    @Test
    public void testHandshakeOverHTTPReportsHTTPFailure() throws Exception {
        startServer(null);
        // No transports on server, to make the client fail
        bayeux.setAllowedTransports();

        BayeuxClient client = newBayeuxClient();
        final CountDownLatch latch = new CountDownLatch(1);
        client.getChannel(Channel.META_HANDSHAKE).addListener((ClientSessionChannel.MessageListener)(channel, message) -> {
            // Verify the failure object is there
            @SuppressWarnings("unchecked")
            Map<String, Object> failure = (Map<String, Object>)message.get("failure");
            Assert.assertNotNull(failure);
            // Verify that the transport is there
            Assert.assertEquals("long-polling", failure.get(Message.CONNECTION_TYPE_FIELD));
            // Verify the original message is there
            Assert.assertNotNull(failure.get("message"));
            // Verify the HTTP status code is there
            Assert.assertEquals(400, failure.get("httpCode"));
            // Verify the exception string is there
            Assert.assertNotNull(failure.get("exception"));
            latch.countDown();
        });
        client.handshake();

        Assert.assertTrue(latch.await(5, TimeUnit.SECONDS));

        disconnectBayeuxClient(client);
    }

    @Test
    public void testCustomTransportURL() throws Exception {
        startServer(null);

        LongPollingTransport transport = new LongPollingTransport(cometdURL, null, httpClient);
        // Pass a bogus URL that must not be used
        BayeuxClient client = new BayeuxClient("http://foo/bar", transport);

        client.handshake();
        Assert.assertTrue(client.waitFor(5000, State.CONNECTED));

        disconnectBayeuxClient(client);
    }

    @Test
    public void testDeliver() throws Exception {
        startServer(null);

        BayeuxClient client = newBayeuxClient();

        final String channelName = "/service/deliver";
        ClientSessionChannel channel = client.getChannel(channelName);
        final CountDownLatch latch = new CountDownLatch(1);
        channel.addListener((ClientSessionChannel.MessageListener)(c, message) -> {
            if (!message.isPublishReply()) {
                latch.countDown();
            }
        });
        client.handshake();
        Assert.assertTrue(client.waitFor(5000, State.CONNECTED));

        channel.publish("data");
        Assert.assertFalse(latch.await(1, TimeUnit.SECONDS));

        bayeux.createChannelIfAbsent(channelName).getReference().addListener(new ServerChannel.MessageListener() {
            @Override
            public boolean onMessage(ServerSession session, ServerChannel channel, Mutable message) {
                session.deliver(null, channelName, message.getData(), Promise.noop());
                return true;
            }
        });

        channel.publish("data");
        Assert.assertTrue(latch.await(1, TimeUnit.SECONDS));

        disconnectBayeuxClient(client);
    }

    @Test
    public void testMaxMessageSizeExceededViaMetaConnect() throws Exception {
        startServer(null);

        Map<String, Object> options = new HashMap<>();
        int maxMessageSize = 1024;
        options.put(ClientTransport.MAX_MESSAGE_SIZE_OPTION, maxMessageSize);
        BayeuxClient client = new BayeuxClient(cometdURL, new LongPollingTransport(options, httpClient));

        final CountDownLatch metaConnectLatch = new CountDownLatch(1);
        client.getChannel(Channel.META_CONNECT).addListener((ClientSessionChannel.MessageListener)(channel, message) -> {
            if (!message.isSuccessful()) {
                metaConnectLatch.countDown();
            }
        });

        client.handshake();
        Assert.assertTrue(client.waitFor(5000, State.CONNECTED));

        String channelName = "/max_message_size";
        final CountDownLatch subscribeLatch = new CountDownLatch(1);
        final CountDownLatch messageLatch = new CountDownLatch(1);
        client.getChannel(channelName).subscribe((channel, message) -> messageLatch.countDown(), message -> subscribeLatch.countDown());
        Assert.assertTrue(subscribeLatch.await(5, TimeUnit.SECONDS));

        // Publish a large message from server to client;
        // it will be delivered via /meta/connect, and fail
        // because it's too big, so we'll have a notification
        // to the /meta/connect listener.
        char[] chars = new char[maxMessageSize];
        Arrays.fill(chars, '0');
        String data = new String(chars);
        bayeux.getChannel(channelName).publish(null, data, Promise.noop());

        Assert.assertTrue(metaConnectLatch.await(5, TimeUnit.SECONDS));
        Assert.assertFalse(messageLatch.await(1, TimeUnit.SECONDS));

        disconnectBayeuxClient(client);
    }

    @Test
    public void testMaxMessageSizeExceededViaPublish() throws Exception {
        startServer(null);

        Map<String, Object> options = new HashMap<>();
        int maxMessageSize = 1024;
        options.put(ClientTransport.MAX_MESSAGE_SIZE_OPTION, maxMessageSize);
        BayeuxClient client = new BayeuxClient(cometdURL, new LongPollingTransport(options, httpClient));

        client.handshake();
        Assert.assertTrue(client.waitFor(5000, State.CONNECTED));

        String channelName = "/max_message_size";
        final CountDownLatch subscribeLatch = new CountDownLatch(1);
        final CountDownLatch messageLatch = new CountDownLatch(1);
        client.getChannel(channelName).subscribe((channel, message) -> messageLatch.countDown(), message -> subscribeLatch.countDown());
        Assert.assertTrue(subscribeLatch.await(5, TimeUnit.SECONDS));

        // Publish a large message that will be echoed back.
        // It will be delivered via the publish, and fail
        // because it's too big.
        char[] chars = new char[maxMessageSize];
        Arrays.fill(chars, '0');
        String data = new String(chars);
        final CountDownLatch callbackLatch = new CountDownLatch(1);
        client.getChannel(channelName).publish(data, message -> {
            if (!message.isSuccessful()) {
                callbackLatch.countDown();
            }
        });

        Assert.assertTrue(callbackLatch.await(5, TimeUnit.SECONDS));
        Assert.assertFalse(messageLatch.await(1, TimeUnit.SECONDS));

        disconnectBayeuxClient(client);
    }

    private static class TestFilter implements Filter {
        volatile int code = 0;

        @Override
        public void destroy() {
        }

        @Override
        public void doFilter(ServletRequest request, ServletResponse response, FilterChain chain) throws IOException, ServletException {
            if (code != 0) {
                ((HttpServletResponse)response).sendError(code);
            } else {
                chain.doFilter(request, response);
            }
        }

        @Override
        public void init(FilterConfig filterConfig) {
        }
    }
}<|MERGE_RESOLUTION|>--- conflicted
+++ resolved
@@ -284,23 +284,6 @@
                 }
                 return super.scheduleConnect(interval, backOff);
             }
-<<<<<<< HEAD
-
-            @Override
-            protected void sendConnect() {
-                if (connects.incrementAndGet() < 2) {
-                    super.sendConnect();
-                    return;
-                }
-
-                Message.Mutable connect = newMessage();
-                connect.setId(newMessageId());
-                connect.setChannel(Channel.META_CONNECT);
-                connect.setSuccessful(false);
-                processConnect(connect);
-            }
-=======
->>>>>>> 391219b5
         };
         final AtomicReference<CountDownLatch> connectLatch = new AtomicReference<>(new CountDownLatch(1));
         client.getChannel(Channel.META_CONNECT).addListener((ClientSessionChannel.MessageListener)(channel, message) -> {
@@ -312,7 +295,7 @@
         Assert.assertTrue(connectLatch.get().await(5, TimeUnit.SECONDS));
 
         // BayeuxClient should backoff and retry.
-        // Wait for 2 attempts, which will happen at +1s and +3s (doubled for safety)
+        // Wait for 2 attempts, which will happen at +1s and +3s (doubled for safety).
         Assert.assertTrue(attempts.await(client.getBackoffIncrement() * 8, TimeUnit.MILLISECONDS));
 
         disconnectBayeuxClient(client);
