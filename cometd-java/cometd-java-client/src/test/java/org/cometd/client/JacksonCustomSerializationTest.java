/*
 * Copyright (c) 2012 the original author or authors.
 *
 * Licensed under the Apache License, Version 2.0 (the "License");
 * you may not use this file except in compliance with the License.
 * You may obtain a copy of the License at
 *
 *     http://www.apache.org/licenses/LICENSE-2.0
 *
 * Unless required by applicable law or agreed to in writing, software
 * distributed under the License is distributed on an "AS IS" BASIS,
 * WITHOUT WARRANTIES OR CONDITIONS OF ANY KIND, either express or implied.
 * See the License for the specific language governing permissions and
 * limitations under the License.
 */

package org.cometd.client;

import java.io.StringReader;
import java.util.Arrays;
import java.util.HashMap;
import java.util.Map;
import java.util.concurrent.CountDownLatch;
import java.util.concurrent.TimeUnit;

import org.cometd.bayeux.Message;
import org.cometd.bayeux.client.ClientSession;
import org.cometd.bayeux.client.ClientSessionChannel;
import org.cometd.bayeux.server.LocalSession;
import org.cometd.client.transport.ClientTransport;
import org.cometd.client.transport.LongPollingTransport;
import org.cometd.common.JSONContext;
import org.cometd.common.Jackson1JSONContextClient;
import org.cometd.common.Jackson2JSONContextClient;
import org.cometd.server.BayeuxServerImpl;
import org.cometd.server.Jackson1JSONContextServer;
import org.cometd.server.Jackson2JSONContextServer;
import org.cometd.server.transport.HttpTransport;
import org.junit.Assert;
import org.junit.Test;
import org.junit.runner.RunWith;
import org.junit.runners.Parameterized;
import org.junit.runners.Parameterized.Parameters;

@RunWith(Parameterized.class)
public class JacksonCustomSerializationTest extends ClientServerTest
{
    @Parameters(name= "{index}: Jackson Context Server: {0} Jackson Context Client: {1}")
    public static Iterable<Object[]> data()
    {
        return Arrays.asList(new Object[][]
                {
                        {TestJackson2JSONContextServer.class, TestJackson2JSONContextClient.class},
                        {TestJackson1JSONContextServer.class, TestJackson1JSONContextClient.class},
                });
    }

    private final String jacksonContextServerClassName;
    private final String jacksonContextClientClassName;

    public JacksonCustomSerializationTest(final Class<?> jacksonContextServerClass, final Class<?> jacksonContextClientClass)
    {
        this.jacksonContextServerClassName = jacksonContextServerClass.getName();
        this.jacksonContextClientClassName = jacksonContextClientClass.getName();
    }

    @Test
    public void testJacksonCustomSerialization() throws Exception
    {
        Map<String, String> serverOptions = new HashMap<>();
        serverOptions.put(BayeuxServerImpl.JSON_CONTEXT, jacksonContextServerClassName);
        serverOptions.put(HttpTransport.JSON_DEBUG_OPTION, "true");
        Map<String, Object> clientOptions = new HashMap<>();
        clientOptions.put(ClientTransport.JSON_CONTEXT, jacksonContextClientClassName);

        startServer(serverOptions);

        String channelName = "/data";
        final String dataContent = "random";
        final long extraContent = 13;
        final CountDownLatch latch = new CountDownLatch(1);

        LocalSession service = bayeux.newLocalSession("custom_serialization");
        service.handshake();
        service.getChannel(channelName).subscribe(new ClientSessionChannel.MessageListener()
        {
            public void onMessage(ClientSessionChannel channel, Message message)
            {
                Data data = (Data)message.getData();
                Assert.assertEquals(dataContent, data.content);
                Map<String, Object> ext = message.getExt();
                Assert.assertNotNull(ext);
                Extra extra = (Extra)ext.get("extra");
                Assert.assertEquals(extraContent, extra.content);
                latch.countDown();
            }
        });

        BayeuxClient client = new BayeuxClient(cometdURL, new LongPollingTransport(clientOptions, httpClient));
        client.setDebugEnabled(debugTests());
        client.addExtension(new ExtraExtension(extraContent));

        client.handshake();
        Assert.assertTrue(client.waitFor(5000, BayeuxClient.State.CONNECTED));
        // Wait for the connect to establish
        Thread.sleep(1000);

        client.getChannel(channelName).publish(new Data(dataContent));
        Assert.assertTrue(latch.await(5, TimeUnit.SECONDS));

        disconnectBayeuxClient(client);
    }

    @Test
    public void testParserGenerator() throws Exception
    {
        // Note: Jackson does not seem to be able to serialize/deserialize correctly a single Data/Extra object.
        // However, if they are put into a container like a Map, then Jackson produces a different JSON than
        // what it produces for the standalone object that allows correct deserialization, of this form:
        // { field: ["className", {object}] }
        // It is way easier to have Jetty serialize and deserialize this form than make Jackson use Jetty's form.
        // They problem is that Jackson tries to be "smart" in figuring out the typing, but with a Map<String, Object>
        // there is no way to have type information for the values, so Jackson defaults to a basic deserializer
        // that either is not very flexible, or it's very difficult to configure, so much that I could not so far.

        JSONContext.Client jsonContext = (JSONContext.Client)getClass().getClassLoader().loadClass(jacksonContextClientClassName).newInstance();
        Data data1 = new Data("data");
<<<<<<< HEAD
        Extra extra1 = new Extra("extra");
        Map<String, Object> map1 = new HashMap<>();
=======
        Extra extra1 = new Extra(42L);
        Map<String, Object> map1 = new HashMap<String, Object>();
>>>>>>> 61619fda
        map1.put("data", data1);
        map1.put("extra", extra1);
        String json = jsonContext.getGenerator().generate(map1);
        Map map2 = jsonContext.getParser().parse(new StringReader(json), Map.class);
        Data data2 = (Data)map2.get("data");
        Extra extra2 = (Extra)map2.get("extra");
        Assert.assertEquals(data1.content, data2.content);
        Assert.assertEquals(extra1.content, extra2.content);
    }

    private static class ExtraExtension extends ClientSession.Extension.Adapter
    {
        private final long content;

        public ExtraExtension(long content)
        {
            this.content = content;
        }

        @Override
        public boolean send(ClientSession session, Message.Mutable message)
        {
            Map<String, Object> ext = message.getExt(true);
            ext.put("extra", new Extra(content));
            return true;
        }
    }

    public static class TestJackson1JSONContextServer extends Jackson1JSONContextServer
    {
        public TestJackson1JSONContextServer()
        {
            getObjectMapper().enableDefaultTyping(org.codehaus.jackson.map.ObjectMapper.DefaultTyping.JAVA_LANG_OBJECT);
        }
    }

    public static class TestJackson1JSONContextClient extends Jackson1JSONContextClient
    {
        public TestJackson1JSONContextClient()
        {
            getObjectMapper().enableDefaultTyping(org.codehaus.jackson.map.ObjectMapper.DefaultTyping.JAVA_LANG_OBJECT);
        }
    }

    public static class TestJackson2JSONContextServer extends Jackson2JSONContextServer
    {
        public TestJackson2JSONContextServer()
        {
            getObjectMapper().enableDefaultTyping(com.fasterxml.jackson.databind.ObjectMapper.DefaultTyping.JAVA_LANG_OBJECT);
        }
    }

    public static class TestJackson2JSONContextClient extends Jackson2JSONContextClient
    {
        public TestJackson2JSONContextClient()
        {
            getObjectMapper().enableDefaultTyping(com.fasterxml.jackson.databind.ObjectMapper.DefaultTyping.JAVA_LANG_OBJECT);
        }
    }

    private static class Data
    {
        @com.fasterxml.jackson.annotation.JsonProperty
        @org.codehaus.jackson.annotate.JsonProperty
        private String content;

        private Data()
        {
            // Needed by Jackson
        }

        private Data(String content)
        {
            this.content = content;
        }
    }

    private static class Extra
    {
<<<<<<< HEAD
        @com.fasterxml.jackson.annotation.JsonProperty
        @org.codehaus.jackson.annotate.JsonProperty
        private String content;
=======
        @JsonProperty
        private long content;
>>>>>>> 61619fda

        private Extra()
        {
            // Needed by Jackson
        }

        private Extra(long content)
        {
            this.content = content;
        }
    }
}<|MERGE_RESOLUTION|>--- conflicted
+++ resolved
@@ -125,13 +125,8 @@
 
         JSONContext.Client jsonContext = (JSONContext.Client)getClass().getClassLoader().loadClass(jacksonContextClientClassName).newInstance();
         Data data1 = new Data("data");
-<<<<<<< HEAD
-        Extra extra1 = new Extra("extra");
+        Extra extra1 = new Extra(42L);
         Map<String, Object> map1 = new HashMap<>();
-=======
-        Extra extra1 = new Extra(42L);
-        Map<String, Object> map1 = new HashMap<String, Object>();
->>>>>>> 61619fda
         map1.put("data", data1);
         map1.put("extra", extra1);
         String json = jsonContext.getGenerator().generate(map1);
@@ -211,14 +206,9 @@
 
     private static class Extra
     {
-<<<<<<< HEAD
         @com.fasterxml.jackson.annotation.JsonProperty
         @org.codehaus.jackson.annotate.JsonProperty
-        private String content;
-=======
-        @JsonProperty
         private long content;
->>>>>>> 61619fda
 
         private Extra()
         {
