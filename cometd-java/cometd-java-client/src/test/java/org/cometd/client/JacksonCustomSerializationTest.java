--- conflicted
+++ resolved
@@ -36,30 +36,7 @@
 import org.junit.Assert;
 import org.junit.Test;
 
-<<<<<<< HEAD
-public class JacksonCustomSerializationTest extends ClientServerTest
-{
-=======
-@RunWith(Parameterized.class)
 public class JacksonCustomSerializationTest extends ClientServerTest {
-    @Parameters(name = "{index}: Jackson Context Server: {0} Jackson Context Client: {1}")
-    public static Iterable<Object[]> data() {
-        return Arrays.asList(new Object[][]
-                {
-                        {TestJackson2JSONContextServer.class, TestJackson2JSONContextClient.class},
-                        {TestJackson1JSONContextServer.class, TestJackson1JSONContextClient.class},
-                });
-    }
-
-    private final String jacksonContextServerClassName;
-    private final String jacksonContextClientClassName;
-
-    public JacksonCustomSerializationTest(final Class<?> jacksonContextServerClass, final Class<?> jacksonContextClientClass) {
-        this.jacksonContextServerClassName = jacksonContextServerClass.getName();
-        this.jacksonContextClientClassName = jacksonContextClientClass.getName();
-    }
-
->>>>>>> ed602f7e
     @Test
     public void testJacksonCustomSerialization() throws Exception {
         Map<String, String> serverOptions = new HashMap<>();
@@ -143,43 +120,15 @@
         }
     }
 
-<<<<<<< HEAD
-    public static class TestJacksonJSONContextServer extends JacksonJSONContextServer
-    {
-        public TestJacksonJSONContextServer()
-        {
+    public static class TestJacksonJSONContextServer extends JacksonJSONContextServer {
+        public TestJacksonJSONContextServer() {
             getObjectMapper().enableDefaultTyping(ObjectMapper.DefaultTyping.JAVA_LANG_OBJECT);
         }
     }
 
-    public static class TestJacksonJSONContextClient extends JacksonJSONContextClient
-    {
-        public TestJacksonJSONContextClient()
-        {
+    public static class TestJacksonJSONContextClient extends JacksonJSONContextClient {
+        public TestJacksonJSONContextClient() {
             getObjectMapper().enableDefaultTyping(ObjectMapper.DefaultTyping.JAVA_LANG_OBJECT);
-=======
-    public static class TestJackson1JSONContextServer extends Jackson1JSONContextServer {
-        public TestJackson1JSONContextServer() {
-            getObjectMapper().enableDefaultTyping(org.codehaus.jackson.map.ObjectMapper.DefaultTyping.JAVA_LANG_OBJECT);
-        }
-    }
-
-    public static class TestJackson1JSONContextClient extends Jackson1JSONContextClient {
-        public TestJackson1JSONContextClient() {
-            getObjectMapper().enableDefaultTyping(org.codehaus.jackson.map.ObjectMapper.DefaultTyping.JAVA_LANG_OBJECT);
-        }
-    }
-
-    public static class TestJackson2JSONContextServer extends Jackson2JSONContextServer {
-        public TestJackson2JSONContextServer() {
-            getObjectMapper().enableDefaultTyping(com.fasterxml.jackson.databind.ObjectMapper.DefaultTyping.JAVA_LANG_OBJECT);
-        }
-    }
-
-    public static class TestJackson2JSONContextClient extends Jackson2JSONContextClient {
-        public TestJackson2JSONContextClient() {
-            getObjectMapper().enableDefaultTyping(com.fasterxml.jackson.databind.ObjectMapper.DefaultTyping.JAVA_LANG_OBJECT);
->>>>>>> ed602f7e
         }
     }
 
