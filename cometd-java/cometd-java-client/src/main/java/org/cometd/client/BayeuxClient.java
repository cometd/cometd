--- conflicted
+++ resolved
@@ -111,17 +111,9 @@
     private final TransportListener messageListener = new MessageTransportListener();
     private final SessionState sessionState = new SessionState();
     private final String url;
-<<<<<<< HEAD
     private ScheduledExecutorService scheduler;
-    private boolean shutdownScheduler;
     private long backoffIncrement;
     private long maxBackoff;
-=======
-    private volatile ScheduledExecutorService scheduler;
-    private volatile long backoffIncrement;
-    private volatile long maxBackoff;
-    private int stateUpdaters;
->>>>>>> 20ca73cb
 
     /**
      * <p>Creates a {@link BayeuxClient} that will connect to the Bayeux server at the given URL
