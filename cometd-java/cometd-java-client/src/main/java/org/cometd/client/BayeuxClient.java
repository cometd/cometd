--- conflicted
+++ resolved
@@ -289,7 +289,7 @@
     /**
      * @return the current state of this {@link BayeuxClient}
      */
-    public State getState()
+    protected State getState()
     {
         return bayeuxClientState.get().type;
     }
@@ -303,7 +303,7 @@
     {
         initialize();
 
-        final List<String> allowedTransports = getAllowedTransports();
+        List<String> allowedTransports = getAllowedTransports();
         // Pick the first transport for the handshake, it will renegotiate if not right
         final ClientTransport initialTransport = transportRegistry.negotiate(allowedTransports.toArray(), BAYEUX_VERSION).get(0);
         initialTransport.init();
@@ -596,14 +596,9 @@
         logger.debug("Processing handshake {}", handshake);
         if (handshake.isSuccessful())
         {
-<<<<<<< HEAD
-            Object[] serverTransports = (Object[])handshake.get(Message.SUPPORTED_CONNECTION_TYPES_FIELD);
-            List<ClientTransport> negotiatedTransports = transportRegistry.negotiate(serverTransports, BAYEUX_VERSION);
-=======
             Object field = handshake.get(Message.SUPPORTED_CONNECTION_TYPES_FIELD);
             Object[] serverTransports = field instanceof List ? ((List)field).toArray() : (Object[])field;
-            List<ClientTransport> negotiatedTransports = transportRegistry.negotiate(serverTransports, BayeuxClient.BAYEUX_VERSION);
->>>>>>> 8e453c63
+            List<ClientTransport> negotiatedTransports = transportRegistry.negotiate(serverTransports, BAYEUX_VERSION);
             final ClientTransport newTransport = negotiatedTransports.isEmpty() ? null : negotiatedTransports.get(0);
             if (newTransport == null)
             {
