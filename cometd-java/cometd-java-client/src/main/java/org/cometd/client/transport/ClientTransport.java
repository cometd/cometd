--- conflicted
+++ resolved
@@ -32,13 +32,8 @@
 /**
  * {@link ClientTransport}s are used by {@link org.cometd.client.BayeuxClient} to send and receive Bayeux messages.
  */
-<<<<<<< HEAD
-public abstract class ClientTransport extends AbstractTransport
-{
+public abstract class ClientTransport extends AbstractTransport {
     public static final String URL_OPTION = "url";
-=======
-public abstract class ClientTransport extends AbstractTransport {
->>>>>>> ed602f7e
     public static final String MAX_NETWORK_DELAY_OPTION = "maxNetworkDelay";
     public static final String JSON_CONTEXT_OPTION = "jsonContext";
     public static final String SCHEDULER_OPTION = "scheduler";
@@ -48,88 +43,44 @@
     private long maxNetworkDelay;
     private JSONContext.Client jsonContext;
 
-<<<<<<< HEAD
-    protected ClientTransport(String name, String url, Map<String, Object> options)
-    {
-=======
-    protected ClientTransport(String name, Map<String, Object> options) {
->>>>>>> ed602f7e
+    protected ClientTransport(String name, String url, Map<String, Object> options) {
         super(name, options);
         this.url = url;
     }
 
-    public String getURL()
-    {
+    public String getURL() {
         return url;
     }
 
-    public void setURL(String url)
-    {
+    public void setURL(String url) {
         this.url = url;
     }
 
-<<<<<<< HEAD
-    public void init()
-    {
+    public void init() {
         Object urlOption = getOption(URL_OPTION);
-        if (url == null)
+        if (url == null) {
             url = (String)urlOption;
+        }
 
         Object jsonContextOption = getOption(JSON_CONTEXT_OPTION);
-        if (jsonContextOption == null)
-        {
-            jsonContext = new JettyJSONContextClient();
-        }
-        else
-        {
-            if (jsonContextOption instanceof String)
-            {
-                try
-                {
-                    Class<?> jsonContextClass = Thread.currentThread().getContextClassLoader().loadClass((String)jsonContextOption);
-                    if (JSONContext.Client.class.isAssignableFrom(jsonContextClass))
-                    {
-                        jsonContext = (JSONContext.Client)jsonContextClass.newInstance();
-                    }
-                    else
-                    {
-                        throw new IllegalArgumentException("Invalid implementation of " + JSONContext.Client.class.getName() + " provided: " + jsonContextOption);
-                    }
-                }
-                catch (Exception x)
-                {
-                    throw new IllegalArgumentException("Invalid implementation of " + JSONContext.Client.class.getName() + " provided: " + jsonContextOption, x);
-                }
-            }
-            else if (jsonContextOption instanceof JSONContext.Client)
-            {
-                jsonContext = (JSONContext.Client)jsonContextOption;
-            }
-            else
-            {
-                throw new IllegalArgumentException("Invalid implementation of " + JSONContext.Client.class.getName() + " provided: " + jsonContextOption);
-=======
-    public void init() {
-        Object option = getOption(JSON_CONTEXT_OPTION);
-        if (option == null) {
+        if (jsonContextOption == null) {
             jsonContext = new JettyJSONContextClient();
         } else {
-            if (option instanceof String) {
+            if (jsonContextOption instanceof String) {
                 try {
-                    Class<?> jsonContextClass = Thread.currentThread().getContextClassLoader().loadClass((String)option);
+                    Class<?> jsonContextClass = Thread.currentThread().getContextClassLoader().loadClass((String)jsonContextOption);
                     if (JSONContext.Client.class.isAssignableFrom(jsonContextClass)) {
                         jsonContext = (JSONContext.Client)jsonContextClass.newInstance();
                     } else {
-                        throw new IllegalArgumentException("Invalid implementation of " + JSONContext.Client.class.getName() + " provided: " + option);
+                        throw new IllegalArgumentException("Invalid implementation of " + JSONContext.Client.class.getName() + " provided: " + jsonContextOption);
                     }
                 } catch (Exception x) {
-                    throw new IllegalArgumentException("Invalid implementation of " + JSONContext.Client.class.getName() + " provided: " + option, x);
+                    throw new IllegalArgumentException("Invalid implementation of " + JSONContext.Client.class.getName() + " provided: " + jsonContextOption, x);
                 }
-            } else if (option instanceof JSONContext.Client) {
-                jsonContext = (JSONContext.Client)option;
+            } else if (jsonContextOption instanceof JSONContext.Client) {
+                jsonContext = (JSONContext.Client)jsonContextOption;
             } else {
-                throw new IllegalArgumentException("Invalid implementation of " + JSONContext.Client.class.getName() + " provided: " + option);
->>>>>>> ed602f7e
+                throw new IllegalArgumentException("Invalid implementation of " + JSONContext.Client.class.getName() + " provided: " + jsonContextOption);
             }
         }
         setOption(JSON_CONTEXT_OPTION, jsonContext);
@@ -175,8 +126,7 @@
         public ClientTransport newClientTransport(String url, Map<String, Object> options);
     }
 
-    public static class FailureInfo
-    {
+    public static class FailureInfo {
         public ClientTransport transport;
         public Throwable cause;
         public String error;
@@ -184,10 +134,8 @@
         public String url;
         public long delay;
 
-        public BayeuxClient.State actionToState()
-        {
-            switch (action)
-            {
+        public BayeuxClient.State actionToState() {
+            switch (action) {
                 case Message.RECONNECT_HANDSHAKE_VALUE:
                     return BayeuxClient.State.REHANDSHAKING;
                 case Message.RECONNECT_NONE_VALUE:
@@ -198,8 +146,7 @@
         }
 
         @Override
-        public String toString()
-        {
+        public String toString() {
             return String.format("%s@%x[transport=%s,cause=%s,action=%s]",
                     getClass().getSimpleName(),
                     hashCode(),
@@ -209,8 +156,7 @@
         }
     }
 
-    public interface FailureHandler
-    {
+    public interface FailureHandler {
         void handle(FailureInfo failureInfo);
     }
 }