/*
 * Copyright (c) 2010 the original author or authors.
 *
 * Licensed under the Apache License, Version 2.0 (the "License");
 * you may not use this file except in compliance with the License.
 * You may obtain a copy of the License at
 *
 *     http://www.apache.org/licenses/LICENSE-2.0
 *
 * Unless required by applicable law or agreed to in writing, software
 * distributed under the License is distributed on an "AS IS" BASIS,
 * WITHOUT WARRANTIES OR CONDITIONS OF ANY KIND, either express or implied.
 * See the License for the specific language governing permissions and
 * limitations under the License.
 */

package org.cometd.client.transport;

import java.text.ParseException;
import java.util.ArrayList;
import java.util.Arrays;
import java.util.List;
import java.util.Map;

import org.cometd.bayeux.Message;
import org.cometd.common.AbstractTransport;
import org.cometd.common.JSONContext;
import org.cometd.common.JettyJSONContextClient;
import org.slf4j.Logger;
import org.slf4j.LoggerFactory;

/**
 * {@link ClientTransport}s are used by {@link org.cometd.client.BayeuxClient} to send and receive Bayeux messages.
 */
public abstract class ClientTransport extends AbstractTransport
{
    public static final String TIMEOUT_OPTION = "timeout";
    public static final String INTERVAL_OPTION = "interval";
    public static final String MAX_NETWORK_DELAY_OPTION = "maxNetworkDelay";
    public static final String JSON_CONTEXT = "jsonContext";

    protected final Logger logger = LoggerFactory.getLogger(getClass().getName() + "." + System.identityHashCode(this));
    private JSONContext.Client jsonContext;

    protected ClientTransport(String name, Map<String, Object> options)
    {
        super(name, options);
    }

    /**
     * Initializes this transport, usually by reading/defaulting parameters used by the transport
     * from the options passed to the constructor.
     */
    public void init()
    {
        Object option = getOption(JSON_CONTEXT);
        if (option == null)
        {
            jsonContext = new JettyJSONContextClient();
<<<<<<< HEAD
        }
=======
    }

    /**
     * Aborts this transport, usually by cancelling all pending Bayeux messages that require a response,
     * such as {@code /meta/connect}s, without waiting for a response.
     *
     * @see {@link org.cometd.client.BayeuxClient#abort()}
     */
    public abstract void abort();

    /**
     * Terminates this transport, usually by closing network connections opened directly by this transport.
     *
     * @see {@link org.cometd.client.BayeuxClient#disconnect()}
     */
    public void terminate()
    {
    }

    public boolean isDebugEnabled()
    {
        return debug;
    }

    public void setDebugEnabled(boolean enabled)
    {
        this.debug = enabled;
    }

    protected void debug(String message, Object... args)
    {
        if (isDebugEnabled())
            logger.info(message, args);
>>>>>>> 06b1d427
        else
        {
            if (option instanceof String)
            {
                try
                {
                    Class<?> jsonContextClass = Thread.currentThread().getContextClassLoader().loadClass((String)option);
                    if (JSONContext.Client.class.isAssignableFrom(jsonContextClass))
                    {
                        jsonContext = (JSONContext.Client)jsonContextClass.newInstance();
                    }
                    else
                    {
                        throw new IllegalArgumentException("Invalid implementation of " + JSONContext.Client.class.getName() + " provided: " + option);
                    }
                }
                catch (Exception x)
                {
                    throw new IllegalArgumentException("Invalid implementation of " + JSONContext.Client.class.getName() + " provided: " + option, x);
                }
            }
            else if (option instanceof JSONContext.Client)
            {
                jsonContext = (JSONContext.Client)option;
            }
            else
            {
                throw new IllegalArgumentException("Invalid implementation of " + JSONContext.Client.class.getName() + " provided: " + option);
            }
        }
        setOption(JSON_CONTEXT, jsonContext);
    }

    public abstract boolean accept(String version);

    public abstract void send(TransportListener listener, Message.Mutable... messages);

    protected List<Message.Mutable> parseMessages(String content) throws ParseException
    {
        return new ArrayList<Message.Mutable>(Arrays.asList(jsonContext.parse(content)));
    }

    protected String generateJSON(Message.Mutable[] messages)
    {
        return jsonContext.generate(messages);
    }

    public interface Factory
    {
        public ClientTransport newClientTransport(Map<String, Object> options);
    }
}<|MERGE_RESOLUTION|>--- conflicted
+++ resolved
@@ -47,53 +47,13 @@
         super(name, options);
     }
 
-    /**
-     * Initializes this transport, usually by reading/defaulting parameters used by the transport
-     * from the options passed to the constructor.
-     */
     public void init()
     {
         Object option = getOption(JSON_CONTEXT);
         if (option == null)
         {
             jsonContext = new JettyJSONContextClient();
-<<<<<<< HEAD
         }
-=======
-    }
-
-    /**
-     * Aborts this transport, usually by cancelling all pending Bayeux messages that require a response,
-     * such as {@code /meta/connect}s, without waiting for a response.
-     *
-     * @see {@link org.cometd.client.BayeuxClient#abort()}
-     */
-    public abstract void abort();
-
-    /**
-     * Terminates this transport, usually by closing network connections opened directly by this transport.
-     *
-     * @see {@link org.cometd.client.BayeuxClient#disconnect()}
-     */
-    public void terminate()
-    {
-    }
-
-    public boolean isDebugEnabled()
-    {
-        return debug;
-    }
-
-    public void setDebugEnabled(boolean enabled)
-    {
-        this.debug = enabled;
-    }
-
-    protected void debug(String message, Object... args)
-    {
-        if (isDebugEnabled())
-            logger.info(message, args);
->>>>>>> 06b1d427
         else
         {
             if (option instanceof String)
@@ -127,13 +87,30 @@
         setOption(JSON_CONTEXT, jsonContext);
     }
 
+    /**
+     * Aborts this transport, usually by cancelling all pending Bayeux messages that require a response,
+     * such as {@code /meta/connect}s, without waiting for a response.
+     *
+     * @see {@link org.cometd.client.BayeuxClient#abort()}
+     */
+    public abstract void abort();
+
+    /**
+     * Terminates this transport, usually by closing network connections opened directly by this transport.
+     *
+     * @see {@link org.cometd.client.BayeuxClient#disconnect()}
+     */
+    public void terminate()
+    {
+    }
+
     public abstract boolean accept(String version);
 
     public abstract void send(TransportListener listener, Message.Mutable... messages);
 
     protected List<Message.Mutable> parseMessages(String content) throws ParseException
     {
-        return new ArrayList<Message.Mutable>(Arrays.asList(jsonContext.parse(content)));
+        return new ArrayList<>(Arrays.asList(jsonContext.parse(content)));
     }
 
     protected String generateJSON(Message.Mutable[] messages)
