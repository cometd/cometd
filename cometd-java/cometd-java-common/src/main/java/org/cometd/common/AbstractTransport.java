/*
 * Copyright (c) 2008-2014 the original author or authors.
 *
 * Licensed under the Apache License, Version 2.0 (the "License");
 * you may not use this file except in compliance with the License.
 * You may obtain a copy of the License at
 *
 *     http://www.apache.org/licenses/LICENSE-2.0
 *
 * Unless required by applicable law or agreed to in writing, software
 * distributed under the License is distributed on an "AS IS" BASIS,
 * WITHOUT WARRANTIES OR CONDITIONS OF ANY KIND, either express or implied.
 * See the License for the specific language governing permissions and
 * limitations under the License.
 */
package org.cometd.common;

import java.util.HashMap;
import java.util.HashSet;
import java.util.Map;
import java.util.Set;

import org.cometd.bayeux.Transport;

public class AbstractTransport implements Transport
{
    private final String _name;
    private final Map<String, Object> _options;
    private String[] _prefix = new String[0];
    private String _optionPrefix = "";

    protected AbstractTransport(String name, Map<String, Object> options)
    {
        _name = name;
        _options = options == null ? new HashMap<String, Object>(1) : options;
    }

    public String getName()
    {
        return _name;
    }

<<<<<<< HEAD
    /** Get an option value.
     * Get an option value by searching the option name tree.  The option
     * map obtained by calling {@link BayeuxServerImpl#getOptions()} is
     * searched for the option name with the most specific prefix.
     * If this transport was initialised with calls: <pre>
     *   addPrefix("long-polling");
     *   addPrefix("jsonp");
=======
    /**
     * Returns an option value for the given option name, searching the option name tree.
     * The option map is searched for the option name with the most specific prefix.
     * If this transport was initialized with a call to:
     * <pre>
     *   setOptionPrefix("long-polling.jsonp");
>>>>>>> fd1c28f0
     * </pre>
     * then a call to getOption("foobar") will look for the
     * most specific value with names:
     * <pre>
     *   long-polling.json.foobar
     *   long-polling.foobar
     *   foobar
     * </pre>
     *
     * @param name the option name to return the value for.
     */
    public Object getOption(String name)
    {
        Object value = _options.get(name);
        String prefix = null;
        for (String segment : _prefix)
        {
            prefix = prefix == null ? segment : (prefix + "." + segment);
            String key = prefix + "." + name;
            if (_options.containsKey(key))
                value = _options.get(key);
        }
        return value;
    }

    /**
     * Sets the option value with the given name.
     * The option name is inspected to see whether it starts with the {@link #getOptionPrefix() option prefix};
     * if it does not, the option prefix is prepended to the given name.
     * @param name the option name to set the value for.
     * @param value the value of the option.
     */
    public void setOption(String name, Object value)
    {
        String prefix = getOptionPrefix();
        if (prefix != null && prefix.length() > 0 && !name.startsWith(prefix))
            name = prefix + "." + name;
        _options.put(name, value);
    }

    public String getOptionPrefix()
    {
        return _optionPrefix;
    }

<<<<<<< HEAD
    /** Set the option name prefix segment.
=======
    /**
     * Set the option name prefix segment.
>>>>>>> fd1c28f0
     * <p> Normally this is called by the super class constructors to establish
     * a naming hierarchy for options and iteracts with the {@link #setOption(String, Object)}
     * method to create a naming hierarchy for options.
     * For example the following sequence of calls:<pre>
     *   setOption("foo","x");
     *   setOption("bar","y");
     *   setOptionPrefix("long-polling");
     *   setOption("foo","z");
     *   setOption("whiz","p");
     *   setOptionPrefix("long-polling.jsonp");
     *   setOption("bang","q");
     *   setOption("bar","r");
     * </pre>
     * will establish the following option names and values:<pre>
     *   foo: x
     *   bar: y
     *   long-polling.foo: z
     *   long-polling.whiz: p
     *   long-polling.jsonp.bang: q
     *   long-polling.jsonp.bar: r
     * </pre>
     * The various {@link #getOption(String)} methods will search this
     * name tree for the most specific match.
     *
     * @param prefix the prefix name
     * @throws IllegalArgumentException if the new prefix is not prefixed by the old prefix.
     */
    public void setOptionPrefix(String prefix)
    {
        if (!prefix.startsWith(_optionPrefix))
            throw new IllegalArgumentException(_optionPrefix + " not prefix of " + prefix);
        _optionPrefix = prefix;
        _prefix = prefix.split("\\.");
    }

<<<<<<< HEAD
    /**
     * @see org.cometd.common.AbstractTransport#getOptionNames()
     */
=======
>>>>>>> fd1c28f0
    public Set<String> getOptionNames()
    {
        Set<String> names = new HashSet<String>();
        for (String name : _options.keySet())
        {
            int lastDot = name.lastIndexOf('.');
            if (lastDot >= 0)
                name = name.substring(lastDot + 1);
            names.add(name);
        }
        return names;
    }

<<<<<<< HEAD
    /** Get option or default value.
     * @see #getOption(String)
     * @param option The option name.
=======
    /**
     * Get option or default value.
     *
     * @param option   The option name.
>>>>>>> fd1c28f0
     * @param dftValue The default value.
     * @return option or default value
     * @see #getOption(String)
     */
    public String getOption(String option, String dftValue)
    {
        Object value = getOption(option);
        return (value == null) ? dftValue : value.toString();
    }

<<<<<<< HEAD
    /** Get option or default value.
     * @see #getOption(String)
     * @param option The option name.
=======
    /**
     * Get option or default value.
     *
     * @param option   The option name.
>>>>>>> fd1c28f0
     * @param dftValue The default value.
     * @return option or default value
     * @see #getOption(String)
     */
    public long getOption(String option, long dftValue)
    {
        Object value = getOption(option);
        if (value == null)
            return dftValue;
        if (value instanceof Number)
            return ((Number)value).longValue();
        return Long.parseLong(value.toString());
    }

<<<<<<< HEAD
    /** Get option or default value.
     * @see #getOption(String)
     * @param option The option name.
=======
    /**
     * Get option or default value.
     *
     * @param option   The option name.
>>>>>>> fd1c28f0
     * @param dftValue The default value.
     * @return option or default value
     * @see #getOption(String)
     */
    public int getOption(String option, int dftValue)
    {
        Object value = getOption(option);
        if (value == null)
            return dftValue;
        if (value instanceof Number)
            return ((Number)value).intValue();
        return Integer.parseInt(value.toString());
    }

<<<<<<< HEAD
    /** Get option or default value.
     * @see #getOption(String)
     * @param option The option name.
=======
    /**
     * Get option or default value.
     *
     * @param option   The option name.
>>>>>>> fd1c28f0
     * @param dftValue The default value.
     * @return option or default value
     * @see #getOption(String)
     */
    public boolean getOption(String option, boolean dftValue)
    {
        Object value = getOption(option);
        if (value == null)
            return dftValue;
        if (value instanceof Boolean)
            return (Boolean)value;
        return Boolean.parseBoolean(value.toString());
    }
}<|MERGE_RESOLUTION|>--- conflicted
+++ resolved
@@ -40,22 +40,12 @@
         return _name;
     }
 
-<<<<<<< HEAD
-    /** Get an option value.
-     * Get an option value by searching the option name tree.  The option
-     * map obtained by calling {@link BayeuxServerImpl#getOptions()} is
-     * searched for the option name with the most specific prefix.
-     * If this transport was initialised with calls: <pre>
-     *   addPrefix("long-polling");
-     *   addPrefix("jsonp");
-=======
     /**
      * Returns an option value for the given option name, searching the option name tree.
      * The option map is searched for the option name with the most specific prefix.
      * If this transport was initialized with a call to:
      * <pre>
      *   setOptionPrefix("long-polling.jsonp");
->>>>>>> fd1c28f0
      * </pre>
      * then a call to getOption("foobar") will look for the
      * most specific value with names:
@@ -101,12 +91,8 @@
         return _optionPrefix;
     }
 
-<<<<<<< HEAD
-    /** Set the option name prefix segment.
-=======
     /**
      * Set the option name prefix segment.
->>>>>>> fd1c28f0
      * <p> Normally this is called by the super class constructors to establish
      * a naming hierarchy for options and iteracts with the {@link #setOption(String, Object)}
      * method to create a naming hierarchy for options.
@@ -142,12 +128,6 @@
         _prefix = prefix.split("\\.");
     }
 
-<<<<<<< HEAD
-    /**
-     * @see org.cometd.common.AbstractTransport#getOptionNames()
-     */
-=======
->>>>>>> fd1c28f0
     public Set<String> getOptionNames()
     {
         Set<String> names = new HashSet<String>();
@@ -161,16 +141,10 @@
         return names;
     }
 
-<<<<<<< HEAD
-    /** Get option or default value.
-     * @see #getOption(String)
-     * @param option The option name.
-=======
-    /**
-     * Get option or default value.
-     *
-     * @param option   The option name.
->>>>>>> fd1c28f0
+    /**
+     * Get option or default value.
+     *
+     * @param option   The option name.
      * @param dftValue The default value.
      * @return option or default value
      * @see #getOption(String)
@@ -181,16 +155,10 @@
         return (value == null) ? dftValue : value.toString();
     }
 
-<<<<<<< HEAD
-    /** Get option or default value.
-     * @see #getOption(String)
-     * @param option The option name.
-=======
-    /**
-     * Get option or default value.
-     *
-     * @param option   The option name.
->>>>>>> fd1c28f0
+    /**
+     * Get option or default value.
+     *
+     * @param option   The option name.
      * @param dftValue The default value.
      * @return option or default value
      * @see #getOption(String)
@@ -205,16 +173,10 @@
         return Long.parseLong(value.toString());
     }
 
-<<<<<<< HEAD
-    /** Get option or default value.
-     * @see #getOption(String)
-     * @param option The option name.
-=======
-    /**
-     * Get option or default value.
-     *
-     * @param option   The option name.
->>>>>>> fd1c28f0
+    /**
+     * Get option or default value.
+     *
+     * @param option   The option name.
      * @param dftValue The default value.
      * @return option or default value
      * @see #getOption(String)
@@ -229,16 +191,10 @@
         return Integer.parseInt(value.toString());
     }
 
-<<<<<<< HEAD
-    /** Get option or default value.
-     * @see #getOption(String)
-     * @param option The option name.
-=======
-    /**
-     * Get option or default value.
-     *
-     * @param option   The option name.
->>>>>>> fd1c28f0
+    /**
+     * Get option or default value.
+     *
+     * @param option   The option name.
      * @param dftValue The default value.
      * @return option or default value
      * @see #getOption(String)
