/*
 * Copyright (c) 2008-2016 the original author or authors.
 *
 * Licensed under the Apache License, Version 2.0 (the "License");
 * you may not use this file except in compliance with the License.
 * You may obtain a copy of the License at
 *
 *     http://www.apache.org/licenses/LICENSE-2.0
 *
 * Unless required by applicable law or agreed to in writing, software
 * distributed under the License is distributed on an "AS IS" BASIS,
 * WITHOUT WARRANTIES OR CONDITIONS OF ANY KIND, either express or implied.
 * See the License for the specific language governing permissions and
 * limitations under the License.
 */
package org.cometd.common;

import java.io.IOException;
import java.util.ArrayList;
import java.util.Collection;
import java.util.Collections;
import java.util.List;
import java.util.Map;
import java.util.Set;
import java.util.concurrent.ConcurrentHashMap;
import java.util.concurrent.ConcurrentMap;
import java.util.concurrent.CopyOnWriteArrayList;
import java.util.concurrent.atomic.AtomicInteger;
import java.util.concurrent.atomic.AtomicLong;

import org.cometd.bayeux.Channel;
import org.cometd.bayeux.ChannelId;
import org.cometd.bayeux.MarkedReference;
import org.cometd.bayeux.Message;
import org.cometd.bayeux.client.ClientSession;
import org.cometd.bayeux.client.ClientSessionChannel;
import org.eclipse.jetty.util.AttributesMap;
import org.eclipse.jetty.util.component.ContainerLifeCycle;
import org.eclipse.jetty.util.component.Dumpable;
import org.slf4j.Logger;
import org.slf4j.LoggerFactory;

/**
 * <p>Partial implementation of {@link ClientSession}.</p>
 * <p>It handles extensions and batching, and provides utility methods to be used by subclasses.</p>
 */
<<<<<<< HEAD
public abstract class AbstractClientSession implements ClientSession, Dumpable
{
=======
public abstract class AbstractClientSession implements ClientSession, Dumpable {
    protected static final String SUBSCRIBER_KEY = "org.cometd.client.subscriber";
    protected static final String CALLBACK_KEY = "org.cometd.client.callback";
>>>>>>> ed602f7e
    private static final Logger logger = LoggerFactory.getLogger(ClientSession.class);
    private static final AtomicLong _idGen = new AtomicLong(0);

    private final List<Extension> _extensions = new CopyOnWriteArrayList<>();
    private final AttributesMap _attributes = new AttributesMap();
    private final ConcurrentMap<String, AbstractSessionChannel> _channels = new ConcurrentHashMap<>();
    private final Map<String, ClientSessionChannel.MessageListener> _callbacks = new ConcurrentHashMap<>();
    private final Map<String, ClientSessionChannel.MessageListener> _subscribers = new ConcurrentHashMap<>();
    private final Map<String, MessageListener> _remoteCalls = new ConcurrentHashMap<>();
    private final AtomicInteger _batch = new AtomicInteger();

    protected AbstractClientSession() {
    }

    protected String newMessageId() {
        return String.valueOf(_idGen.incrementAndGet());
    }

<<<<<<< HEAD
    @Override
    public void addExtension(Extension extension)
    {
        _extensions.add(extension);
    }

    @Override
    public void removeExtension(Extension extension)
    {
        _extensions.remove(extension);
    }

    @Override
    public List<Extension> getExtensions()
    {
=======
    public void addExtension(Extension extension) {
        _extensions.add(extension);
    }

    public void removeExtension(Extension extension) {
        _extensions.remove(extension);
    }

    public List<Extension> getExtensions() {
>>>>>>> ed602f7e
        return Collections.unmodifiableList(_extensions);
    }

    protected boolean extendSend(Message.Mutable message) {
        if (message.isMeta()) {
            for (Extension extension : _extensions) {
                if (!extension.sendMeta(this, message)) {
                    return false;
                }
            }
        } else {
            for (Extension extension : _extensions) {
                if (!extension.send(this, message)) {
                    return false;
                }
            }
        }
        return true;
    }

    protected boolean extendRcv(Message.Mutable message) {
        if (message.isMeta()) {
            for (Extension extension : _extensions) {
                if (!extension.rcvMeta(this, message)) {
                    return false;
                }
            }
        } else {
            for (Extension extension : _extensions) {
                if (!extension.rcv(this, message)) {
                    return false;
                }
            }
        }
        return true;
    }

    protected abstract ChannelId newChannelId(String channelId);

    protected abstract AbstractSessionChannel newChannel(ChannelId channelId);

<<<<<<< HEAD
    @Override
    public ClientSessionChannel getChannel(String channelName)
    {
=======
    public ClientSessionChannel getChannel(String channelName) {
>>>>>>> ed602f7e
        return getChannel(channelName, null);
    }

    public ClientSessionChannel getChannel(ChannelId channelId) {
        return getChannel(channelId.toString(), channelId);
    }

    private ClientSessionChannel getChannel(String channelName, ChannelId channelId) {
        AbstractSessionChannel channel = _channels.get(channelName);
        if (channel == null) {
            if (channelId == null) {
                channelId = newChannelId(channelName);
            }
            AbstractSessionChannel newChannel = newChannel(channelId);
            channel = _channels.putIfAbsent(channelName, newChannel);
            if (channel == null) {
                channel = newChannel;
            }
        }
        return channel;
    }

    protected ConcurrentMap<String, AbstractSessionChannel> getChannels() {
        return _channels;
    }

<<<<<<< HEAD
    @Override
    public void startBatch()
    {
=======
    public void startBatch() {
>>>>>>> ed602f7e
        _batch.incrementAndGet();
    }

    protected abstract void sendBatch();

<<<<<<< HEAD
    @Override
    public boolean endBatch()
    {
        if (_batch.decrementAndGet() == 0)
        {
=======
    public boolean endBatch() {
        if (_batch.decrementAndGet() == 0) {
>>>>>>> ed602f7e
            sendBatch();
            return true;
        }
        return false;
    }

<<<<<<< HEAD
    @Override
    public void batch(Runnable batch)
    {
=======
    public void batch(Runnable batch) {
>>>>>>> ed602f7e
        startBatch();
        try {
            batch.run();
        } finally {
            endBatch();
        }
    }

    protected boolean isBatching() {
        return _batch.get() > 0;
    }

<<<<<<< HEAD
    @Override
    public Object getAttribute(String name)
    {
        return _attributes.getAttribute(name);
    }

    @Override
    public Set<String> getAttributeNames()
    {
        return _attributes.getAttributeNameSet();
    }

    @Override
    public Object removeAttribute(String name)
    {
=======
    public Object getAttribute(String name) {
        return _attributes.getAttribute(name);
    }

    public Set<String> getAttributeNames() {
        return _attributes.getAttributeNameSet();
    }

    public Object removeAttribute(String name) {
>>>>>>> ed602f7e
        Object old = _attributes.getAttribute(name);
        _attributes.removeAttribute(name);
        return old;
    }

<<<<<<< HEAD
    @Override
    public void setAttribute(String name, Object value)
    {
        _attributes.setAttribute(name, value);
    }

    @Override
    public void remoteCall(String target, Object data, MessageListener callback)
    {
        if (!target.startsWith("/"))
            target = "/" + target;
        String channelName = "/service" + target;
        Message.Mutable message = newMessage();
        String messageId = newMessageId();
        message.setId(messageId);
        message.setChannel(channelName);
        message.setData(data);
        _remoteCalls.put(messageId, callback);
        send(message);
    }

    protected abstract void send(Message.Mutable message);

    protected Message.Mutable newMessage()
    {
        return new HashMapMessage();
    }

    protected void resetSubscriptions()
    {
        for (AbstractSessionChannel ch : _channels.values())
=======
    public void setAttribute(String name, Object value) {
        _attributes.setAttribute(name, value);
    }

    protected void resetSubscriptions() {
        for (AbstractSessionChannel ch : _channels.values()) {
>>>>>>> ed602f7e
            ch.resetSubscriptions();
        }
    }

    /**
     * <p>Receives a message (from the server) and process it.</p>
     * <p>Processing the message involves calling the receive {@link Extension extensions}
     * and the channel {@link ClientSessionChannel.ClientSessionChannelListener listeners}.</p>
     *
     * @param message the message received.
     */
    public void receive(final Message.Mutable message) {
        String channelName = message.getChannel();
        if (channelName == null) {
            throw new IllegalArgumentException("Bayeux messages must have a channel, " + message);
        }

<<<<<<< HEAD
        if (Channel.META_SUBSCRIBE.equals(channelName))
        {
            // Remove the subscriber if the subscription fails.
=======
        if (Channel.META_SUBSCRIBE.equals(channelName)) {
>>>>>>> ed602f7e
            ClientSessionChannel.MessageListener subscriber = unregisterSubscriber(message.getId());
            if (!message.isSuccessful()) {
                String subscription = (String)message.get(Message.SUBSCRIPTION_FIELD);
                MarkedReference<AbstractSessionChannel> channelRef = getReleasableChannel(subscription);
                AbstractSessionChannel channel = channelRef.getReference();
                channel.removeSubscription(subscriber);
                if (channelRef.isMarked()) {
                    channel.release();
                }
            }
        }

        if (!extendRcv(message)) {
            return;
        }

        if (handleRemoteCall(message))
            return;

        notifyListeners(message);
    }

<<<<<<< HEAD
    private boolean handleRemoteCall(Message.Mutable message)
    {
        String messageId = message.getId();
        if (messageId != null)
        {
            MessageListener listener = _remoteCalls.remove(messageId);
            if (listener != null)
            {
                notifyMessageListener(listener, message);
                return true;
            }
        }
        return false;
    }

    private void notifyMessageListener(MessageListener listener, Message.Mutable message)
    {
        try
        {
            listener.onMessage(message);
        }
        catch (Throwable x)
        {
            logger.info("Exception while invoking listener " + listener, x);
        }
    }

    protected void notifyListeners(Message.Mutable message)
    {
        if (message.isMeta() || message.isPublishReply())
        {
            String messageId = message.getId();
            ClientSessionChannel.MessageListener callback = unregisterCallback(messageId);
            if (callback != null)
                notifyListener(callback, message);
        }

=======
    protected void notifyListeners(Message.Mutable message) {
>>>>>>> ed602f7e
        MarkedReference<AbstractSessionChannel> channelRef = getReleasableChannel(message.getChannel());
        AbstractSessionChannel channel = channelRef.getReference();
        channel.notifyMessageListeners(message);
        if (channelRef.isMarked()) {
            channel.release();
        }

        ChannelId channelId = channel.getChannelId();
        for (String wildChannelName : channelId.getWilds()) {
            MarkedReference<AbstractSessionChannel> wildChannelRef = getReleasableChannel(wildChannelName);
            AbstractSessionChannel wildChannel = wildChannelRef.getReference();
            wildChannel.notifyMessageListeners(message);
            if (wildChannelRef.isMarked()) {
                wildChannel.release();
            }
        }
    }

    protected void notifyListener(ClientSessionChannel.MessageListener listener, Message.Mutable message) {
        MarkedReference<AbstractSessionChannel> channelRef = getReleasableChannel(message.getChannel());
        AbstractSessionChannel channel = channelRef.getReference();
        channel.notifyOnMessage(listener, message);
        if (channelRef.isMarked()) {
            channel.release();
        }
    }

    private MarkedReference<AbstractSessionChannel> getReleasableChannel(String id) {
        // Use getChannels().get(channelName) instead of getChannel(channelName)
        // to avoid to cache channels that can be released immediately.

        AbstractSessionChannel channel = ChannelId.isMeta(id) ? (AbstractSessionChannel)getChannel(id) : getChannels().get(id);
        if (channel != null) {
            return new MarkedReference<>(channel, false);
        }
        return new MarkedReference<>(newChannel(newChannelId(id)), true);
    }

    protected void registerCallback(String messageId, ClientSessionChannel.MessageListener callback) {
        if (callback != null) {
            _callbacks.put(messageId, callback);
        }
    }

<<<<<<< HEAD
    protected ClientSessionChannel.MessageListener unregisterCallback(String messageId)
    {
        if (messageId == null)
            return null;
=======
    protected ClientSessionChannel.MessageListener unregisterCallback(String messageId) {
>>>>>>> ed602f7e
        return _callbacks.remove(messageId);
    }

    protected void registerSubscriber(String messageId, ClientSessionChannel.MessageListener subscriber) {
        if (subscriber != null) {
            _subscribers.put(messageId, subscriber);
        }
    }

<<<<<<< HEAD
    protected ClientSessionChannel.MessageListener unregisterSubscriber(String messageId)
    {
        if (messageId == null)
            return null;
=======
    protected ClientSessionChannel.MessageListener unregisterSubscriber(String messageId) {
>>>>>>> ed602f7e
        return _subscribers.remove(messageId);
    }

    @Override
    public String dump() {
        return ContainerLifeCycle.dump(this);
    }

    @Override
    public void dump(Appendable out, String indent) throws IOException {
        ContainerLifeCycle.dumpObject(out, this);

        List<Dumpable> children = new ArrayList<>();

        children.add(new Dumpable() {
            @Override
            public String dump() {
                return null;
            }

            @Override
            public void dump(Appendable out, String indent) throws IOException {
                Collection<AbstractSessionChannel> channels = getChannels().values();
                ContainerLifeCycle.dumpObject(out, "channels: " + channels.size());
                ContainerLifeCycle.dump(out, indent, channels);
            }
        });

        ContainerLifeCycle.dump(out, indent, children);
    }

    /**
     * <p>A channel scoped to a {@link ClientSession}.</p>
     */
    protected abstract class AbstractSessionChannel implements ClientSessionChannel, Dumpable {
        private final ChannelId _id;
        private final AttributesMap _attributes = new AttributesMap();
        private final CopyOnWriteArrayList<MessageListener> _subscriptions = new CopyOnWriteArrayList<>();
        private final AtomicInteger _subscriptionCount = new AtomicInteger();
        private final CopyOnWriteArrayList<ClientSessionChannelListener> _listeners = new CopyOnWriteArrayList<>();
        private volatile boolean _released;

        protected AbstractSessionChannel(ChannelId id) {
            _id = id;
        }

<<<<<<< HEAD
        @Override
        public ChannelId getChannelId()
        {
            return _id;
        }

        @Override
        public void addListener(ClientSessionChannelListener listener)
        {
=======
        public ChannelId getChannelId() {
            return _id;
        }

        public void addListener(ClientSessionChannelListener listener) {
>>>>>>> ed602f7e
            throwIfReleased();
            _listeners.add(listener);
        }

<<<<<<< HEAD
        @Override
        public void removeListener(ClientSessionChannelListener listener)
        {
=======
        public void removeListener(ClientSessionChannelListener listener) {
>>>>>>> ed602f7e
            throwIfReleased();
            _listeners.remove(listener);
        }

<<<<<<< HEAD
        @Override
        public List<ClientSessionChannelListener> getListeners()
        {
            return Collections.unmodifiableList(_listeners);
        }

        @Override
        public void publish(Object data)
        {
            publish(data, null);
        }

        @Override
        public void publish(Object data, MessageListener callback)
        {
            throwIfReleased();
            Message.Mutable message = newMessage();
            String messageId = newMessageId();
            message.setId(messageId);
            message.setChannel(getId());
            message.setData(data);
            registerCallback(messageId, callback);
            send(message);
        }

        @Override
        public void subscribe(MessageListener listener)
        {
            subscribe(listener, null);
        }

        @Override
        public void subscribe(MessageListener listener, MessageListener callback)
        {
=======
        public List<ClientSessionChannelListener> getListeners() {
            return Collections.unmodifiableList(_listeners);
        }

        public void publish(Object data) {
            publish(data, null);
        }

        public void subscribe(MessageListener listener) {
            subscribe(listener, null);
        }

        public void subscribe(MessageListener listener, MessageListener callback) {
>>>>>>> ed602f7e
            throwIfReleased();
            boolean added = _subscriptions.add(listener);
            if (added) {
                int count = _subscriptionCount.incrementAndGet();
                if (count == 1) {
                    sendSubscribe(listener, callback);
                }
            }
        }

        protected void sendSubscribe(MessageListener listener, MessageListener callback)
        {
            Message.Mutable message = newMessage();
            String messageId = newMessageId();
            message.setId(messageId);
            message.setChannel(Channel.META_SUBSCRIBE);
            message.put(Message.SUBSCRIPTION_FIELD, getId());
            registerSubscriber(messageId, listener);
            registerCallback(messageId, callback);
            send(message);
        }

<<<<<<< HEAD
        @Override
        public void unsubscribe(MessageListener listener)
        {
            unsubscribe(listener, null);
        }

        @Override
        public void unsubscribe(MessageListener listener, MessageListener callback)
        {
=======
        public void unsubscribe(MessageListener listener) {
            unsubscribe(listener, null);
        }

        public void unsubscribe(MessageListener listener, MessageListener callback) {
>>>>>>> ed602f7e
            boolean removedLast = removeSubscription(listener);
            if (removedLast) {
                sendUnSubscribe(callback);
            }
        }

        private boolean removeSubscription(MessageListener listener) {
            throwIfReleased();
            boolean removed = _subscriptions.remove(listener);
            if (removed) {
                return _subscriptionCount.decrementAndGet() == 0;
            }
            return false;
        }

        protected void sendUnSubscribe(MessageListener callback)
        {
            Message.Mutable message = newMessage();
            String messageId = newMessageId();
            message.setId(messageId);
            message.setChannel(Channel.META_UNSUBSCRIBE);
            message.put(Message.SUBSCRIPTION_FIELD, getId());
            registerCallback(messageId, callback);
            send(message);
        }

<<<<<<< HEAD
        @Override
        public void unsubscribe()
        {
=======
        public void unsubscribe() {
>>>>>>> ed602f7e
            throwIfReleased();
            for (MessageListener listener : _subscriptions) {
                unsubscribe(listener);
            }
        }

<<<<<<< HEAD
        @Override
        public List<MessageListener> getSubscribers()
        {
            return Collections.unmodifiableList(_subscriptions);
        }

        @Override
        public boolean release()
        {
            if (_released)
=======
        public List<MessageListener> getSubscribers() {
            return Collections.unmodifiableList(_subscriptions);
        }

        public boolean release() {
            if (_released) {
>>>>>>> ed602f7e
                return false;
            }

            if (_subscriptions.isEmpty() && _listeners.isEmpty()) {
                boolean removed = _channels.remove(getId(), this);
                _released = removed;
                return removed;
            }
            return false;
        }

<<<<<<< HEAD
        @Override
        public boolean isReleased()
        {
=======
        public boolean isReleased() {
>>>>>>> ed602f7e
            return _released;
        }

        protected void resetSubscriptions() {
            throwIfReleased();
            for (MessageListener l : _subscriptions) {
                if (_subscriptions.remove(l)) {
                    _subscriptionCount.decrementAndGet();
                }
            }
        }

<<<<<<< HEAD
        @Override
        public String getId()
        {
            return _id.toString();
        }

        @Override
        public boolean isDeepWild()
        {
            return _id.isDeepWild();
        }

        @Override
        public boolean isMeta()
        {
            return _id.isMeta();
        }

        @Override
        public boolean isService()
        {
            return _id.isService();
        }

        @Override
        public boolean isBroadcast()
        {
            return !isMeta() && !isService();
        }

        @Override
        public boolean isWild()
        {
=======
        public String getId() {
            return _id.toString();
        }

        public boolean isDeepWild() {
            return _id.isDeepWild();
        }

        public boolean isMeta() {
            return _id.isMeta();
        }

        public boolean isService() {
            return _id.isService();
        }

        public boolean isBroadcast() {
            return !isMeta() && !isService();
        }

        public boolean isWild() {
>>>>>>> ed602f7e
            return _id.isWild();
        }

        protected void notifyMessageListeners(Message message) {
            throwIfReleased();
            for (ClientSessionChannelListener listener : _listeners) {
                if (listener instanceof ClientSessionChannel.MessageListener) {
                    notifyOnMessage((MessageListener)listener, message);
                }
            }
            for (ClientSessionChannelListener listener : _subscriptions) {
                if (listener instanceof ClientSessionChannel.MessageListener) {
                    if (!message.isPublishReply()) {
                        notifyOnMessage((MessageListener)listener, message);
                    }
                }
            }
        }

        protected void notifyOnMessage(MessageListener listener, Message message) {
            throwIfReleased();
            try {
                listener.onMessage(this, message);
            } catch (Throwable x) {
                logger.info("Exception while invoking listener " + listener, x);
            }
        }

<<<<<<< HEAD
        @Override
        public void setAttribute(String name, Object value)
        {
=======
        public void setAttribute(String name, Object value) {
>>>>>>> ed602f7e
            throwIfReleased();
            _attributes.setAttribute(name, value);
        }

<<<<<<< HEAD
        @Override
        public Object getAttribute(String name)
        {
=======
        public Object getAttribute(String name) {
>>>>>>> ed602f7e
            throwIfReleased();
            return _attributes.getAttribute(name);
        }

<<<<<<< HEAD
        @Override
        public Set<String> getAttributeNames()
        {
=======
        public Set<String> getAttributeNames() {
>>>>>>> ed602f7e
            throwIfReleased();
            return _attributes.getAttributeNameSet();
        }

<<<<<<< HEAD
        @Override
        public Object removeAttribute(String name)
        {
=======
        public Object removeAttribute(String name) {
>>>>>>> ed602f7e
            throwIfReleased();
            Object old = getAttribute(name);
            _attributes.removeAttribute(name);
            return old;
        }

        protected void throwIfReleased() {
            if (isReleased()) {
                throw new IllegalStateException("Channel " + this + " has been released");
            }
        }

        @Override
        public String dump() {
            return ContainerLifeCycle.dump(this);
        }

        @Override
        public void dump(Appendable out, String indent) throws IOException {
            ContainerLifeCycle.dumpObject(out, this);

            List<Dumpable> children = new ArrayList<>();

            children.add(new Dumpable() {
                @Override
                public String dump() {
                    return null;
                }

                @Override
                public void dump(Appendable out, String indent) throws IOException {
                    List<ClientSessionChannelListener> listeners = getListeners();
                    ContainerLifeCycle.dumpObject(out, "listeners: " + listeners.size());
                    ContainerLifeCycle.dump(out, indent, listeners);
                }
            });

            children.add(new Dumpable() {
                @Override
                public String dump() {
                    return null;
                }

                @Override
                public void dump(Appendable out, String indent) throws IOException {
                    List<MessageListener> subscribers = getSubscribers();
                    ContainerLifeCycle.dumpObject(out, "subscribers: " + subscribers.size());
                    ContainerLifeCycle.dump(out, indent, subscribers);
                }
            });

            ContainerLifeCycle.dump(out, indent, children);
        }

        @Override
<<<<<<< HEAD
        public String toString()
        {
            return String.format("%s@%s", _id, AbstractClientSession.this);
=======
        public String toString() {
            return _id.toString();
>>>>>>> ed602f7e
        }
    }
}<|MERGE_RESOLUTION|>--- conflicted
+++ resolved
@@ -44,14 +44,7 @@
  * <p>Partial implementation of {@link ClientSession}.</p>
  * <p>It handles extensions and batching, and provides utility methods to be used by subclasses.</p>
  */
-<<<<<<< HEAD
-public abstract class AbstractClientSession implements ClientSession, Dumpable
-{
-=======
 public abstract class AbstractClientSession implements ClientSession, Dumpable {
-    protected static final String SUBSCRIBER_KEY = "org.cometd.client.subscriber";
-    protected static final String CALLBACK_KEY = "org.cometd.client.callback";
->>>>>>> ed602f7e
     private static final Logger logger = LoggerFactory.getLogger(ClientSession.class);
     private static final AtomicLong _idGen = new AtomicLong(0);
 
@@ -70,33 +63,18 @@
         return String.valueOf(_idGen.incrementAndGet());
     }
 
-<<<<<<< HEAD
-    @Override
-    public void addExtension(Extension extension)
-    {
-        _extensions.add(extension);
-    }
-
-    @Override
-    public void removeExtension(Extension extension)
-    {
-        _extensions.remove(extension);
-    }
-
-    @Override
-    public List<Extension> getExtensions()
-    {
-=======
+    @Override
     public void addExtension(Extension extension) {
         _extensions.add(extension);
     }
 
+    @Override
     public void removeExtension(Extension extension) {
         _extensions.remove(extension);
     }
 
+    @Override
     public List<Extension> getExtensions() {
->>>>>>> ed602f7e
         return Collections.unmodifiableList(_extensions);
     }
 
@@ -138,13 +116,8 @@
 
     protected abstract AbstractSessionChannel newChannel(ChannelId channelId);
 
-<<<<<<< HEAD
-    @Override
-    public ClientSessionChannel getChannel(String channelName)
-    {
-=======
+    @Override
     public ClientSessionChannel getChannel(String channelName) {
->>>>>>> ed602f7e
         return getChannel(channelName, null);
     }
 
@@ -171,41 +144,24 @@
         return _channels;
     }
 
-<<<<<<< HEAD
-    @Override
-    public void startBatch()
-    {
-=======
+    @Override
     public void startBatch() {
->>>>>>> ed602f7e
         _batch.incrementAndGet();
     }
 
     protected abstract void sendBatch();
 
-<<<<<<< HEAD
-    @Override
-    public boolean endBatch()
-    {
-        if (_batch.decrementAndGet() == 0)
-        {
-=======
+    @Override
     public boolean endBatch() {
         if (_batch.decrementAndGet() == 0) {
->>>>>>> ed602f7e
             sendBatch();
             return true;
         }
         return false;
     }
 
-<<<<<<< HEAD
-    @Override
-    public void batch(Runnable batch)
-    {
-=======
+    @Override
     public void batch(Runnable batch) {
->>>>>>> ed602f7e
         startBatch();
         try {
             batch.run();
@@ -218,50 +174,33 @@
         return _batch.get() > 0;
     }
 
-<<<<<<< HEAD
-    @Override
-    public Object getAttribute(String name)
-    {
-        return _attributes.getAttribute(name);
-    }
-
-    @Override
-    public Set<String> getAttributeNames()
-    {
-        return _attributes.getAttributeNameSet();
-    }
-
-    @Override
-    public Object removeAttribute(String name)
-    {
-=======
+    @Override
     public Object getAttribute(String name) {
         return _attributes.getAttribute(name);
     }
 
+    @Override
     public Set<String> getAttributeNames() {
         return _attributes.getAttributeNameSet();
     }
 
+    @Override
     public Object removeAttribute(String name) {
->>>>>>> ed602f7e
         Object old = _attributes.getAttribute(name);
         _attributes.removeAttribute(name);
         return old;
     }
 
-<<<<<<< HEAD
-    @Override
-    public void setAttribute(String name, Object value)
-    {
+    @Override
+    public void setAttribute(String name, Object value) {
         _attributes.setAttribute(name, value);
     }
 
     @Override
-    public void remoteCall(String target, Object data, MessageListener callback)
-    {
-        if (!target.startsWith("/"))
+    public void remoteCall(String target, Object data, MessageListener callback) {
+        if (!target.startsWith("/")) {
             target = "/" + target;
+        }
         String channelName = "/service" + target;
         Message.Mutable message = newMessage();
         String messageId = newMessageId();
@@ -274,22 +213,12 @@
 
     protected abstract void send(Message.Mutable message);
 
-    protected Message.Mutable newMessage()
-    {
+    protected Message.Mutable newMessage() {
         return new HashMapMessage();
-    }
-
-    protected void resetSubscriptions()
-    {
-        for (AbstractSessionChannel ch : _channels.values())
-=======
-    public void setAttribute(String name, Object value) {
-        _attributes.setAttribute(name, value);
     }
 
     protected void resetSubscriptions() {
         for (AbstractSessionChannel ch : _channels.values()) {
->>>>>>> ed602f7e
             ch.resetSubscriptions();
         }
     }
@@ -307,13 +236,8 @@
             throw new IllegalArgumentException("Bayeux messages must have a channel, " + message);
         }
 
-<<<<<<< HEAD
-        if (Channel.META_SUBSCRIBE.equals(channelName))
-        {
+        if (Channel.META_SUBSCRIBE.equals(channelName)) {
             // Remove the subscriber if the subscription fails.
-=======
-        if (Channel.META_SUBSCRIBE.equals(channelName)) {
->>>>>>> ed602f7e
             ClientSessionChannel.MessageListener subscriber = unregisterSubscriber(message.getId());
             if (!message.isSuccessful()) {
                 String subscription = (String)message.get(Message.SUBSCRIPTION_FIELD);
@@ -330,21 +254,18 @@
             return;
         }
 
-        if (handleRemoteCall(message))
+        if (handleRemoteCall(message)) {
             return;
+        }
 
         notifyListeners(message);
     }
 
-<<<<<<< HEAD
-    private boolean handleRemoteCall(Message.Mutable message)
-    {
+    private boolean handleRemoteCall(Message.Mutable message) {
         String messageId = message.getId();
-        if (messageId != null)
-        {
+        if (messageId != null) {
             MessageListener listener = _remoteCalls.remove(messageId);
-            if (listener != null)
-            {
+            if (listener != null) {
                 notifyMessageListener(listener, message);
                 return true;
             }
@@ -352,31 +273,23 @@
         return false;
     }
 
-    private void notifyMessageListener(MessageListener listener, Message.Mutable message)
-    {
-        try
-        {
+    private void notifyMessageListener(MessageListener listener, Message.Mutable message) {
+        try {
             listener.onMessage(message);
-        }
-        catch (Throwable x)
-        {
+        } catch (Throwable x) {
             logger.info("Exception while invoking listener " + listener, x);
         }
     }
 
-    protected void notifyListeners(Message.Mutable message)
-    {
-        if (message.isMeta() || message.isPublishReply())
-        {
+    protected void notifyListeners(Message.Mutable message) {
+        if (message.isMeta() || message.isPublishReply()) {
             String messageId = message.getId();
             ClientSessionChannel.MessageListener callback = unregisterCallback(messageId);
-            if (callback != null)
+            if (callback != null) {
                 notifyListener(callback, message);
-        }
-
-=======
-    protected void notifyListeners(Message.Mutable message) {
->>>>>>> ed602f7e
+            }
+        }
+
         MarkedReference<AbstractSessionChannel> channelRef = getReleasableChannel(message.getChannel());
         AbstractSessionChannel channel = channelRef.getReference();
         channel.notifyMessageListeners(message);
@@ -421,14 +334,10 @@
         }
     }
 
-<<<<<<< HEAD
-    protected ClientSessionChannel.MessageListener unregisterCallback(String messageId)
-    {
-        if (messageId == null)
+    protected ClientSessionChannel.MessageListener unregisterCallback(String messageId) {
+        if (messageId == null) {
             return null;
-=======
-    protected ClientSessionChannel.MessageListener unregisterCallback(String messageId) {
->>>>>>> ed602f7e
+        }
         return _callbacks.remove(messageId);
     }
 
@@ -438,14 +347,10 @@
         }
     }
 
-<<<<<<< HEAD
-    protected ClientSessionChannel.MessageListener unregisterSubscriber(String messageId)
-    {
-        if (messageId == null)
+    protected ClientSessionChannel.MessageListener unregisterSubscriber(String messageId) {
+        if (messageId == null) {
             return null;
-=======
-    protected ClientSessionChannel.MessageListener unregisterSubscriber(String messageId) {
->>>>>>> ed602f7e
+        }
         return _subscribers.remove(messageId);
     }
 
@@ -492,54 +397,35 @@
             _id = id;
         }
 
-<<<<<<< HEAD
-        @Override
-        public ChannelId getChannelId()
-        {
-            return _id;
-        }
-
-        @Override
-        public void addListener(ClientSessionChannelListener listener)
-        {
-=======
+        @Override
         public ChannelId getChannelId() {
             return _id;
         }
 
+        @Override
         public void addListener(ClientSessionChannelListener listener) {
->>>>>>> ed602f7e
             throwIfReleased();
             _listeners.add(listener);
         }
 
-<<<<<<< HEAD
-        @Override
-        public void removeListener(ClientSessionChannelListener listener)
-        {
-=======
+        @Override
         public void removeListener(ClientSessionChannelListener listener) {
->>>>>>> ed602f7e
             throwIfReleased();
             _listeners.remove(listener);
         }
 
-<<<<<<< HEAD
-        @Override
-        public List<ClientSessionChannelListener> getListeners()
-        {
+        @Override
+        public List<ClientSessionChannelListener> getListeners() {
             return Collections.unmodifiableList(_listeners);
         }
 
         @Override
-        public void publish(Object data)
-        {
+        public void publish(Object data) {
             publish(data, null);
         }
 
         @Override
-        public void publish(Object data, MessageListener callback)
-        {
+        public void publish(Object data, MessageListener callback) {
             throwIfReleased();
             Message.Mutable message = newMessage();
             String messageId = newMessageId();
@@ -551,29 +437,12 @@
         }
 
         @Override
-        public void subscribe(MessageListener listener)
-        {
-            subscribe(listener, null);
-        }
-
-        @Override
-        public void subscribe(MessageListener listener, MessageListener callback)
-        {
-=======
-        public List<ClientSessionChannelListener> getListeners() {
-            return Collections.unmodifiableList(_listeners);
-        }
-
-        public void publish(Object data) {
-            publish(data, null);
-        }
-
         public void subscribe(MessageListener listener) {
             subscribe(listener, null);
         }
 
+        @Override
         public void subscribe(MessageListener listener, MessageListener callback) {
->>>>>>> ed602f7e
             throwIfReleased();
             boolean added = _subscriptions.add(listener);
             if (added) {
@@ -584,8 +453,7 @@
             }
         }
 
-        protected void sendSubscribe(MessageListener listener, MessageListener callback)
-        {
+        protected void sendSubscribe(MessageListener listener, MessageListener callback) {
             Message.Mutable message = newMessage();
             String messageId = newMessageId();
             message.setId(messageId);
@@ -596,23 +464,13 @@
             send(message);
         }
 
-<<<<<<< HEAD
-        @Override
-        public void unsubscribe(MessageListener listener)
-        {
-            unsubscribe(listener, null);
-        }
-
-        @Override
-        public void unsubscribe(MessageListener listener, MessageListener callback)
-        {
-=======
+        @Override
         public void unsubscribe(MessageListener listener) {
             unsubscribe(listener, null);
         }
 
+        @Override
         public void unsubscribe(MessageListener listener, MessageListener callback) {
->>>>>>> ed602f7e
             boolean removedLast = removeSubscription(listener);
             if (removedLast) {
                 sendUnSubscribe(callback);
@@ -628,8 +486,7 @@
             return false;
         }
 
-        protected void sendUnSubscribe(MessageListener callback)
-        {
+        protected void sendUnSubscribe(MessageListener callback) {
             Message.Mutable message = newMessage();
             String messageId = newMessageId();
             message.setId(messageId);
@@ -639,38 +496,22 @@
             send(message);
         }
 
-<<<<<<< HEAD
-        @Override
-        public void unsubscribe()
-        {
-=======
+        @Override
         public void unsubscribe() {
->>>>>>> ed602f7e
             throwIfReleased();
             for (MessageListener listener : _subscriptions) {
                 unsubscribe(listener);
             }
         }
 
-<<<<<<< HEAD
-        @Override
-        public List<MessageListener> getSubscribers()
-        {
-            return Collections.unmodifiableList(_subscriptions);
-        }
-
-        @Override
-        public boolean release()
-        {
-            if (_released)
-=======
+        @Override
         public List<MessageListener> getSubscribers() {
             return Collections.unmodifiableList(_subscriptions);
         }
 
+        @Override
         public boolean release() {
             if (_released) {
->>>>>>> ed602f7e
                 return false;
             }
 
@@ -682,13 +523,8 @@
             return false;
         }
 
-<<<<<<< HEAD
-        @Override
-        public boolean isReleased()
-        {
-=======
+        @Override
         public boolean isReleased() {
->>>>>>> ed602f7e
             return _released;
         }
 
@@ -701,63 +537,33 @@
             }
         }
 
-<<<<<<< HEAD
-        @Override
-        public String getId()
-        {
-            return _id.toString();
-        }
-
-        @Override
-        public boolean isDeepWild()
-        {
-            return _id.isDeepWild();
-        }
-
-        @Override
-        public boolean isMeta()
-        {
-            return _id.isMeta();
-        }
-
-        @Override
-        public boolean isService()
-        {
-            return _id.isService();
-        }
-
-        @Override
-        public boolean isBroadcast()
-        {
-            return !isMeta() && !isService();
-        }
-
-        @Override
-        public boolean isWild()
-        {
-=======
+        @Override
         public String getId() {
             return _id.toString();
         }
 
+        @Override
         public boolean isDeepWild() {
             return _id.isDeepWild();
         }
 
+        @Override
         public boolean isMeta() {
             return _id.isMeta();
         }
 
+        @Override
         public boolean isService() {
             return _id.isService();
         }
 
+        @Override
         public boolean isBroadcast() {
             return !isMeta() && !isService();
         }
 
+        @Override
         public boolean isWild() {
->>>>>>> ed602f7e
             return _id.isWild();
         }
 
@@ -786,46 +592,26 @@
             }
         }
 
-<<<<<<< HEAD
-        @Override
-        public void setAttribute(String name, Object value)
-        {
-=======
+        @Override
         public void setAttribute(String name, Object value) {
->>>>>>> ed602f7e
             throwIfReleased();
             _attributes.setAttribute(name, value);
         }
 
-<<<<<<< HEAD
-        @Override
-        public Object getAttribute(String name)
-        {
-=======
+        @Override
         public Object getAttribute(String name) {
->>>>>>> ed602f7e
             throwIfReleased();
             return _attributes.getAttribute(name);
         }
 
-<<<<<<< HEAD
-        @Override
-        public Set<String> getAttributeNames()
-        {
-=======
+        @Override
         public Set<String> getAttributeNames() {
->>>>>>> ed602f7e
             throwIfReleased();
             return _attributes.getAttributeNameSet();
         }
 
-<<<<<<< HEAD
-        @Override
-        public Object removeAttribute(String name)
-        {
-=======
+        @Override
         public Object removeAttribute(String name) {
->>>>>>> ed602f7e
             throwIfReleased();
             Object old = getAttribute(name);
             _attributes.removeAttribute(name);
@@ -881,14 +667,8 @@
         }
 
         @Override
-<<<<<<< HEAD
-        public String toString()
-        {
+        public String toString() {
             return String.format("%s@%s", _id, AbstractClientSession.this);
-=======
-        public String toString() {
-            return _id.toString();
->>>>>>> ed602f7e
         }
     }
 }