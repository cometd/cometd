--- conflicted
+++ resolved
@@ -56,18 +56,6 @@
       <version>${jackson-version}</version>
       <optional>true</optional>
     </dependency>
-<<<<<<< HEAD
-
-    <dependency>
-      <groupId>junit</groupId>
-      <artifactId>junit</artifactId>
-    </dependency>
-    <dependency>
-      <groupId>org.apache.logging.log4j</groupId>
-      <artifactId>log4j-slf4j18-impl</artifactId>
-    </dependency>
-=======
->>>>>>> 9356c0a9
   </dependencies>
 
 </project>