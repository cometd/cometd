--- conflicted
+++ resolved
@@ -25,16 +25,8 @@
 import org.eclipse.jetty.server.ServerConnector;
 import org.eclipse.jetty.servlet.ServletContextHandler;
 import org.eclipse.jetty.servlet.ServletHolder;
-<<<<<<< HEAD
-import org.junit.After;
-import org.junit.Before;
-import org.junit.Rule;
-import org.junit.rules.TestWatcher;
-import org.junit.runner.Description;
-=======
 import org.junit.jupiter.api.AfterEach;
 import org.junit.jupiter.api.BeforeEach;
->>>>>>> efd2583b
 
 public abstract class AbstractClientServerTest {
     protected Server server;
@@ -42,20 +34,7 @@
     protected BayeuxServerImpl bayeux;
     protected HttpClient httpClient;
 
-<<<<<<< HEAD
-    @Rule
-    public final TestWatcher testName = new TestWatcher() {
-        @Override
-        protected void starting(Description description) {
-            super.starting(description);
-            System.err.printf("Running %s.%s%n", description.getTestClass().getName(), description.getMethodName());
-        }
-    };
-
-    @Before
-=======
     @BeforeEach
->>>>>>> efd2583b
     public void prepare() throws Exception {
         server = new Server();
 
