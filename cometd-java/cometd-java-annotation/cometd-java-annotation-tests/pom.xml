<?xml version="1.0" encoding="UTF-8"?>
<project xmlns="http://maven.apache.org/POM/4.0.0" xmlns:xsi="http://www.w3.org/2001/XMLSchema-instance" xsi:schemaLocation="http://maven.apache.org/POM/4.0.0 http://maven.apache.org/xsd/maven-4.0.0.xsd">
  <parent>
    <groupId>org.cometd.java</groupId>
    <artifactId>cometd-java-annotation</artifactId>
    <version>7.0.10-SNAPSHOT</version>
  </parent>

  <modelVersion>4.0.0</modelVersion>
  <artifactId>cometd-java-annotation-tests</artifactId>
  <name>CometD :: Java :: Annotation :: Tests</name>

<<<<<<< HEAD
  <build>
    <plugins>
      <plugin>
        <artifactId>maven-surefire-plugin</artifactId>
        <configuration>
          <excludes>
            <!-- Guice still uses javax.inject -->
            <exclude>org.cometd.annotation.guice.GuiceAnnotationTest</exclude>
          </excludes>
        </configuration>
      </plugin>
    </plugins>
  </build>
=======
  <properties>
    <maven.deploy.skip>true</maven.deploy.skip>
  </properties>
>>>>>>> 9e170dc6

  <dependencies>
    <dependency>
      <groupId>org.junit.jupiter</groupId>
      <artifactId>junit-jupiter</artifactId>
    </dependency>
    <dependency>
      <groupId>org.apache.logging.log4j</groupId>
      <artifactId>log4j-core</artifactId>
    </dependency>
    <dependency>
      <groupId>org.apache.logging.log4j</groupId>
      <artifactId>log4j-slf4j2-impl</artifactId>
    </dependency>
    <dependency>
      <groupId>org.cometd.java</groupId>
      <artifactId>cometd-java-annotation-client</artifactId>
      <version>${project.version}</version>
      <scope>test</scope>
    </dependency>
    <dependency>
      <groupId>org.cometd.java</groupId>
      <artifactId>cometd-java-annotation-server</artifactId>
      <version>${project.version}</version>
      <scope>test</scope>
    </dependency>
    <dependency>
      <groupId>org.cometd.java</groupId>
      <artifactId>cometd-java-client-http-jetty</artifactId>
      <version>${project.version}</version>
      <scope>test</scope>
    </dependency>
    <dependency>
      <groupId>org.eclipse.jetty</groupId>
      <artifactId>jetty-server</artifactId>
      <version>${jetty-version}</version>
      <scope>test</scope>
    </dependency>
    <dependency>
      <groupId>org.eclipse.jetty</groupId>
      <artifactId>jetty-client</artifactId>
      <version>${jetty-version}</version>
      <scope>test</scope>
    </dependency>
    <dependency>
      <groupId>org.eclipse.jetty</groupId>
      <artifactId>jetty-servlet</artifactId>
      <version>${jetty-version}</version>
      <scope>test</scope>
    </dependency>
    <dependency>
      <groupId>org.eclipse.jetty</groupId>
      <artifactId>jetty-util-ajax</artifactId>
      <version>${jetty-version}</version>
      <scope>test</scope>
    </dependency>
    <!-- Guice dependencies -->
    <dependency>
      <groupId>com.google.inject</groupId>
      <artifactId>guice</artifactId>
      <scope>test</scope>
    </dependency>
  </dependencies>
</project><|MERGE_RESOLUTION|>--- conflicted
+++ resolved
@@ -10,7 +10,10 @@
   <artifactId>cometd-java-annotation-tests</artifactId>
   <name>CometD :: Java :: Annotation :: Tests</name>
 
-<<<<<<< HEAD
+  <properties>
+    <maven.deploy.skip>true</maven.deploy.skip>
+  </properties>
+
   <build>
     <plugins>
       <plugin>
@@ -24,11 +27,6 @@
       </plugin>
     </plugins>
   </build>
-=======
-  <properties>
-    <maven.deploy.skip>true</maven.deploy.skip>
-  </properties>
->>>>>>> 9e170dc6
 
   <dependencies>
     <dependency>
