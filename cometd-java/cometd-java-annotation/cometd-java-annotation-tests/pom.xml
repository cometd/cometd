<?xml version="1.0" encoding="UTF-8"?>
<project xmlns="http://maven.apache.org/POM/4.0.0"
         xmlns:xsi="http://www.w3.org/2001/XMLSchema-instance"
         xsi:schemaLocation="http://maven.apache.org/POM/4.0.0 http://maven.apache.org/xsd/maven-4.0.0.xsd">
  <parent>
    <groupId>org.cometd.java</groupId>
    <artifactId>cometd-java-annotation</artifactId>
    <version>6.0.0-SNAPSHOT</version>
  </parent>

  <modelVersion>4.0.0</modelVersion>
  <artifactId>cometd-java-annotation-tests</artifactId>
  <name>CometD :: Java :: Annotation :: Tests</name>

  <dependencies>
    <dependency>
      <groupId>org.cometd.java</groupId>
      <artifactId>cometd-java-annotation-client</artifactId>
      <version>${project.version}</version>
      <scope>test</scope>
    </dependency>
    <dependency>
      <groupId>org.cometd.java</groupId>
      <artifactId>cometd-java-annotation-server</artifactId>
      <version>${project.version}</version>
      <scope>test</scope>
    </dependency>
    <dependency>
<<<<<<< HEAD
      <groupId>org.apache.logging.log4j</groupId>
      <artifactId>log4j-slf4j18-impl</artifactId>
    </dependency>
    <dependency>
=======
>>>>>>> 9356c0a9
      <groupId>org.cometd.java</groupId>
      <artifactId>cometd-java-client-http-jetty</artifactId>
      <version>${project.version}</version>
      <scope>test</scope>
    </dependency>
    <dependency>
      <groupId>org.eclipse.jetty</groupId>
      <artifactId>jetty-server</artifactId>
      <version>${jetty-version}</version>
      <scope>test</scope>
    </dependency>
    <dependency>
      <groupId>org.eclipse.jetty</groupId>
      <artifactId>jetty-client</artifactId>
      <version>${jetty-version}</version>
      <scope>test</scope>
    </dependency>
    <dependency>
      <groupId>org.eclipse.jetty</groupId>
      <artifactId>jetty-servlet</artifactId>
      <version>${jetty-version}</version>
      <scope>test</scope>
    </dependency>
    <dependency>
      <groupId>org.eclipse.jetty</groupId>
      <artifactId>jetty-util-ajax</artifactId>
      <version>${jetty-version}</version>
      <scope>test</scope>
    </dependency>
    <!-- Guice dependencies -->
    <dependency>
      <groupId>com.google.inject</groupId>
      <artifactId>guice</artifactId>
      <scope>test</scope>
    </dependency>
  </dependencies>


</project><|MERGE_RESOLUTION|>--- conflicted
+++ resolved
@@ -26,13 +26,6 @@
       <scope>test</scope>
     </dependency>
     <dependency>
-<<<<<<< HEAD
-      <groupId>org.apache.logging.log4j</groupId>
-      <artifactId>log4j-slf4j18-impl</artifactId>
-    </dependency>
-    <dependency>
-=======
->>>>>>> 9356c0a9
       <groupId>org.cometd.java</groupId>
       <artifactId>cometd-java-client-http-jetty</artifactId>
       <version>${project.version}</version>
