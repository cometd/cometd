--- conflicted
+++ resolved
@@ -18,11 +18,8 @@
 
 import java.net.ConnectException;
 import java.net.URI;
-<<<<<<< HEAD
-=======
 import java.util.Arrays;
 import java.util.HashMap;
->>>>>>> b26926e8
 import java.util.Map;
 import java.util.concurrent.CountDownLatch;
 import java.util.concurrent.TimeUnit;
@@ -240,9 +237,9 @@
         Oort oort1 = new Oort(bayeuxServer, url)
         {
             @Override
-            protected OortComet newOortComet(String cometURL, Map<String, Object> options)
+            protected OortComet newOortComet(String cometURL)
             {
-                return new OortComet(this, cometURL, null, options)
+                return new OortComet(this, cometURL, null, null)
                 {
                     @Override
                     public void onFailure(Throwable x, Message[] messages)
@@ -614,7 +611,7 @@
     public void testConfigureMaxMessageSize() throws Exception
     {
         int maxMessageSize = 1024;
-        Map<String, String> options = new HashMap<String, String>();
+        Map<String, String> options = new HashMap<>();
         options.put("ws.maxMessageSize", String.valueOf(maxMessageSize));
         Server serverA = startServer(0, options);
         Oort oortA = startOort(serverA);
@@ -643,7 +640,7 @@
         BayeuxClient clientB = startClient(oortB, null);
         Assert.assertTrue(clientB.waitFor(5000, BayeuxClient.State.CONNECTED));
 
-        final AtomicReference<CountDownLatch> messageLatch = new AtomicReference<CountDownLatch>(new CountDownLatch(1));
+        final AtomicReference<CountDownLatch> messageLatch = new AtomicReference<>(new CountDownLatch(1));
         clientB.getChannel(channelName).subscribe(new ClientSessionChannel.MessageListener()
         {
             public void onMessage(ClientSessionChannel channel, Message message)
