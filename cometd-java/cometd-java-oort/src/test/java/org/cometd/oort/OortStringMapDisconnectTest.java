/*
 * Copyright (c) 2008-2021 the original author or authors.
 *
 * Licensed under the Apache License, Version 2.0 (the "License");
 * you may not use this file except in compliance with the License.
 * You may obtain a copy of the License at
 *
 *     http://www.apache.org/licenses/LICENSE-2.0
 *
 * Unless required by applicable law or agreed to in writing, software
 * distributed under the License is distributed on an "AS IS" BASIS,
 * WITHOUT WARRANTIES OR CONDITIONS OF ANY KIND, either express or implied.
 * See the License for the specific language governing permissions and
 * limitations under the License.
 */
package org.cometd.oort;

import java.util.ArrayList;
import java.util.HashMap;
import java.util.List;
import java.util.Map;
import java.util.Set;
import java.util.concurrent.ConcurrentMap;
import java.util.concurrent.CountDownLatch;
import java.util.concurrent.Executors;
import java.util.concurrent.ScheduledExecutorService;
import java.util.concurrent.TimeUnit;
import org.cometd.bayeux.server.ServerMessage;
import org.cometd.bayeux.server.ServerSession;
import org.cometd.client.BayeuxClient;
import org.cometd.client.http.jetty.JettyHttpClientTransport;
import org.cometd.server.AbstractService;
import org.eclipse.jetty.client.HttpClient;
import org.eclipse.jetty.server.Server;
import org.eclipse.jetty.util.thread.QueuedThreadPool;
import org.junit.jupiter.api.AfterEach;
import org.junit.jupiter.api.Assertions;
import org.junit.jupiter.api.BeforeEach;
import org.junit.jupiter.params.ParameterizedTest;
import org.junit.jupiter.params.provider.MethodSource;
import org.slf4j.Logger;
import org.slf4j.LoggerFactory;

public class OortStringMapDisconnectTest extends OortTest {
    private final Logger logger = LoggerFactory.getLogger(getClass());
    private final List<Seti> setis = new ArrayList<>();
    private final List<OortStringMap<String>> oortStringMaps = new ArrayList<>();
    private final ScheduledExecutorService scheduler = Executors.newSingleThreadScheduledExecutor();
    private HttpClient httpClient;

    @BeforeEach
    public void prepare() throws Exception {
        QueuedThreadPool clientThreads = new QueuedThreadPool();
        clientThreads.setName("client");
        httpClient = new HttpClient();
        httpClient.setExecutor(clientThreads);
        httpClient.setMaxConnectionsPerDestination(65536);
        httpClient.start();
    }

    @AfterEach
    public void dispose() throws Exception {
        for (OortStringMap<String> oortStringMap : oortStringMaps) {
            oortStringMap.stop();
        }
        if (httpClient != null) {
            httpClient.stop();
        }
        scheduler.shutdown();
    }

    @ParameterizedTest
    @MethodSource("transports")
    public void testMassiveDisconnect(String serverTransport) throws Exception {
        int nodes = 4;
        int usersPerNode = 500;
        int totalUsers = nodes * usersPerNode;
        // One event in a node is replicated to other "nodes" nodes.
        int totalEvents = nodes * totalUsers;
        prepareNodes(serverTransport, nodes);

        // Register a service so that when a user logs in,
        // it is recorded in the users OortStringMap.
        for (int i = 0; i < nodes; i++) {
            Seti seti = setis.get(i);
            OortStringMap<String> oortStringMap = oortStringMaps.get(i);
            new UserService(seti, oortStringMap);
        }

        CountDownLatch presenceLatch = new CountDownLatch(totalEvents);
        Seti.PresenceListener presenceListener = new Seti.PresenceListener() {
            @Override
            public void presenceRemoved(Event event) {
                presenceLatch.countDown();
            }
        };
        for (int i = 0; i < nodes; i++) {
            Seti seti = setis.get(i);
            seti.addPresenceListener(presenceListener);
        }

        CountDownLatch putLatch = new CountDownLatch(totalEvents);
        CountDownLatch removedLatch = new CountDownLatch(totalEvents);
        for (OortStringMap<String> oortStringMap : oortStringMaps) {
            OortMap.EntryListener<String, String> listener = new OortMap.EntryListener<>() {
                @Override
                public void onPut(OortObject.Info<ConcurrentMap<String, String>> info, OortMap.Entry<String, String> entry) {
                    putLatch.countDown();
                }

                @Override
                public void onRemoved(OortObject.Info<ConcurrentMap<String, String>> info, OortMap.Entry<String, String> entry) {
                    removedLatch.countDown();
                }
            };
            oortStringMap.addListener(new OortMap.DeltaListener<>(oortStringMap));
            oortStringMap.addEntryListener(listener);
        }

        // Login users.
        List<List<BayeuxClient>> clients = new ArrayList<>();
        for (int i = 0; i < nodes; i++) {
            Oort oort = oorts.get(i);
            List<BayeuxClient> clientsPerNode = new ArrayList<>();
            clients.add(clientsPerNode);
            for (int j = 0; j < usersPerNode; j++) {
                BayeuxClient client = new BayeuxClient(oort.getURL(), scheduler, new JettyHttpClientTransport(null, httpClient));
                clientsPerNode.add(client);
                client.handshake();
                Assertions.assertTrue(client.waitFor(15000, BayeuxClient.State.CONNECTED));
                String userName = "user_" + i + "_" + j;
                client.getChannel(UserService.LOGIN_CHANNEL).publish(userName);
            }
        }

        long await = Math.max(1000, totalEvents * 10L);
        Assertions.assertTrue(putLatch.await(await, TimeUnit.MILLISECONDS));

        Thread.sleep(1000);

        // Disconnect clients.
        for (List<BayeuxClient> clientsPerNode : clients) {
            for (BayeuxClient client : clientsPerNode) {
                client.disconnect();
            }
        }

        Assertions.assertTrue(removedLatch.await(await, TimeUnit.MILLISECONDS));
        for (OortStringMap<String> oortStringMap : oortStringMaps) {
            ConcurrentMap<String, String> merge = oortStringMap.merge(OortObjectMergers.concurrentMapUnion());
            Assertions.assertEquals(0, merge.size(), merge.toString());
        }

        Assertions.assertTrue(presenceLatch.await(await, TimeUnit.MILLISECONDS));
        for (Seti seti : setis) {
            Set<String> userIds = seti.getUserIds();
            Assertions.assertEquals(0, userIds.size(), userIds.toString());
        }
    }

    private void prepareNodes(String serverTransport, int nodes) throws Exception {
        int edges = nodes * (nodes - 1);
        // Create the Oorts.
        CountDownLatch joinLatch = new CountDownLatch(edges);
        Oort.CometListener joinListener = new Oort.CometListener() {
            @Override
            public void cometJoined(Event event) {
                joinLatch.countDown();
            }
        };
        Map<String, String> options = new HashMap<>();
        options.put("ws.maxMessageSize", String.valueOf(1024 * 1024));
        for (int i = 0; i < nodes; i++) {
            Server server = startServer(serverTransport, 0, options);
            Oort oort = startOort(server);
            oort.addCometListener(joinListener);
        }
        // Connect the Oorts.
        Oort oort1 = oorts.get(0);
        for (int i = 1; i < oorts.size(); i++) {
            Oort oort = oorts.get(i);
            OortComet oortComet1X = oort1.observeComet(oort.getURL());
            Assertions.assertTrue(oortComet1X.waitFor(5000, BayeuxClient.State.CONNECTED));
            OortComet oortCometX1 = oort.findComet(oort1.getURL());
            Assertions.assertTrue(oortCometX1.waitFor(5000, BayeuxClient.State.CONNECTED));
        }
        Assertions.assertTrue(joinLatch.await(nodes * 2, TimeUnit.SECONDS));
        Thread.sleep(1000);
        logger.debug("Oorts joined");

        // Start the Setis.
        CountDownLatch setiLatch = new CountDownLatch(edges);
        for (Oort oort : oorts) {
            Seti seti = new Seti(oort) {
                @Override
                protected void receiveRemotePresence(Map<String, Object> presence) {
                    setiLatch.countDown();
                    super.receiveRemotePresence(presence);
                }
            };
            setis.add(seti);
            seti.start();
        }
        Assertions.assertTrue(setiLatch.await(5, TimeUnit.SECONDS));
        logger.debug("Setis started");

        // Start the OortStringMaps.
        String name = "users";
        OortObject.Factory<ConcurrentMap<String, String>> factory = OortObjectFactories.forConcurrentMap();
        CountDownLatch mapLatch = new CountDownLatch(edges);
        for (Oort oort : oorts) {
            OortStringMap<String> users = new OortStringMap<>(oort, name, factory);
            oortStringMaps.add(users);
            users.addListener(new OortObject.Listener<>() {
                @Override
                public void onUpdated(OortObject.Info<ConcurrentMap<String, String>> oldInfo, OortObject.Info<ConcurrentMap<String, String>> newInfo) {
                    if (oldInfo == null) {
                        mapLatch.countDown();
                    }
                }
            });
            users.start();
        }
        Assertions.assertTrue(mapLatch.await(5, TimeUnit.SECONDS));
        logger.debug("OortObjects started");

        // Verify that the OortStringMaps are setup correctly.
<<<<<<< HEAD
        final String setupKey = "setup";
        final CountDownLatch setupLatch = new CountDownLatch(2 * nodes);
        OortMap.EntryListener<String, String> setupListener = new OortMap.EntryListener<>() {
=======
        String setupKey = "setup";
        CountDownLatch setupLatch = new CountDownLatch(2 * nodes);
        OortMap.EntryListener<String, String> setupListener = new OortMap.EntryListener<String, String>() {
>>>>>>> 9679a367
            @Override
            public void onPut(OortObject.Info<ConcurrentMap<String, String>> info, OortMap.Entry<String, String> entry) {
                if (entry.getKey().equals(setupKey)) {
                    setupLatch.countDown();
                }
            }

            @Override
            public void onRemoved(OortObject.Info<ConcurrentMap<String, String>> info, OortMap.Entry<String, String> entry) {
                if (entry.getKey().equals(setupKey)) {
                    setupLatch.countDown();
                }
            }
        };
        for (OortStringMap<String> oortStringMap : oortStringMaps) {
            // It is possible that the put() and remove() result
            // in a whole Map change, rather than individual
            // changes, so the delta listener is required.
            oortStringMap.addListener(new OortMap.DeltaListener<>(oortStringMap));
            oortStringMap.addEntryListener(setupListener);
        }
        OortStringMap<String> oortStringMap1 = oortStringMaps.get(0);
        OortObject.Result.Deferred<String> putAction = new OortObject.Result.Deferred<>();
        oortStringMap1.putAndShare(setupKey, setupKey, putAction);
        Assertions.assertNull(putAction.get(5, TimeUnit.SECONDS));
        logger.debug("Setup putAndShare() complete");

        OortObject.Result.Deferred<String> removeAction = new OortObject.Result.Deferred<>();
        oortStringMap1.removeAndShare(setupKey, removeAction);
        Assertions.assertNotNull(removeAction.get(5, TimeUnit.SECONDS));
        logger.debug("Setup removeAndShare() complete");

        Assertions.assertTrue(setupLatch.await(5, TimeUnit.SECONDS));

        for (OortStringMap<String> oortStringMap : oortStringMaps) {
            oortStringMap.removeListeners();
            oortStringMap.removeEntryListeners();
        }
    }

    public static class UserService extends AbstractService implements ServerSession.RemovedListener {
        private static final String LOGIN_CHANNEL = "/service/login";
        private final Seti seti;
        private final OortStringMap<String> oortStringMap;

        public UserService(Seti seti, OortStringMap<String> oortStringMap) {
            super(seti.getOort().getBayeuxServer(), "userService");
            this.seti = seti;
            this.oortStringMap = oortStringMap;
            addService(LOGIN_CHANNEL, "login");
        }

        public void login(ServerSession session, ServerMessage message) {
            session.addListener(this);
            String userName = (String)message.getData();
            session.setAttribute("userName", userName);
            seti.associate(userName, session);
            oortStringMap.putAndShare(userName, userName, new OortObject.Result.Deferred<>());
        }

        @Override
        public void removed(ServerSession session, ServerMessage message, boolean timeout) {
            String userName = (String)session.getAttribute("userName");
            seti.disassociate(userName, session);
            oortStringMap.removeAndShare(userName, new OortObject.Result.Deferred<>());
        }
    }
}<|MERGE_RESOLUTION|>--- conflicted
+++ resolved
@@ -225,15 +225,9 @@
         logger.debug("OortObjects started");
 
         // Verify that the OortStringMaps are setup correctly.
-<<<<<<< HEAD
-        final String setupKey = "setup";
-        final CountDownLatch setupLatch = new CountDownLatch(2 * nodes);
-        OortMap.EntryListener<String, String> setupListener = new OortMap.EntryListener<>() {
-=======
         String setupKey = "setup";
         CountDownLatch setupLatch = new CountDownLatch(2 * nodes);
-        OortMap.EntryListener<String, String> setupListener = new OortMap.EntryListener<String, String>() {
->>>>>>> 9679a367
+        OortMap.EntryListener<String, String> setupListener = new OortMap.EntryListener<>() {
             @Override
             public void onPut(OortObject.Info<ConcurrentMap<String, String>> info, OortMap.Entry<String, String> entry) {
                 if (entry.getKey().equals(setupKey)) {
