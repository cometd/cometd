/*
 * Copyright (c) 2008-2021 the original author or authors.
 *
 * Licensed under the Apache License, Version 2.0 (the "License");
 * you may not use this file except in compliance with the License.
 * You may obtain a copy of the License at
 *
 *     http://www.apache.org/licenses/LICENSE-2.0
 *
 * Unless required by applicable law or agreed to in writing, software
 * distributed under the License is distributed on an "AS IS" BASIS,
 * WITHOUT WARRANTIES OR CONDITIONS OF ANY KIND, either express or implied.
 * See the License for the specific language governing permissions and
 * limitations under the License.
 */
package org.cometd.oort;

import java.util.ArrayList;
import java.util.HashMap;
import java.util.List;
import java.util.Map;
import java.util.concurrent.ConcurrentMap;
import java.util.concurrent.CountDownLatch;
import java.util.concurrent.CyclicBarrier;
import java.util.concurrent.TimeUnit;
import java.util.concurrent.atomic.AtomicReference;
import org.cometd.client.BayeuxClient;
import org.cometd.server.AbstractServerTransport;
import org.eclipse.jetty.server.Server;
import org.eclipse.jetty.server.ServerConnector;
import org.junit.jupiter.api.Assertions;
import org.junit.jupiter.params.ParameterizedTest;
import org.junit.jupiter.params.provider.MethodSource;

public class OortStringMapTest extends AbstractOortObjectTest {
    @ParameterizedTest
    @MethodSource("transports")
    public void testEntryPut(String serverTransport) throws Exception {
        prepare(serverTransport);

        String name = "test";
        OortObject.Factory<ConcurrentMap<String, String>> factory = OortObjectFactories.forConcurrentMap();
        OortStringMap<String> oortMap1 = new OortStringMap<>(oort1, name, factory);
        OortStringMap<String> oortMap2 = new OortStringMap<>(oort2, name, factory);
        startOortObjects(oortMap1, oortMap2);

        CountDownLatch setLatch = new CountDownLatch(2);
        OortObject.Listener<ConcurrentMap<String, String>> objectListener = new OortObject.Listener<>() {
            @Override
            public void onUpdated(OortObject.Info<ConcurrentMap<String, String>> oldInfo, OortObject.Info<ConcurrentMap<String, String>> newInfo) {
                setLatch.countDown();
            }
        };
        oortMap1.addListener(objectListener);
        oortMap2.addListener(objectListener);
        String key = "key";
        String value1 = "value1";
        ConcurrentMap<String, String> map = factory.newObject(null);
        map.put(key, value1);
        oortMap1.setAndShare(map, null);
        Assertions.assertTrue(setLatch.await(5, TimeUnit.SECONDS));

        String value2 = "value2";
<<<<<<< HEAD
        final CountDownLatch putLatch = new CountDownLatch(1);
        oortMap2.addEntryListener(new OortMap.EntryListener<>() {
=======
        CountDownLatch putLatch = new CountDownLatch(1);
        oortMap2.addEntryListener(new OortMap.EntryListener<String, String>() {
>>>>>>> 9679a367
            @Override
            public void onPut(OortObject.Info<ConcurrentMap<String, String>> info, OortMap.Entry<String, String> entry) {
                Assertions.assertEquals(key, entry.getKey());
                Assertions.assertEquals(value1, entry.getOldValue());
                Assertions.assertEquals(value2, entry.getNewValue());
                putLatch.countDown();
            }
        });

        OortObject.Result.Deferred<String> result = new OortObject.Result.Deferred<>();
        oortMap1.putAndShare(key, value2, result);
        Assertions.assertEquals(value1, result.get(5, TimeUnit.SECONDS));

        Assertions.assertTrue(putLatch.await(5, TimeUnit.SECONDS));
    }

    @ParameterizedTest
    @MethodSource("transports")
    public void testEntryRemoved(String serverTransport) throws Exception {
        prepare(serverTransport);

        String name = "test";
        OortObject.Factory<ConcurrentMap<String, String>> factory = OortObjectFactories.forConcurrentMap();
        OortStringMap<String> oortMap1 = new OortStringMap<>(oort1, name, factory);
        OortStringMap<String> oortMap2 = new OortStringMap<>(oort2, name, factory);
        startOortObjects(oortMap1, oortMap2);

<<<<<<< HEAD
        final CountDownLatch setLatch = new CountDownLatch(2);
        OortObject.Listener<ConcurrentMap<String, String>> objectListener = new OortObject.Listener<>() {
=======
        CountDownLatch setLatch = new CountDownLatch(2);
        OortObject.Listener<ConcurrentMap<String, String>> objectListener = new OortObject.Listener<ConcurrentMap<String, String>>() {
>>>>>>> 9679a367
            @Override
            public void onUpdated(OortObject.Info<ConcurrentMap<String, String>> oldInfo, OortObject.Info<ConcurrentMap<String, String>> newInfo) {
                setLatch.countDown();
            }
        };
        oortMap1.addListener(objectListener);
        oortMap2.addListener(objectListener);
        String key = "key";
        String value1 = "value1";
        ConcurrentMap<String, String> map = factory.newObject(null);
        map.put(key, value1);
        oortMap1.setAndShare(map, null);
        Assertions.assertTrue(setLatch.await(5, TimeUnit.SECONDS));

<<<<<<< HEAD
        final CountDownLatch removeLatch = new CountDownLatch(1);
        oortMap2.addEntryListener(new OortMap.EntryListener<>() {
=======
        CountDownLatch removeLatch = new CountDownLatch(1);
        oortMap2.addEntryListener(new OortMap.EntryListener<String, String>() {
>>>>>>> 9679a367
            @Override
            public void onRemoved(OortObject.Info<ConcurrentMap<String, String>> info, OortMap.Entry<String, String> entry) {
                Assertions.assertEquals(key, entry.getKey());
                Assertions.assertEquals(value1, entry.getOldValue());
                Assertions.assertNull(entry.getNewValue());
                removeLatch.countDown();
            }
        });

        OortObject.Result.Deferred<String> result = new OortObject.Result.Deferred<>();
        oortMap1.removeAndShare(key, result);
        Assertions.assertEquals(value1, result.get(5, TimeUnit.SECONDS));
        Assertions.assertTrue(removeLatch.await(5, TimeUnit.SECONDS));
    }

    @ParameterizedTest
    @MethodSource("transports")
    public void testDeltaListener(String serverTransport) throws Exception {
        prepare(serverTransport);

        String name = "test";
        OortObject.Factory<ConcurrentMap<String, String>> factory = OortObjectFactories.forConcurrentMap();
        OortStringMap<String> oortMap1 = new OortStringMap<>(oort1, name, factory);
        OortStringMap<String> oortMap2 = new OortStringMap<>(oort2, name, factory);
        startOortObjects(oortMap1, oortMap2);

<<<<<<< HEAD
        final CountDownLatch setLatch1 = new CountDownLatch(2);
        OortObject.Listener<ConcurrentMap<String, String>> objectListener = new OortObject.Listener<>() {
=======
        CountDownLatch setLatch1 = new CountDownLatch(2);
        OortObject.Listener<ConcurrentMap<String, String>> objectListener = new OortObject.Listener<ConcurrentMap<String, String>>() {
>>>>>>> 9679a367
            @Override
            public void onUpdated(OortObject.Info<ConcurrentMap<String, String>> oldInfo, OortObject.Info<ConcurrentMap<String, String>> newInfo) {
                setLatch1.countDown();
            }
        };
        oortMap1.addListener(objectListener);
        oortMap2.addListener(objectListener);
        ConcurrentMap<String, String> oldMap = factory.newObject(null);
        String key1 = "key1";
        String valueA1 = "valueA1";
        oldMap.put(key1, valueA1);
        String key2 = "key2";
        String valueB = "valueB";
        oldMap.put(key2, valueB);
        oortMap1.setAndShare(oldMap, null);
        Assertions.assertTrue(setLatch1.await(5, TimeUnit.SECONDS));

        ConcurrentMap<String, String> newMap = factory.newObject(null);
        String valueA2 = "valueA2";
        newMap.put(key1, valueA2);
        String key3 = "key3";
        String valueC = "valueC";
        newMap.put(key3, valueC);

        List<OortMap.Entry<String, String>> puts = new ArrayList<>();
        List<OortMap.Entry<String, String>> removes = new ArrayList<>();
        AtomicReference<CountDownLatch> setLatch2 = new AtomicReference<>(new CountDownLatch(6));
        oortMap1.addListener(new OortMap.DeltaListener<>(oortMap1));
        oortMap2.addListener(new OortMap.DeltaListener<>(oortMap2));
        OortMap.EntryListener<String, String> entryListener = new OortMap.EntryListener<>() {
            @Override
            public void onPut(OortObject.Info<ConcurrentMap<String, String>> info, OortMap.Entry<String, String> entry) {
                puts.add(entry);
                setLatch2.get().countDown();
            }

            @Override
            public void onRemoved(OortObject.Info<ConcurrentMap<String, String>> info, OortMap.Entry<String, String> entry) {
                removes.add(entry);
                setLatch2.get().countDown();
            }
        };
        oortMap1.addEntryListener(entryListener);
        oortMap2.addEntryListener(entryListener);
        oortMap1.setAndShare(newMap, null);

        Assertions.assertTrue(setLatch2.get().await(5, TimeUnit.SECONDS));
        Assertions.assertEquals(4, puts.size());
        Assertions.assertEquals(2, removes.size());

        puts.clear();
        removes.clear();
        setLatch2.set(new CountDownLatch(2));
        // Stop Oort1 so that OortMap2 gets the notification
        stopOort(oort1);

        Assertions.assertTrue(setLatch2.get().await(5, TimeUnit.SECONDS));
        Assertions.assertEquals(2, removes.size());
    }

    @ParameterizedTest
    @MethodSource("transports")
    public void testGetFind(String serverTransport) throws Exception {
        prepare(serverTransport);

        String name = "test";
        OortObject.Factory<ConcurrentMap<String, String>> factory = OortObjectFactories.forConcurrentMap();
        OortStringMap<String> oortMap1 = new OortStringMap<>(oort1, name, factory);
        OortStringMap<String> oortMap2 = new OortStringMap<>(oort2, name, factory);
        startOortObjects(oortMap1, oortMap2);

<<<<<<< HEAD
        final CountDownLatch putLatch = new CountDownLatch(4);
        OortMap.EntryListener<String, String> putListener = new OortMap.EntryListener<>() {
=======
        CountDownLatch putLatch = new CountDownLatch(4);
        OortMap.EntryListener<String, String> putListener = new OortMap.EntryListener<String, String>() {
>>>>>>> 9679a367
            @Override
            public void onPut(OortObject.Info<ConcurrentMap<String, String>> info, OortMap.Entry<String, String> entry) {
                putLatch.countDown();
            }
        };
        oortMap1.addEntryListener(putListener);
        oortMap2.addEntryListener(putListener);
        String keyA = "keyA";
        String valueA = "valueA";
        oortMap1.putAndShare(keyA, valueA, null);
        String keyB = "keyB";
        String valueB = "valueB";
        oortMap2.putAndShare(keyB, valueB, null);
        Assertions.assertTrue(putLatch.await(5, TimeUnit.SECONDS));

        Assertions.assertEquals(valueA, oortMap1.get(keyA));
        Assertions.assertNull(oortMap1.get(keyB));
        Assertions.assertEquals(valueB, oortMap2.get(keyB));
        Assertions.assertNull(oortMap2.get(keyA));

        Assertions.assertEquals(valueA, oortMap1.find(keyA));
        Assertions.assertEquals(valueA, oortMap2.find(keyA));
        Assertions.assertEquals(valueB, oortMap1.find(keyB));
        Assertions.assertEquals(valueB, oortMap2.find(keyB));

        OortObject.Info<ConcurrentMap<String, String>> info1A = oortMap1.findInfo(keyA);
        Assertions.assertNotNull(info1A);
        Assertions.assertTrue(info1A.isLocal());
        Assertions.assertEquals(oort1.getURL(), info1A.getOortURL());
        OortObject.Info<ConcurrentMap<String, String>> info1B = oortMap1.findInfo(keyB);
        Assertions.assertNotNull(info1B);
        Assertions.assertFalse(info1B.isLocal());
        Assertions.assertEquals(oort2.getURL(), info1B.getOortURL());

        oortMap2.removeEntryListener(putListener);
        oortMap1.removeEntryListener(putListener);
    }

    @ParameterizedTest
    @MethodSource("transports")
    public void testConcurrent(String serverTransport) throws Exception {
        prepare(serverTransport);

        String name = "concurrent";
        OortObject.Factory<ConcurrentMap<String, String>> factory = OortObjectFactories.forConcurrentMap();
        OortStringMap<String> oortMap1 = new OortStringMap<>(oort1, name, factory);
        OortStringMap<String> oortMap2 = new OortStringMap<>(oort2, name, factory);
        startOortObjects(oortMap1, oortMap2);

        int threads = 64;
        int iterations = 32;
        CyclicBarrier barrier = new CyclicBarrier(threads + 1);
        CountDownLatch latch1 = new CountDownLatch(threads);
        CountDownLatch latch2 = new CountDownLatch(threads * iterations);

        oortMap2.addListener(new OortMap.DeltaListener<>(oortMap2));
        oortMap2.addEntryListener(new OortMap.EntryListener<>() {
            @Override
            public void onPut(OortObject.Info<ConcurrentMap<String, String>> info, OortMap.Entry<String, String> entry) {
                latch2.countDown();
            }
        });

        for (int i = 0; i < threads; ++i) {
            int index = i;
            new Thread(() -> {
                try {
                    barrier.await();
                    for (int j = 0; j < iterations; ++j) {
                        String key = String.valueOf(index * iterations + j);
                        oortMap1.putAndShare(key, key, null);
                    }
                } catch (Throwable x) {
                    x.printStackTrace();
                } finally {
                    latch1.countDown();
                }
            }).start();
        }
        // Wait for all threads to be ready.
        barrier.await();

        // Wait for all threads to finish.
        Assertions.assertTrue(latch1.await(15, TimeUnit.SECONDS));
        Assertions.assertTrue(latch2.await(15, TimeUnit.SECONDS));

        ConcurrentMap<String, String> map1 = oortMap1.merge(OortObjectMergers.concurrentMapUnion());
        ConcurrentMap<String, String> map2 = oortMap2.merge(OortObjectMergers.concurrentMapUnion());
        Assertions.assertEquals(map1, map2);
    }

    @ParameterizedTest
    @MethodSource("transports")
    public void testEntryBeforeMap(String serverTransport) throws Exception {
        prepare(serverTransport);

        String name = "entry_before_map";
        OortObject.Factory<ConcurrentMap<String, String>> factory = OortObjectFactories.forConcurrentMap();
        OortStringMap<String> oortMap1 = new OortStringMap<>(oort1, name, factory);
        OortStringMap<String> oortMap2 = new OortStringMap<>(oort2, name, factory);
        startOortObjects(oortMap1, oortMap2);
        // Simulate that the second map lost the whole map update from the first map.
        oortMap2.removeInfo(oort1.getURL());

        Assertions.assertNull(oortMap2.getInfo(oort1.getURL()));

<<<<<<< HEAD
        final CountDownLatch objectLatch = new CountDownLatch(1);
        oortMap2.addListener(new OortObject.Listener<>() {
=======
        CountDownLatch objectLatch = new CountDownLatch(1);
        oortMap2.addListener(new OortObject.Listener<ConcurrentMap<String, String>>() {
>>>>>>> 9679a367
            @Override
            public void onUpdated(OortObject.Info<ConcurrentMap<String, String>> oldInfo, OortObject.Info<ConcurrentMap<String, String>> newInfo) {
                objectLatch.countDown();
            }
        });

        // Put an entry in oortMap1, the update should arrive to oortMap2
        // which does not have the Info object, so it should pull it.
        OortObject.Result.Deferred<String> result1 = new OortObject.Result.Deferred<>();
        oortMap1.putAndShare("key1", "value1", result1);
        result1.get(5, TimeUnit.SECONDS);

        Assertions.assertTrue(objectLatch.await(5, TimeUnit.SECONDS));

        ConcurrentMap<String, String> map1 = oortMap1.merge(OortObjectMergers.concurrentMapUnion());
        ConcurrentMap<String, String> map2 = oortMap2.merge(OortObjectMergers.concurrentMapUnion());
        Assertions.assertEquals(map1, map2);

<<<<<<< HEAD
        final AtomicReference<CountDownLatch> putLatch = new AtomicReference<>(new CountDownLatch(1));
        oortMap2.addEntryListener(new OortMap.EntryListener<>() {
=======
        AtomicReference<CountDownLatch> putLatch = new AtomicReference<>(new CountDownLatch(1));
        oortMap2.addEntryListener(new OortMap.EntryListener<String, String>() {
>>>>>>> 9679a367
            @Override
            public void onPut(OortObject.Info<ConcurrentMap<String, String>> info, OortMap.Entry<String, String> entry) {
                putLatch.get().countDown();
            }
        });

        // Put another entry in oortMap1, the objects should sync.
        OortObject.Result.Deferred<String> result2 = new OortObject.Result.Deferred<>();
        oortMap1.putAndShare("key2", "value2", result2);
        result2.get(5, TimeUnit.SECONDS);

        Assertions.assertTrue(putLatch.get().await(5, TimeUnit.SECONDS));

        map1 = oortMap1.merge(OortObjectMergers.concurrentMapUnion());
        map2 = oortMap2.merge(OortObjectMergers.concurrentMapUnion());
        Assertions.assertEquals(map1, map2);

        // And again.
        putLatch.set(new CountDownLatch(1));
        OortObject.Result.Deferred<String> result3 = new OortObject.Result.Deferred<>();
        oortMap1.putAndShare("key3", "value3", result3);
        result3.get(5, TimeUnit.SECONDS);

        Assertions.assertTrue(putLatch.get().await(5, TimeUnit.SECONDS));

        map1 = oortMap1.merge(OortObjectMergers.concurrentMapUnion());
        map2 = oortMap2.merge(OortObjectMergers.concurrentMapUnion());
        Assertions.assertEquals(map1, map2);
    }

    @ParameterizedTest
    @MethodSource("transports")
    public void testLostEntry(String serverTransport) throws Exception {
        prepare(serverTransport);

        String name = "lost_entry";
        OortObject.Factory<ConcurrentMap<String, String>> factory = OortObjectFactories.forConcurrentMap();
<<<<<<< HEAD
        final OortStringMap<String> oortMap1 = new OortStringMap<>(oort1, name, factory);
        OortStringMap<String> oortMap2 = new OortStringMap<>(oort2, name, factory) {
=======
        OortStringMap<String> oortMap1 = new OortStringMap<>(oort1, name, factory);
        OortStringMap<String> oortMap2 = new OortStringMap<String>(oort2, name, factory) {
>>>>>>> 9679a367
            private int peerMessages;

            @Override
            protected void onObject(Map<String, Object> data) {
                String oortURL = (String)data.get(Info.OORT_URL_FIELD);
                if (!getOort().getURL().equals(oortURL)) {
                    if ("oort.map.entry".equals(data.get(Info.TYPE_FIELD))) {
                        ++peerMessages;
                        // Simulate that the second entry update gets lost.
                        if (peerMessages == 2) {
                            return;
                        }
                    }
                }
                super.onObject(data);
            }
        };
        startOortObjects(oortMap1, oortMap2);

        String key1 = "key1";
        OortObject.Result.Deferred<String> result1 = new OortObject.Result.Deferred<>();
        oortMap1.putAndShare(key1, "value1", result1);
        result1.get(5, TimeUnit.SECONDS);
        oortMap1.removeAndShare(key1, null);

        // Wait for the update to be lost.
        Thread.sleep(1000);

        // Verify that the objects are out-of-sync.
        Assertions.assertNull(oortMap1.get(key1));
        Assertions.assertNotNull(oortMap2.find(key1));

        // Update again, the maps should sync.
        String key2 = "key2";
        CountDownLatch latch = new CountDownLatch(2);
        oortMap2.addListener(new OortMap.DeltaListener<>(oortMap2));
        oortMap2.addEntryListener(new OortMap.EntryListener<>() {
            @Override
            public void onPut(OortObject.Info<ConcurrentMap<String, String>> info, OortMap.Entry<String, String> entry) {
                if (entry.getKey().equals(key2)) {
                    latch.countDown();
                }
            }

            @Override
            public void onRemoved(OortObject.Info<ConcurrentMap<String, String>> info, OortMap.Entry<String, String> entry) {
                if (entry.getKey().equals(key1)) {
                    latch.countDown();
                }
            }
        });
        oortMap1.putAndShare(key2, "value2", null);

        Assertions.assertTrue(latch.await(5, TimeUnit.SECONDS));

        // Make sure that the maps are in sync.
        ConcurrentMap<String, String> map1 = oortMap1.merge(OortObjectMergers.concurrentMapUnion());
        ConcurrentMap<String, String> map2 = oortMap2.merge(OortObjectMergers.concurrentMapUnion());
        Assertions.assertEquals(map1, map2);
    }

    @ParameterizedTest
    @MethodSource("transports")
    public void testNodeSyncWithLargeMap(String serverTransport) throws Exception {
        Map<String, String> options = new HashMap<>();
        options.put("ws.maxMessageSize", String.valueOf(64 * 1024 * 1024));
        prepare(serverTransport, options);

        String name = "large_sync";
        OortObject.Factory<ConcurrentMap<String, String>> factory = OortObjectFactories.forConcurrentMap();
        OortStringMap<String> oortMap1 = new OortStringMap<>(oort1, name, factory);
        OortStringMap<String> oortMap2 = new OortStringMap<>(oort2, name, factory);
        startOortObjects(oortMap1, oortMap2);

        // Disconnect one node.
        CountDownLatch leftLatch = new CountDownLatch(2);
        CometLeftListener leftListener = new CometLeftListener(leftLatch);
        oort1.addCometListener(leftListener);
        oort2.addCometListener(leftListener);
        OortComet comet12 = oort1.findComet(oort2.getURL());
        OortComet comet21 = oort2.findComet(oort1.getURL());
        comet21.disconnect();
        Assertions.assertTrue(leftLatch.await(5, TimeUnit.SECONDS));
        Assertions.assertTrue(comet12.waitFor(5000, BayeuxClient.State.DISCONNECTED));
        Assertions.assertTrue(comet21.waitFor(5000, BayeuxClient.State.DISCONNECTED));

        // Update node1 with a large number of map entries.
        int size = 64 * 1024;
        for (int i = 0; i < size; ++i) {
            oortMap1.putAndShare(String.valueOf(i), i + "_abcdefghijklmnopqrstuvwxyz0123456789", null);
        }

        int size1 = oortMap1.merge(OortObjectMergers.concurrentMapUnion()).size();
        Assertions.assertEquals(size, size1);
        int size2 = oortMap2.merge(OortObjectMergers.concurrentMapUnion()).size();
        Assertions.assertEquals(0, size2);

<<<<<<< HEAD
        final CountDownLatch syncLatch = new CountDownLatch(1);
        oortMap2.addListener(new OortObject.Listener<>() {
=======
        CountDownLatch syncLatch = new CountDownLatch(1);
        oortMap2.addListener(new OortObject.Listener<ConcurrentMap<String, String>>() {
>>>>>>> 9679a367
            @Override
            public void onUpdated(OortObject.Info<ConcurrentMap<String, String>> oldInfo, OortObject.Info<ConcurrentMap<String, String>> newInfo) {
                if (newInfo.getOortURL().equals(oort1.getURL())) {
                    if (newInfo.getObject().size() == size) {
                        syncLatch.countDown();
                    }
                }
            }
        });

        // Reconnect the node.
        CountDownLatch joinedLatch = new CountDownLatch(2);
        CometJoinedListener joinedListener = new CometJoinedListener(joinedLatch);
        oort1.addCometListener(joinedListener);
        oort2.addCometListener(joinedListener);
        OortComet oortComet12 = oort1.observeComet(oort2.getURL());
        Assertions.assertTrue(oortComet12.waitFor(5000, BayeuxClient.State.CONNECTED));
        Assertions.assertTrue(joinedLatch.await(5, TimeUnit.SECONDS));
        OortComet oortComet21 = oort2.findComet(oort1.getURL());
        Assertions.assertNotNull(oortComet21);
        Assertions.assertTrue(oortComet21.waitFor(5000, BayeuxClient.State.CONNECTED));

        // Wait for the maps to sync.
        Assertions.assertTrue(syncLatch.await(15, TimeUnit.SECONDS));

        // Verify that the maps are in sync.
        size1 = oortMap1.getInfo(oort1.getURL()).getObject().size();
        size2 = oortMap2.getInfo(oort1.getURL()).getObject().size();
        Assertions.assertEquals(size1, size2);
    }

    @ParameterizedTest
    @MethodSource("transports")
    public void testNodeHalfDisconnectedWillReconnect(String serverTransport) throws Exception {
        long timeout = 5000;
        long maxInterval = 3000;
        Map<String, String> options = new HashMap<>();
        options.put("timeout", String.valueOf(timeout));
        options.put("maxInterval", String.valueOf(maxInterval));
        prepare(serverTransport, options);
        String name = "half_disconnection";
        OortObject.Factory<ConcurrentMap<String, String>> factory = OortObjectFactories.forConcurrentMap();
        OortStringMap<String> oortMap1 = new OortStringMap<>(oort1, name, factory);
        OortStringMap<String> oortMap2 = new OortStringMap<>(oort2, name, factory);
        startOortObjects(oortMap1, oortMap2);

<<<<<<< HEAD
        final CountDownLatch putLatch = new CountDownLatch(4);
        OortMap.EntryListener<String, String> putListener = new OortMap.EntryListener<>() {
=======
        CountDownLatch putLatch = new CountDownLatch(4);
        OortMap.EntryListener<String, String> putListener = new OortMap.EntryListener<String, String>() {
>>>>>>> 9679a367
            @Override
            public void onPut(OortObject.Info<ConcurrentMap<String, String>> info, OortMap.Entry<String, String> entry) {
                putLatch.countDown();
            }
        };
        oortMap1.addEntryListener(putListener);
        oortMap2.addEntryListener(putListener);
        oortMap1.putAndShare("key1", "value1", null);
        oortMap2.putAndShare("key2", "value2", null);
        Assertions.assertTrue(putLatch.await(5, TimeUnit.SECONDS));

        // Stop only one of the connectors, so that the communication is half-disconnected.
        CountDownLatch leftLatch = new CountDownLatch(2);
        oortMap1.getOort().addCometListener(new CometLeftListener(leftLatch));
        oortMap1.addListener(new OortObject.Listener<>() {
            @Override
            public void onRemoved(OortObject.Info<ConcurrentMap<String, String>> info) {
                leftLatch.countDown();
            }
        });
        Server server1 = (Server)oortMap1.getOort().getBayeuxServer().getOption(Server.class.getName());
        ServerConnector connector1 = (ServerConnector)server1.getConnectors()[0];
        int port1 = connector1.getLocalPort();
        connector1.stop();
        Assertions.assertTrue(leftLatch.await(2 * (timeout + maxInterval), TimeUnit.MILLISECONDS));

        // Give some time before reconnecting.
        Thread.sleep(1000);

        CountDownLatch joinLatch = new CountDownLatch(2);
        oortMap1.getOort().addCometListener(new CometJoinedListener(joinLatch));
        oortMap1.addListener(new OortObject.Listener<>() {
            @Override
            public void onUpdated(OortObject.Info<ConcurrentMap<String, String>> oldInfo, OortObject.Info<ConcurrentMap<String, String>> newInfo) {
                if (oldInfo == null) {
                    joinLatch.countDown();
                }
            }
        });
        connector1.setPort(port1);
        connector1.start();
        Assertions.assertTrue(joinLatch.await(15, TimeUnit.SECONDS));

        String value2 = oortMap1.find("key2");
        Assertions.assertNotNull(value2);
    }

    @ParameterizedTest
    @MethodSource("transports")
    public void testNodeHalfDisconnectedWillResync(String serverTransport) throws Exception {
        long timeout = 5000;
        long maxInterval = 3000;
        Map<String, String> options = new HashMap<>();
        options.put(AbstractServerTransport.TIMEOUT_OPTION, String.valueOf(timeout));
        options.put(AbstractServerTransport.MAX_INTERVAL_OPTION, String.valueOf(maxInterval));
        prepare(serverTransport, options);
        String name = "half_disconnection_resync";
        OortObject.Factory<ConcurrentMap<String, String>> factory = OortObjectFactories.forConcurrentMap();
<<<<<<< HEAD
        final String key2B = "key2B";
        final AtomicReference<ConcurrentMap<String, String>> mergeRef = new AtomicReference<>();
        final CountDownLatch mergeLatch = new CountDownLatch(1);
        final OortStringMap<String> oortMap1 = new OortStringMap<>(oort1, name, factory) {
=======
        String key2B = "key2B";
        AtomicReference<ConcurrentMap<String, String>> mergeRef = new AtomicReference<>();
        CountDownLatch mergeLatch = new CountDownLatch(1);
        OortStringMap<String> oortMap1 = new OortStringMap<String>(oort1, name, factory) {
>>>>>>> 9679a367
            @Override
            protected void onObject(Map<String, Object> data) {
                @SuppressWarnings("unchecked")
                Map<String, String> map = (Map<String, String>)data.get(Info.OBJECT_FIELD);
                if (map != null && map.containsValue(key2B)) {
                    // We have a Part for node2, but not an Info,
                    // try a merge - should only contain node1 entries.
                    mergeRef.set(merge(OortObjectMergers.concurrentMapUnion()));
                    mergeLatch.countDown();
                }
                super.onObject(data);
            }
        };
        OortStringMap<String> oortMap2 = new OortStringMap<>(oort2, name, factory);
        startOortObjects(oortMap1, oortMap2);

<<<<<<< HEAD
        final CountDownLatch putLatch = new CountDownLatch(4);
        OortMap.EntryListener<String, String> putListener = new OortMap.EntryListener<>() {
=======
        CountDownLatch putLatch = new CountDownLatch(4);
        OortMap.EntryListener<String, String> putListener = new OortMap.EntryListener<String, String>() {
>>>>>>> 9679a367
            @Override
            public void onPut(OortObject.Info<ConcurrentMap<String, String>> info, OortMap.Entry<String, String> entry) {
                putLatch.countDown();
            }
        };
        oortMap1.addEntryListener(putListener);
        oortMap2.addEntryListener(putListener);
        oortMap1.putAndShare("key1A", "value1A", null);
        oortMap2.putAndShare("key2A", "value2A", null);
        Assertions.assertTrue(putLatch.await(5, TimeUnit.SECONDS));

        // Stop only one of the connectors, so that the communication is half-disconnected.
        CountDownLatch leftLatch = new CountDownLatch(2);
        oortMap1.getOort().addCometListener(new CometLeftListener(leftLatch));
        oortMap1.addListener(new OortObject.Listener<>() {
            @Override
            public void onRemoved(OortObject.Info<ConcurrentMap<String, String>> info) {
                leftLatch.countDown();
            }
        });
        Server server1 = (Server)oortMap1.getOort().getBayeuxServer().getOption(Server.class.getName());
        ServerConnector connector1 = (ServerConnector)server1.getConnectors()[0];
        int port1 = connector1.getLocalPort();
        connector1.stop();
        Assertions.assertTrue(leftLatch.await(2 * (timeout + maxInterval), TimeUnit.MILLISECONDS));

        // OortCometBA communication is interrupted, but OortCometAB
        // will allow nodeA to receive messages from nodeB.
        oortMap2.putAndShare("key2B", "value2B", null);

        // The merge should only contain node1 entries.
        Assertions.assertTrue(mergeLatch.await(5, TimeUnit.SECONDS));
        ConcurrentMap<String, String> merge = mergeRef.get();
        Assertions.assertEquals(1, merge.size());
        Assertions.assertEquals("value1A", merge.get("key1A"));

        // Give some time before reconnecting.
        Thread.sleep(1000);

        CountDownLatch joinLatch = new CountDownLatch(2);
        oortMap1.getOort().addCometListener(new CometJoinedListener(joinLatch));
        oortMap1.addListener(new OortObject.Listener<>() {
            @Override
            public void onUpdated(OortObject.Info<ConcurrentMap<String, String>> oldInfo, OortObject.Info<ConcurrentMap<String, String>> newInfo) {
                if (oldInfo == null) {
                    joinLatch.countDown();
                }
            }
        });
        connector1.setPort(port1);
        connector1.start();
        Assertions.assertTrue(joinLatch.await(15, TimeUnit.SECONDS));

        String value2A = oortMap1.find("key2A");
        Assertions.assertNotNull(value2A);
        String value2B = oortMap1.find("key2B");
        Assertions.assertNotNull(value2B);
        String value1A = oortMap2.find("key1A");
        Assertions.assertNotNull(value1A);
    }
}<|MERGE_RESOLUTION|>--- conflicted
+++ resolved
@@ -61,13 +61,8 @@
         Assertions.assertTrue(setLatch.await(5, TimeUnit.SECONDS));
 
         String value2 = "value2";
-<<<<<<< HEAD
-        final CountDownLatch putLatch = new CountDownLatch(1);
+        CountDownLatch putLatch = new CountDownLatch(1);
         oortMap2.addEntryListener(new OortMap.EntryListener<>() {
-=======
-        CountDownLatch putLatch = new CountDownLatch(1);
-        oortMap2.addEntryListener(new OortMap.EntryListener<String, String>() {
->>>>>>> 9679a367
             @Override
             public void onPut(OortObject.Info<ConcurrentMap<String, String>> info, OortMap.Entry<String, String> entry) {
                 Assertions.assertEquals(key, entry.getKey());
@@ -95,13 +90,8 @@
         OortStringMap<String> oortMap2 = new OortStringMap<>(oort2, name, factory);
         startOortObjects(oortMap1, oortMap2);
 
-<<<<<<< HEAD
-        final CountDownLatch setLatch = new CountDownLatch(2);
+        CountDownLatch setLatch = new CountDownLatch(2);
         OortObject.Listener<ConcurrentMap<String, String>> objectListener = new OortObject.Listener<>() {
-=======
-        CountDownLatch setLatch = new CountDownLatch(2);
-        OortObject.Listener<ConcurrentMap<String, String>> objectListener = new OortObject.Listener<ConcurrentMap<String, String>>() {
->>>>>>> 9679a367
             @Override
             public void onUpdated(OortObject.Info<ConcurrentMap<String, String>> oldInfo, OortObject.Info<ConcurrentMap<String, String>> newInfo) {
                 setLatch.countDown();
@@ -116,13 +106,8 @@
         oortMap1.setAndShare(map, null);
         Assertions.assertTrue(setLatch.await(5, TimeUnit.SECONDS));
 
-<<<<<<< HEAD
-        final CountDownLatch removeLatch = new CountDownLatch(1);
+        CountDownLatch removeLatch = new CountDownLatch(1);
         oortMap2.addEntryListener(new OortMap.EntryListener<>() {
-=======
-        CountDownLatch removeLatch = new CountDownLatch(1);
-        oortMap2.addEntryListener(new OortMap.EntryListener<String, String>() {
->>>>>>> 9679a367
             @Override
             public void onRemoved(OortObject.Info<ConcurrentMap<String, String>> info, OortMap.Entry<String, String> entry) {
                 Assertions.assertEquals(key, entry.getKey());
@@ -149,13 +134,8 @@
         OortStringMap<String> oortMap2 = new OortStringMap<>(oort2, name, factory);
         startOortObjects(oortMap1, oortMap2);
 
-<<<<<<< HEAD
-        final CountDownLatch setLatch1 = new CountDownLatch(2);
+        CountDownLatch setLatch1 = new CountDownLatch(2);
         OortObject.Listener<ConcurrentMap<String, String>> objectListener = new OortObject.Listener<>() {
-=======
-        CountDownLatch setLatch1 = new CountDownLatch(2);
-        OortObject.Listener<ConcurrentMap<String, String>> objectListener = new OortObject.Listener<ConcurrentMap<String, String>>() {
->>>>>>> 9679a367
             @Override
             public void onUpdated(OortObject.Info<ConcurrentMap<String, String>> oldInfo, OortObject.Info<ConcurrentMap<String, String>> newInfo) {
                 setLatch1.countDown();
@@ -227,13 +207,8 @@
         OortStringMap<String> oortMap2 = new OortStringMap<>(oort2, name, factory);
         startOortObjects(oortMap1, oortMap2);
 
-<<<<<<< HEAD
-        final CountDownLatch putLatch = new CountDownLatch(4);
+        CountDownLatch putLatch = new CountDownLatch(4);
         OortMap.EntryListener<String, String> putListener = new OortMap.EntryListener<>() {
-=======
-        CountDownLatch putLatch = new CountDownLatch(4);
-        OortMap.EntryListener<String, String> putListener = new OortMap.EntryListener<String, String>() {
->>>>>>> 9679a367
             @Override
             public void onPut(OortObject.Info<ConcurrentMap<String, String>> info, OortMap.Entry<String, String> entry) {
                 putLatch.countDown();
@@ -340,13 +315,8 @@
 
         Assertions.assertNull(oortMap2.getInfo(oort1.getURL()));
 
-<<<<<<< HEAD
-        final CountDownLatch objectLatch = new CountDownLatch(1);
+        CountDownLatch objectLatch = new CountDownLatch(1);
         oortMap2.addListener(new OortObject.Listener<>() {
-=======
-        CountDownLatch objectLatch = new CountDownLatch(1);
-        oortMap2.addListener(new OortObject.Listener<ConcurrentMap<String, String>>() {
->>>>>>> 9679a367
             @Override
             public void onUpdated(OortObject.Info<ConcurrentMap<String, String>> oldInfo, OortObject.Info<ConcurrentMap<String, String>> newInfo) {
                 objectLatch.countDown();
@@ -365,13 +335,8 @@
         ConcurrentMap<String, String> map2 = oortMap2.merge(OortObjectMergers.concurrentMapUnion());
         Assertions.assertEquals(map1, map2);
 
-<<<<<<< HEAD
-        final AtomicReference<CountDownLatch> putLatch = new AtomicReference<>(new CountDownLatch(1));
+        AtomicReference<CountDownLatch> putLatch = new AtomicReference<>(new CountDownLatch(1));
         oortMap2.addEntryListener(new OortMap.EntryListener<>() {
-=======
-        AtomicReference<CountDownLatch> putLatch = new AtomicReference<>(new CountDownLatch(1));
-        oortMap2.addEntryListener(new OortMap.EntryListener<String, String>() {
->>>>>>> 9679a367
             @Override
             public void onPut(OortObject.Info<ConcurrentMap<String, String>> info, OortMap.Entry<String, String> entry) {
                 putLatch.get().countDown();
@@ -409,13 +374,8 @@
 
         String name = "lost_entry";
         OortObject.Factory<ConcurrentMap<String, String>> factory = OortObjectFactories.forConcurrentMap();
-<<<<<<< HEAD
-        final OortStringMap<String> oortMap1 = new OortStringMap<>(oort1, name, factory);
+        OortStringMap<String> oortMap1 = new OortStringMap<>(oort1, name, factory);
         OortStringMap<String> oortMap2 = new OortStringMap<>(oort2, name, factory) {
-=======
-        OortStringMap<String> oortMap1 = new OortStringMap<>(oort1, name, factory);
-        OortStringMap<String> oortMap2 = new OortStringMap<String>(oort2, name, factory) {
->>>>>>> 9679a367
             private int peerMessages;
 
             @Override
@@ -513,13 +473,8 @@
         int size2 = oortMap2.merge(OortObjectMergers.concurrentMapUnion()).size();
         Assertions.assertEquals(0, size2);
 
-<<<<<<< HEAD
-        final CountDownLatch syncLatch = new CountDownLatch(1);
+        CountDownLatch syncLatch = new CountDownLatch(1);
         oortMap2.addListener(new OortObject.Listener<>() {
-=======
-        CountDownLatch syncLatch = new CountDownLatch(1);
-        oortMap2.addListener(new OortObject.Listener<ConcurrentMap<String, String>>() {
->>>>>>> 9679a367
             @Override
             public void onUpdated(OortObject.Info<ConcurrentMap<String, String>> oldInfo, OortObject.Info<ConcurrentMap<String, String>> newInfo) {
                 if (newInfo.getOortURL().equals(oort1.getURL())) {
@@ -566,13 +521,8 @@
         OortStringMap<String> oortMap2 = new OortStringMap<>(oort2, name, factory);
         startOortObjects(oortMap1, oortMap2);
 
-<<<<<<< HEAD
-        final CountDownLatch putLatch = new CountDownLatch(4);
+        CountDownLatch putLatch = new CountDownLatch(4);
         OortMap.EntryListener<String, String> putListener = new OortMap.EntryListener<>() {
-=======
-        CountDownLatch putLatch = new CountDownLatch(4);
-        OortMap.EntryListener<String, String> putListener = new OortMap.EntryListener<String, String>() {
->>>>>>> 9679a367
             @Override
             public void onPut(OortObject.Info<ConcurrentMap<String, String>> info, OortMap.Entry<String, String> entry) {
                 putLatch.countDown();
@@ -631,17 +581,10 @@
         prepare(serverTransport, options);
         String name = "half_disconnection_resync";
         OortObject.Factory<ConcurrentMap<String, String>> factory = OortObjectFactories.forConcurrentMap();
-<<<<<<< HEAD
-        final String key2B = "key2B";
-        final AtomicReference<ConcurrentMap<String, String>> mergeRef = new AtomicReference<>();
-        final CountDownLatch mergeLatch = new CountDownLatch(1);
-        final OortStringMap<String> oortMap1 = new OortStringMap<>(oort1, name, factory) {
-=======
         String key2B = "key2B";
         AtomicReference<ConcurrentMap<String, String>> mergeRef = new AtomicReference<>();
         CountDownLatch mergeLatch = new CountDownLatch(1);
-        OortStringMap<String> oortMap1 = new OortStringMap<String>(oort1, name, factory) {
->>>>>>> 9679a367
+        OortStringMap<String> oortMap1 = new OortStringMap<>(oort1, name, factory) {
             @Override
             protected void onObject(Map<String, Object> data) {
                 @SuppressWarnings("unchecked")
@@ -658,13 +601,8 @@
         OortStringMap<String> oortMap2 = new OortStringMap<>(oort2, name, factory);
         startOortObjects(oortMap1, oortMap2);
 
-<<<<<<< HEAD
-        final CountDownLatch putLatch = new CountDownLatch(4);
+        CountDownLatch putLatch = new CountDownLatch(4);
         OortMap.EntryListener<String, String> putListener = new OortMap.EntryListener<>() {
-=======
-        CountDownLatch putLatch = new CountDownLatch(4);
-        OortMap.EntryListener<String, String> putListener = new OortMap.EntryListener<String, String>() {
->>>>>>> 9679a367
             @Override
             public void onPut(OortObject.Info<ConcurrentMap<String, String>> info, OortMap.Entry<String, String> entry) {
                 putLatch.countDown();
