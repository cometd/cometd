--- conflicted
+++ resolved
@@ -50,11 +50,7 @@
 
         ServletContextHandler context = new ServletContextHandler(server, "/");
 
-<<<<<<< HEAD
-        JavaxWebSocketServletContainerInitializer.initialize(context);
-=======
-        WebSocketServerContainerInitializer.configure(context, null);
->>>>>>> e8789a61
+        JavaxWebSocketServletContainerInitializer.configure(context, null);
 
         String value = BayeuxServerImpl.ATTRIBUTE + "," + Oort.OORT_ATTRIBUTE + "," + Seti.SETI_ATTRIBUTE;
         context.setInitParameter(ServletContextHandler.MANAGED_ATTRIBUTES, value);
@@ -116,11 +112,7 @@
 
         ServletContextHandler context = new ServletContextHandler(server, "/");
 
-<<<<<<< HEAD
-        JavaxWebSocketServletContainerInitializer.initialize(context);
-=======
-        WebSocketServerContainerInitializer.configure(context, null);
->>>>>>> e8789a61
+        JavaxWebSocketServletContainerInitializer.configure(context, null);
 
         String value = BayeuxServerImpl.ATTRIBUTE + "," + Oort.OORT_ATTRIBUTE + "," + Seti.SETI_ATTRIBUTE;
         context.setInitParameter(ServletContextHandler.MANAGED_ATTRIBUTES, value);
