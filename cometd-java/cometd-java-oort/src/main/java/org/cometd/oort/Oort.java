/*
 * Copyright (c) 2008-2019 the original author or authors.
 *
 * Licensed under the Apache License, Version 2.0 (the "License");
 * you may not use this file except in compliance with the License.
 * You may obtain a copy of the License at
 *
 *     http://www.apache.org/licenses/LICENSE-2.0
 *
 * Unless required by applicable law or agreed to in writing, software
 * distributed under the License is distributed on an "AS IS" BASIS,
 * WITHOUT WARRANTIES OR CONDITIONS OF ANY KIND, either express or implied.
 * See the License for the specific language governing permissions and
 * limitations under the License.
 */
package org.cometd.oort;

import java.io.IOException;
import java.nio.charset.StandardCharsets;
import java.security.MessageDigest;
import java.security.SecureRandom;
import java.util.ArrayList;
import java.util.Base64;
import java.util.EventListener;
import java.util.EventObject;
import java.util.HashMap;
import java.util.HashSet;
import java.util.List;
import java.util.Map;
import java.util.Set;
import java.util.UUID;
import java.util.concurrent.ConcurrentHashMap;
import java.util.concurrent.ConcurrentMap;
import java.util.concurrent.CopyOnWriteArrayList;
import java.util.concurrent.ScheduledExecutorService;
import java.util.concurrent.ScheduledThreadPoolExecutor;

import org.cometd.bayeux.Channel;
import org.cometd.bayeux.ChannelId;
import org.cometd.bayeux.Message;
import org.cometd.bayeux.client.ClientSession;
import org.cometd.bayeux.server.BayeuxServer;
import org.cometd.bayeux.server.BayeuxServer.Extension;
import org.cometd.bayeux.server.LocalSession;
import org.cometd.bayeux.server.ServerChannel;
import org.cometd.bayeux.server.ServerMessage.Mutable;
import org.cometd.bayeux.server.ServerSession;
import org.cometd.client.ext.AckExtension;
import org.cometd.client.http.jetty.JettyHttpClientTransport;
import org.cometd.client.transport.ClientTransport;
import org.cometd.client.websocket.javax.WebSocketTransport;
import org.cometd.common.JSONContext;
import org.cometd.server.authorizer.GrantAuthorizer;
import org.cometd.server.ext.AcknowledgedMessagesExtension;
import org.cometd.server.ext.BinaryExtension;
import org.eclipse.jetty.client.HttpClient;
import org.eclipse.jetty.util.annotation.ManagedAttribute;
import org.eclipse.jetty.util.annotation.ManagedObject;
import org.eclipse.jetty.util.annotation.ManagedOperation;
import org.eclipse.jetty.util.annotation.Name;
import org.eclipse.jetty.util.component.ContainerLifeCycle;
import org.eclipse.jetty.util.component.DumpableCollection;
import org.slf4j.Logger;
import org.slf4j.LoggerFactory;

/**
 * <p>Oort is the cluster manager that links one CometD server to a set of other CometD servers.</p>
 * <p>The Oort instance is created and configured by either {@link OortMulticastConfigServlet} or
 * {@link OortStaticConfigServlet}.</p>
 * <p>This class maintains a collection of {@link OortComet} instances to each
 * CometD server, created by calls to {@link #observeComet(String)}.</p>
 * <p>The key configuration parameter is the Oort URL, which is
 * full public URL of the CometD servlet to which the Oort instance is bound,
 * for example: {@code http://myserver:8080/context/cometd}.</p>
 * <p>Oort instances can be configured with a shared {@link #setSecret(String) secret}, which allows
 * the Oort instance to distinguish handshakes coming from remote clients from handshakes coming from
 * other Oort comets: the firsts may be subject to a stricter authentication policy than the seconds.</p>
 *
 * @see OortMulticastConfigServlet
 * @see OortStaticConfigServlet
 */
@ManagedObject("CometD cloud node")
public class Oort extends ContainerLifeCycle {
    public final static String OORT_ATTRIBUTE = Oort.class.getName();
    public static final String EXT_OORT_FIELD = "org.cometd.oort";
    public static final String EXT_OORT_URL_FIELD = "oortURL";
    public static final String EXT_OORT_ID_FIELD = "oortId";
    public static final String EXT_OORT_SECRET_FIELD = "oortSecret";
    public static final String EXT_COMET_URL_FIELD = "cometURL";
    public static final String EXT_OORT_ALIAS_URL_FIELD = "oortAliasURL";
    public static final String OORT_CLOUD_CHANNEL = "/oort/cloud";
    public static final String OORT_SERVICE_CHANNEL = "/service/oort";
    static final String COMET_URL_ATTRIBUTE = EXT_OORT_FIELD + "." + EXT_COMET_URL_FIELD;

    private final ConcurrentMap<String, Boolean> _channels = new ConcurrentHashMap<>();
    private final CopyOnWriteArrayList<CometListener> _cometListeners = new CopyOnWriteArrayList<>();
    private final ServerChannel.MessageListener _cloudListener = new CloudListener();
    private final List<ClientTransport.Factory> _transportFactories = new ArrayList<>();
    private final BayeuxServer _bayeux;
    private final String _url;
    private final String _id;
    private final Logger _logger;
    private final LocalSession _oortSession;
    private final OortMembership _membership;
    private ScheduledExecutorService _scheduler;
    private String _secret;
    private boolean _ackExtensionEnabled = true;
    private Extension _ackExtension;
    private boolean _binaryExtensionEnabled;
    private Extension _serverBinaryExtension;
    private ClientSession.Extension _binaryExtension;
    private JSONContext.Client _jsonContext;

    public Oort(BayeuxServer bayeux, String url) {
        _bayeux = bayeux;
        _url = url;
        _id = UUID.randomUUID().toString();
        _logger = LoggerFactory.getLogger(getClass().getName() + "." + replacePunctuation(_url, '_'));
        _oortSession = bayeux.newLocalSession("oort");
        _membership = new OortMembership(this);
        addBean(_membership);
        _secret = Long.toHexString(new SecureRandom().nextLong());
    }

    @Override
    protected void doStart() throws Exception {
        ScheduledThreadPoolExecutor scheduler = new ScheduledThreadPoolExecutor(1);
        scheduler.setExecuteExistingDelayedTasksAfterShutdownPolicy(false);
        scheduler.setRemoveOnCancelPolicy(true);
        _scheduler = scheduler;

        if (_transportFactories.isEmpty()) {
            _transportFactories.add(new WebSocketTransport.Factory());
            _transportFactories.add(new JettyHttpClientTransport.Factory(new HttpClient()));
        }
        for (ClientTransport.Factory factory : _transportFactories) {
            addBean(factory);
        }

        if (isAckExtensionEnabled()) {
            boolean present = false;
            for (Extension extension : _bayeux.getExtensions()) {
                if (extension instanceof AcknowledgedMessagesExtension) {
                    present = true;
                    break;
                }
            }
            if (!present) {
                _bayeux.addExtension(_ackExtension = new AcknowledgedMessagesExtension());
            }
        }

        if (isBinaryExtensionEnabled()) {
            _oortSession.addExtension(_binaryExtension = new org.cometd.client.ext.BinaryExtension());
            boolean present = false;
            for (Extension extension : _bayeux.getExtensions()) {
                if (extension instanceof BinaryExtension) {
                    present = true;
                    break;
                }
            }
            if (!present) {
                _bayeux.addExtension(_serverBinaryExtension = new BinaryExtension());
            }
        }

        ServerChannel oortCloudChannel = _bayeux.createChannelIfAbsent(OORT_CLOUD_CHANNEL).getReference();
        oortCloudChannel.addAuthorizer(GrantAuthorizer.GRANT_ALL);
        oortCloudChannel.addListener(_cloudListener);

        _oortSession.handshake();

        super.doStart();
    }

    @Override
    protected void doStop() throws Exception {
        super.doStop();

        _oortSession.disconnect();
        _oortSession.removeExtension(_binaryExtension);

        ServerChannel channel = _bayeux.getChannel(OORT_CLOUD_CHANNEL);
        if (channel != null) {
            channel.removeListener(_cloudListener);
            channel.removeAuthorizer(GrantAuthorizer.GRANT_ALL);
        }

        Extension binaryExtension = _serverBinaryExtension;
        _serverBinaryExtension = null;
        if (binaryExtension != null) {
            _bayeux.removeExtension(binaryExtension);
        }

        Extension ackExtension = _ackExtension;
        _ackExtension = null;
        if (ackExtension != null) {
            _bayeux.removeExtension(ackExtension);
        }

        _channels.clear();

        _scheduler.shutdown();

        for (ClientTransport.Factory factory : _transportFactories) {
            removeBean(factory);
        }
    }

    protected ScheduledExecutorService getScheduler() {
        return _scheduler;
    }

    @ManagedAttribute(value = "The BayeuxServer of this Oort", readonly = true)
    public BayeuxServer getBayeuxServer() {
        return _bayeux;
    }

    /**
     * @return the public absolute URL of the Oort CometD server
     */
    @ManagedAttribute(value = "The URL of this Oort", readonly = true)
    public String getURL() {
        return _url;
    }

    @ManagedAttribute(value = "The unique ID of this Oort", readonly = true)
    public String getId() {
        return _id;
    }

    @ManagedAttribute("The secret of this Oort")
    public String getSecret() {
        return _secret;
    }

    public void setSecret(String secret) {
        this._secret = secret;
    }

    @ManagedAttribute("Whether the acknowledgement extension is enabled")
    public boolean isAckExtensionEnabled() {
        return _ackExtensionEnabled;
    }

    public void setAckExtensionEnabled(boolean value) {
        _ackExtensionEnabled = value;
    }

    @ManagedAttribute("Whether the binary extension is enabled")
    public boolean isBinaryExtensionEnabled() {
        return _binaryExtensionEnabled;
    }

    public void setBinaryExtensionEnabled(boolean value) {
        _binaryExtensionEnabled = value;
    }

    public JSONContext.Client getJSONContextClient() {
        return _jsonContext;
    }

    public void setJSONContextClient(JSONContext.Client jsonContext) {
        _jsonContext = jsonContext;
    }

    public List<ClientTransport.Factory> getClientTransportFactories() {
        return _transportFactories;
    }

    public void setClientTransportFactories(List<ClientTransport.Factory> factories) {
        _transportFactories.clear();
        _transportFactories.addAll(factories);
    }

    /**
     * <p>Connects (if not already connected) and observes another Oort instance
     * (identified by the given URL) via a {@link OortComet} instance.</p>
     *
     * @param cometURL the Oort URL to observe
     * @return The {@link OortComet} instance associated to the Oort instance identified by the URL
     * or null if the given Oort URL represent this Oort instance
     */
    public OortComet observeComet(String cometURL) {
        return _membership.observeComet(cometURL);
    }

    protected OortComet newOortComet(String cometURL) {
        Map<String, Object> options = new HashMap<>(2);
        options.put(ClientTransport.SCHEDULER_OPTION, _scheduler);

        JSONContext.Client jsonContext = getJSONContextClient();
        if (jsonContext != null) {
            options.put(ClientTransport.JSON_CONTEXT_OPTION, jsonContext);
        }

        String maxMessageSizeOption = ClientTransport.MAX_MESSAGE_SIZE_OPTION;
        Object option = _bayeux.getOption(maxMessageSizeOption);
        if (option != null) {
            options.put(maxMessageSizeOption, option);
        }

        maxMessageSizeOption = WebSocketTransport.PREFIX + "." + ClientTransport.MAX_MESSAGE_SIZE_OPTION;
        option = _bayeux.getOption(maxMessageSizeOption);
        if (option != null) {
            options.put(maxMessageSizeOption, option);
        }

        String idleTimeoutOption = WebSocketTransport.PREFIX + "." + WebSocketTransport.IDLE_TIMEOUT_OPTION;
        option = _bayeux.getOption(idleTimeoutOption);
        if (option != null) {
            options.put(idleTimeoutOption, option);
        }

        String maxNetworkDelayOption = ClientTransport.MAX_NETWORK_DELAY_OPTION;
        option = _bayeux.getOption(maxNetworkDelayOption);
        if (option != null) {
            options.put(maxNetworkDelayOption, option);
        }

        List<ClientTransport> transports = new ArrayList<>();
        for (ClientTransport.Factory factory : getClientTransportFactories()) {
            transports.add(factory.newClientTransport(cometURL, options));
        }

        ClientTransport transport = transports.get(0);
        int size = transports.size();
        ClientTransport[] otherTransports = transports.subList(1, size).toArray(new ClientTransport[0]);

        return newOortComet(cometURL, transport, otherTransports);
    }

    protected OortComet newOortComet(String cometURL, ClientTransport transport, ClientTransport[] otherTransports) {
        return new OortComet(this, cometURL, getScheduler(), transport, otherTransports);
    }

    protected void configureOortComet(OortComet oortComet) {
        if (isAckExtensionEnabled()) {
            boolean present = false;
            for (ClientSession.Extension extension : oortComet.getExtensions()) {
                if (extension instanceof AckExtension) {
                    present = true;
                    break;
                }
            }
            if (!present) {
                oortComet.addExtension(new AckExtension());
            }
        }
        if (isBinaryExtensionEnabled()) {
            boolean present = false;
            for (ClientSession.Extension extension : oortComet.getExtensions()) {
                if (extension instanceof org.cometd.client.ext.BinaryExtension) {
                    present = true;
                    break;
                }
            }
            if (!present) {
                oortComet.addExtension(new org.cometd.client.ext.BinaryExtension());
            }
        }
    }

    protected String encodeSecret(String secret) {
        try {
<<<<<<< HEAD
            MessageDigest digest = MessageDigest.getInstance("SHA-1");
            return Base64.getEncoder().encodeToString(digest.digest(secret.getBytes(StandardCharsets.UTF_8)));
=======
            MessageDigest digest = MessageDigest.getInstance("SHA-512");
            byte[] bytes = digest.digest(secret.getBytes(StandardCharsets.UTF_8));
            return new String(Base64.getEncoder().encode(bytes), StandardCharsets.UTF_8);
>>>>>>> 2432134c
        } catch (Exception x) {
            throw new IllegalArgumentException(x);
        }
    }

    OortComet createOortComet(String cometURL) {
        return _membership.createOortComet(cometURL);
    }

    void connectComet(OortComet comet) {
        connectComet(comet, newOortHandshakeFields(comet.getURL(), null));
    }

    protected void connectComet(OortComet comet, Map<String, Object> fields) {
        comet.handshake(fields);
    }

    public OortComet deobserveComet(String cometURL) {
        return _membership.deobserveComet(cometURL);
    }

    /**
     * @return the set of known Oort comet servers URLs.
     */
    @ManagedAttribute(value = "URLs of known Oorts in the cluster", readonly = true)
    public Set<String> getKnownComets() {
        return _membership.getKnownComets();
    }

    /**
     * @param cometURL the URL of a Oort comet
     * @return the OortComet instance connected with the Oort comet with the given URL
     */
    public OortComet getComet(String cometURL) {
        return _membership.getComet(cometURL);
    }

    /**
     * @param cometURL the URL of a Oort comet
     * @return the OortComet instance connecting or connected with the Oort comet with the given URL
     */
    protected OortComet findComet(String cometURL) {
        return _membership.findComet(cometURL);
    }

    /**
     * <p>Observes the given channel, registering to receive messages from
     * the Oort comets connected to this Oort instance.</p>
     * <p>Once observed, all {@link OortComet} instances subscribe
     * to the channel and will repeat any messages published to
     * the local channel (with loop prevention), so that the
     * messages are distributed to all Oort comet servers.</p>
     *
     * @param channelName the channel to observe
     */
    @ManagedOperation(value = "Observes the given channel", impact = "ACTION")
    public void observeChannel(@Name(value = "channel", description = "The channel to observe") String channelName) {
        if (_logger.isDebugEnabled()) {
            _logger.debug("Observing channel {}", channelName);
        }

        if (!ChannelId.isBroadcast(channelName)) {
            throw new IllegalArgumentException("Channel " + channelName + " cannot be observed because is not a broadcast channel");
        }

        if (_channels.putIfAbsent(channelName, Boolean.TRUE) == null) {
            Set<String> observedChannels = getObservedChannels();
            _membership.observeChannels(observedChannels);
        }
    }

    @ManagedOperation(value = "Deobserves the given channel", impact = "ACTION")
    public void deobserveChannel(@Name(value = "channel", description = "The channel to deobserve") String channelId) {
        if (_channels.remove(channelId) != null) {
            _membership.deobserveChannel(channelId);
        }
    }

    /**
     * @param session the server session to test
     * @return whether the given server session is one of those created by the Oort internal working
     * @see #isOortHandshake(Message)
     */
    public boolean isOort(ServerSession session) {
        if (session == null) {
            return false;
        }

        String id = session.getId();

        if (id.equals(_oortSession.getId())) {
            return true;
        }

        if (_membership.containsServerSession(session)) {
            return true;
        }

        return session.getAttribute(COMET_URL_ATTRIBUTE) != null;
    }

    /**
     * @param handshake the handshake message to test
     * @return whether the given handshake message is coming from another Oort comet
     * that has been configured with the same {@link #setSecret(String) secret}
     * @see #isOort(ServerSession)
     */
    public boolean isOortHandshake(Message handshake) {
        if (!Channel.META_HANDSHAKE.equals(handshake.getChannel())) {
            return false;
        }
        Map<String, Object> ext = handshake.getExt();
        if (ext == null) {
            return false;
        }
        Object oortExtObject = ext.get(EXT_OORT_FIELD);
        if (!(oortExtObject instanceof Map)) {
            return false;
        }
        @SuppressWarnings("unchecked")
        Map<String, Object> oortExt = (Map<String, Object>)oortExtObject;
        String cometURL = (String)oortExt.get(EXT_COMET_URL_FIELD);
        if (!getURL().equals(cometURL)) {
            return false;
        }
        String b64RemoteSecret = (String)oortExt.get(EXT_OORT_SECRET_FIELD);
        String b64LocalSecret = encodeSecret(getSecret());
        return b64LocalSecret.equals(b64RemoteSecret);
    }

    protected Map<String, Object> newOortHandshakeFields(String cometURL, String oortAliasURL) {
        Map<String, Object> fields = new HashMap<>(1);
        Map<String, Object> ext = new HashMap<>(1);
        fields.put(Message.EXT_FIELD, ext);
        Map<String, Object> oortExt = new HashMap<>(4);
        ext.put(EXT_OORT_FIELD, oortExt);
        oortExt.put(EXT_OORT_URL_FIELD, getURL());
        oortExt.put(EXT_OORT_ID_FIELD, getId());
        String b64Secret = encodeSecret(getSecret());
        oortExt.put(EXT_OORT_SECRET_FIELD, b64Secret);
        oortExt.put(EXT_COMET_URL_FIELD, cometURL);
        if (oortAliasURL != null) {
            oortExt.put(EXT_OORT_ALIAS_URL_FIELD, oortAliasURL);
        }
        return fields;
    }

    /**
     * @param oortURL the comet URL to check for connection
     * @return whether the given comet is connected to this comet
     */
    protected boolean isCometConnected(String oortURL) {
        return _membership.isCometConnected(oortURL);
    }

    /**
     * Registers the given listener to be notified of comet events.
     *
     * @param listener the listener to add
     * @see #removeCometListener(CometListener)
     */
    public void addCometListener(CometListener listener) {
        _cometListeners.add(listener);
    }

    /**
     * Deregisters the given listener from being notified of comet events.
     *
     * @param listener the listener to remove
     * @see #addCometListener(CometListener)
     */
    public void removeCometListener(CometListener listener) {
        _cometListeners.remove(listener);
    }

    /**
     * Deregisters all comet listeners.
     *
     * @see #addCometListener(CometListener)
     * @see #removeCometListener(CometListener)
     */
    public void removeCometListeners() {
        _cometListeners.clear();
    }

    void notifyCometJoined(String remoteOortId, String remoteOortURL) {
        if (_logger.isDebugEnabled()) {
            _logger.debug("Comet joined: {}|{}", remoteOortId, remoteOortURL);
        }
        CometListener.Event event = new CometListener.Event(this, remoteOortId, remoteOortURL);
        for (CometListener cometListener : _cometListeners) {
            try {
                cometListener.cometJoined(event);
            } catch (Throwable x) {
                _logger.info("Exception while invoking listener " + cometListener, x);
            }
        }
    }

    void notifyCometLeft(String remoteOortId, String remoteOortURL) {
        if (_logger.isDebugEnabled()) {
            _logger.debug("Comet left: {}|{}", remoteOortId, remoteOortURL);
        }
        CometListener.Event event = new CometListener.Event(this, remoteOortId, remoteOortURL);
        for (CometListener cometListener : _cometListeners) {
            try {
                cometListener.cometLeft(event);
            } catch (Throwable x) {
                _logger.info("Exception while invoking listener " + cometListener, x);
            }
        }
    }

    protected void joinComets(Message message) {
        Object data = message.getData();
        Object[] array = data instanceof List ? ((List)data).toArray() : (Object[])data;
        for (Object element : array) {
            observeComet((String)element);
        }
    }

    public Set<String> getObservedChannels() {
        return new HashSet<>(_channels.keySet());
    }

    List<String> knownOortIds() {
        return _membership.knownOortIds();
    }

    /**
     * @return the oortSession
     */
    public LocalSession getOortSession() {
        return _oortSession;
    }

    protected static String replacePunctuation(String source, char replacement) {
        String replaced = source.replaceAll("[^\\p{Alnum}]", String.valueOf(replacement));
        // Compact multiple consecutive replacement chars
        return replaced.replaceAll("(" + replacement + ")\\1+", "$1");
    }

    @Override
    public void dump(Appendable out, String indent) throws IOException {
        dumpObjects(out, indent, new DumpableCollection("observed channels", _channels.keySet()));
    }

    @Override
    public String toString() {
        return String.format("%s[%s]", getClass().getSimpleName(), getURL());
    }

    /**
     * <p>This listener handles messages sent to {@code /oort/cloud} that contains the list of comets
     * connected to the Oort that just joined the cloud.</p>
     * <p>For example, if comets A and B are connected, and if comets C and D are connected, when connecting
     * A and C, a message is sent from A to C on {@code /oort/cloud} containing the comets connected
     * to A (in this case B). When C receives this message, it knows it has to connect to B also.</p>
     */
    protected class CloudListener implements ServerChannel.MessageListener {
        @Override
        public boolean onMessage(ServerSession from, ServerChannel channel, Mutable message) {
            if (!from.isLocalSession()) {
                joinComets(message);
            }
            return true;
        }
    }

    /**
     * <p>Listener interface that gets notified of comet events, that is when a new
     * comet joins the cloud or when a comet leaves the cloud.</p>
     * <p>If oortA and oortB form a cloud, when oortC joins to the cloud, both
     * oortA and oortB receive one event of type "comet joined", signaling that oortC
     * joined the cloud.</p>
     * <p>If, later, oortB leaves the cloud, then both oortA and oortC receive one
     * event of type "comet left" signaling that oortB left the cloud.</p>
     */
    public interface CometListener extends EventListener {
        /**
         * Callback method invoked when a new comet joins the cloud
         *
         * @param event the comet event
         */
        public default void cometJoined(Event event) {
        }

        /**
         * Callback method invoked when a comet leaves the cloud
         *
         * @param event the comet event
         */
        public default void cometLeft(Event event) {
        }

        /**
         * Comet event object delivered to {@link CometListener} methods.
         */
        public static class Event extends EventObject {
            private final String cometId;
            private final String cometURL;

            public Event(Oort source, String cometId, String cometURL) {
                super(source);
                this.cometId = cometId;
                this.cometURL = cometURL;
            }

            /**
             * @return the local Oort object
             */
            public Oort getOort() {
                return (Oort)getSource();
            }

            /**
             * @return the ID of the comet that generated the event
             */
            public String getCometId() {
                return cometId;
            }

            /**
             * @return the URL of the comet that generated the event
             */
            public String getCometURL() {
                return cometURL;
            }
        }
    }
}<|MERGE_RESOLUTION|>--- conflicted
+++ resolved
@@ -363,14 +363,9 @@
 
     protected String encodeSecret(String secret) {
         try {
-<<<<<<< HEAD
-            MessageDigest digest = MessageDigest.getInstance("SHA-1");
-            return Base64.getEncoder().encodeToString(digest.digest(secret.getBytes(StandardCharsets.UTF_8)));
-=======
             MessageDigest digest = MessageDigest.getInstance("SHA-512");
             byte[] bytes = digest.digest(secret.getBytes(StandardCharsets.UTF_8));
             return new String(Base64.getEncoder().encode(bytes), StandardCharsets.UTF_8);
->>>>>>> 2432134c
         } catch (Exception x) {
             throw new IllegalArgumentException(x);
         }
