--- conflicted
+++ resolved
@@ -813,14 +813,8 @@
             return true;
         }
 
-<<<<<<< HEAD
-        private void disconnect(ServerSession session, Mutable message)
-        {
+        private void disconnect(ServerSession session, Mutable message) {
             _bayeux.removeSession(session);
-=======
-        private void disconnect(ServerSession session, Mutable message) {
-            ((BayeuxServerImpl)_bayeux).removeServerSession(session, false);
->>>>>>> ed602f7e
             message.setSuccessful(false);
             Map<String, Object> advice = message.getAdvice(true);
             advice.put(Message.RECONNECT_FIELD, Message.RECONNECT_NONE_VALUE);
