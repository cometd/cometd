/*
 * Copyright (c) 2013 the original author or authors.
 *
 * Licensed under the Apache License, Version 2.0 (the "License");
 * you may not use this file except in compliance with the License.
 * You may obtain a copy of the License at
 *
 *     http://www.apache.org/licenses/LICENSE-2.0
 *
 * Unless required by applicable law or agreed to in writing, software
 * distributed under the License is distributed on an "AS IS" BASIS,
 * WITHOUT WARRANTIES OR CONDITIONS OF ANY KIND, either express or implied.
 * See the License for the specific language governing permissions and
 * limitations under the License.
 */

package org.cometd.oort;

import java.util.HashMap;
import java.util.Map;
import java.util.concurrent.ConcurrentHashMap;
import java.util.concurrent.ConcurrentMap;
import java.util.concurrent.TimeoutException;
import java.util.concurrent.atomic.AtomicLong;

import org.cometd.bayeux.server.BayeuxServer;
import org.cometd.bayeux.server.LocalSession;
import org.cometd.bayeux.server.ServerChannel;
import org.cometd.bayeux.server.ServerMessage;
import org.cometd.bayeux.server.ServerSession;
import org.cometd.server.BayeuxServerImpl;
import org.eclipse.jetty.util.component.AbstractLifeCycle;
import org.eclipse.jetty.util.thread.Timeout;
import org.slf4j.Logger;
import org.slf4j.LoggerFactory;

/**
 * An {@link OortService} allows applications to forward actions to Oort
 * nodes that own the entity onto which the action should be applied.
 * <p/>
 * An {@link OortService} builds on the concept introduced by {@link OortObject}
 * that the ownership of a particular entity belongs only to one node.
 * Any node can read the entity, but only the owner can create/modify/delete it.
 * <p/>
 * In order to perform actions that modify the entity, a node has to know
 * what is the node that owns the entity, and then forward the action to
 * the owner node.
 * <p/>
 * {@link OortService} provides the facilities to forward the action to the
 * owner node and return the result of the action, or its failure.
 * <p/>
 * {@link OortService}s are usually created at application startup, but may
 * be created and destroyed on-the-fly.
 * In both cases, they must be {@link #start() started} to make them functional
 * and {@link #stop() stopped} when they are no longer needed.
 * <p />
 * Usage of {@link OortService} follows these steps:
 * <ol>
 * <li>
 * The application running in the <em>requesting node</em> identifies
 * the <em>owner node</em> and calls
 * {@link #forward(String, Object, Object)}, passing the Oort URL of
 * the owner node, the action data, and an opaque context
 * </li>
 * <li>
 * The application implements {@link #onForward(Request)}, which is
 * executed in the <em>owner node</em>. In this method the action
 * data is used to perform the action that modifies the entity, and
 * the result is returned (or an exception thrown in case of failure).
 * </li>
 * <li>
 * The application implements {@link #onForwardSucceeded(Object, Object)}
 * (which is executed in the <em>requesting node</em>)
 * which provides as parameters the result of the action from the
 * second step and the opaque context from the first step.
 * </li>
 * <li>
 * The application implements {@link #onForwardFailed(Object, Object)}
 * (which is executed in the <em>requesting node</em>)
 * which provides as parameters the failure from the second step and
 * the opaque context from the first step.
 * The failure object is the message string of a generic exception,
 * or the failure returned by {@link Result#failure(Object)}.
 * </li>
 * </ol>
 * The steps above do not change if the <em>requesting node</em> and
 * the <em>owner node</em> are the same.
 *
 * @param <R> the result type
 * @param <C> the opaque context type
 */
public abstract class OortService<R, C> extends AbstractLifeCycle implements ServerChannel.MessageListener
{
    private static final String CONTEXT_FIELD = "oort.service.context";
    private static final String DATA_FIELD = "oort.service.data";
    private static final String ID_FIELD = "oort.service.id";
    private static final String OORT_URL_FIELD = "oort.service.url";
    private static final String PARAMETER_FIELD = "oort.service.parameter";
    private static final String RESULT_FIELD = "oort.service.result";
    private static final String TIMEOUT_FIELD = "oort.service.timeout";

<<<<<<< HEAD
    private final AtomicLong actions = new AtomicLong();
    private final ConcurrentMap<Long, C> callbacks = new ConcurrentHashMap<>();
=======
    private final AtomicLong contextIds = new AtomicLong();
    private final ConcurrentMap<Long, Map<String, Object>> callbacks = new ConcurrentHashMap<Long, Map<String, Object>>();
>>>>>>> 2bfee7a6
    private final Oort oort;
    private final String name;
    private final String forwardChannelName;
    private final String broadcastChannelName;
    private final String resultChannelName;
    private final LocalSession session;
    protected final Logger logger;
    private volatile long timeout = 5000;

    /**
     * Creates an {@link OortService} with the given name.
     *
     * @param oort the Oort where this service lives
     * @param name the unique name across the cluster of this service
     */
    protected OortService(Oort oort, String name)
    {
        this.oort = oort;
        this.name = name;
        this.forwardChannelName = "/service/oort/service/" + name;
        this.broadcastChannelName = "/oort/service/" + name;
        this.resultChannelName = forwardChannelName + "/result";
        this.session = oort.getBayeuxServer().newLocalSession(name);
        this.logger = LoggerFactory.getLogger(getLoggerName());
    }

    protected String getLoggerName()
    {
        return getClass().getName();
    }

    /**
     * @return the Oort of this service
     */
    public Oort getOort()
    {
        return oort;
    }

    /**
     * @return the name of this service
     */
    public String getName()
    {
        return name;
    }

    /**
     * @return the local session associated with this service
     */
    public LocalSession getLocalSession()
    {
        return session;
    }

    /**
     * @return the timeout, in milliseconds, for an action to return a result (by default 5000 ms)
     */
    public long getTimeout()
    {
        return timeout;
    }

    /**
     * @param timeout the timeout, in milliseconds, for an action to return a result
     */
    public void setTimeout(long timeout)
    {
        this.timeout = timeout;
    }

    @Override
    protected void doStart() throws Exception
    {
        session.handshake();
        BayeuxServer bayeuxServer = oort.getBayeuxServer();
        bayeuxServer.createIfAbsent(forwardChannelName);
        bayeuxServer.getChannel(forwardChannelName).addListener(this);
        bayeuxServer.createIfAbsent(broadcastChannelName);
        bayeuxServer.getChannel(broadcastChannelName).addListener(this);
        bayeuxServer.createIfAbsent(resultChannelName);
        bayeuxServer.getChannel(resultChannelName).addListener(this);
        oort.observeChannel(broadcastChannelName);
        logger.debug("Started {}", this);
    }

    @Override
    protected void doStop() throws Exception
    {
        oort.deobserveChannel(broadcastChannelName);
        BayeuxServer bayeuxServer = oort.getBayeuxServer();
        bayeuxServer.getChannel(resultChannelName).removeListener(this);
        bayeuxServer.getChannel(broadcastChannelName).removeListener(this);
        bayeuxServer.getChannel(forwardChannelName).removeListener(this);
        session.disconnect();
        logger.debug("Stopped {}", this);
    }

    /**
     * Subclasses must call this method to forward the action to the owner node.
     * <p />
     * If the {@code targetOortURL} is {@code null}, then the action is broadcast to all nodes.
     * Nodes that receive an action request that they can't fullfill because they don't own the
     * entity the action should be applied to must return {@link Result#ignore(Object)}.
     *
     * @param targetOortURL the owner node Oort URL, or null to broadcast the action to all nodes
     * @param parameter the action parameter that will be passed to {@link #onForward(Request)}
     * @param context the opaque context passed to {@link #onForwardSucceeded(Object, Object)}
     * @return whether the forward succeeded
     */
    protected boolean forward(String targetOortURL, Object parameter, C context)
    {
<<<<<<< HEAD
        long actionId = actions.incrementAndGet();
        if (context != null)
            callbacks.put(actionId, context);
        Map<String, Object> data = new HashMap<>(3);
        data.put(ID_FIELD, actionId);
        data.put(ACTION_FIELD, actionData);
=======
        Map<String, Object> ctx = new HashMap<String, Object>(4);
        long contextId = contextIds.incrementAndGet();
        ctx.put(ID_FIELD, contextId);
        ctx.put(CONTEXT_FIELD, context);
        callbacks.put(contextId, ctx);

        Map<String, Object> data = new HashMap<String, Object>(3);
        data.put(ID_FIELD, contextId);
        data.put(PARAMETER_FIELD, parameter);
>>>>>>> 2bfee7a6
        String localOortURL = getOort().getURL();
        data.put(OORT_URL_FIELD, localOortURL);

        if (targetOortURL == null)
        {
<<<<<<< HEAD
            // Local case
            logger.debug("Forwarding action locally ({}): {}", localOortURL, data);
            oort.getBayeuxServer().getChannel(forwardChannelName).publish(getLocalSession(), data);
=======
            // Application does not know where the entity is, broadcast
            logger.debug("Broadcasting action: {}", data);
            startTimeout(ctx);
            oort.getBayeuxServer().getChannel(broadcastChannelName).publish(getLocalSession(), data, null);
>>>>>>> 2bfee7a6
            return true;
        }
        else
        {
            if (localOortURL.equals(targetOortURL))
            {
                // Local case
                logger.debug("Forwarding action locally ({}): {}", localOortURL, data);
                startTimeout(ctx);
                onForwardMessage(data, false);
                return true;
            }
            else
            {
                // Remote case
                OortComet comet = getOort().getComet(targetOortURL);
                if (comet != null)
                {
                    logger.debug("Forwarding action from {} to {}: {}", localOortURL, targetOortURL, data);
                    startTimeout(ctx);
                    comet.getChannel(forwardChannelName).publish(data);
                    return true;
                }
                else
                {
                    logger.debug("Could not forward action from {} to {}: {}", localOortURL, targetOortURL, data);
                    return false;
                }
            }
        }
    }

    public boolean onMessage(ServerSession from, ServerChannel channel, ServerMessage.Mutable message)
    {
        if (forwardChannelName.equals(message.getChannel()))
        {
<<<<<<< HEAD
            logger.debug("Received forwarded action {}", message);
            Map<String, Object> data = message.getDataAsMap();
            Map<String, Object> resultData = new HashMap<>(3);
            resultData.put(ID_FIELD, data.get(ID_FIELD));
            resultData.put(OORT_URL_FIELD, getOort().getURL());
            try
            {
                R result = onForward(data.get(ACTION_FIELD));
                resultData.put(RESULT_FIELD, result);
            }
            catch (ServiceException x)
            {
                resultData.put(FAILURE_FIELD, x.getFailure());
            }
            catch (Exception x)
=======
            onForwardMessage(message.getDataAsMap(), false);
        }
        else if (broadcastChannelName.equals(message.getChannel()))
        {
            onForwardMessage(message.getDataAsMap(), true);
        }
        else if (resultChannelName.equals(message.getChannel()))
        {
            onResultMessage(message.getDataAsMap());
        }
        return true;
    }

    protected void onForwardMessage(Map<String, Object> data, boolean broadcast)
    {
        logger.debug("Received {} action {}", broadcast ? "broadcast" : "forwarded", data);
        Map<String, Object> resultData = new HashMap<String, Object>(3);
        resultData.put(ID_FIELD, data.get(ID_FIELD));
        resultData.put(OORT_URL_FIELD, getOort().getURL());
        String oortURL = (String)data.get(OORT_URL_FIELD);
        try
        {
            Result<R> result = onForward(new Request(oort.getURL(), data.get(PARAMETER_FIELD), oortURL));
            logger.debug("Forwarded action result {}", result);
            if (result.succeeded())
>>>>>>> 2bfee7a6
            {
                resultData.put(RESULT_FIELD, true);
                resultData.put(DATA_FIELD, result.data);
            }
            else if (result.failed())
            {
<<<<<<< HEAD
                // Local case
                logger.debug("Returning forwarded action result {} to local {}", resultData, oortURL);
                oort.getBayeuxServer().getChannel(resultChannelName).publish(getLocalSession(), resultData);
=======
                resultData.put(RESULT_FIELD, false);
                resultData.put(DATA_FIELD, result.data);
>>>>>>> 2bfee7a6
            }
            else
            {
                if (broadcast)
                {
                    // Ignore and therefore return
                    logger.debug("Ignoring broadcast action result {}", result);
                    return;
                }
                else
                {
                    // Convert ignore into failure
                    resultData.put(RESULT_FIELD, false);
                    resultData.put(DATA_FIELD, result.data);
                }
            }
        }
        catch (Exception x)
        {
            if (broadcast)
                return;

            String failure = x.getMessage();
            if (failure == null || failure.length() == 0)
                failure = x.getClass().getName();
            resultData.put(RESULT_FIELD, false);
            resultData.put(DATA_FIELD, failure);
        }

        if (getOort().getURL().equals(oortURL))
        {
            // Local case
            logger.debug("Returning forwarded action result {} to local {}", resultData, oortURL);
            onResultMessage(resultData);
        }
        else
        {
            // Remote case
            OortComet comet = getOort().getComet(oortURL);
            if (comet != null)
            {
                logger.debug("Returning forwarded action result {} to remote {}", resultData, oortURL);
                comet.getChannel(resultChannelName).publish(resultData);
            }
            else
            {
                // Probably the node disconnected concurrently
                logger.debug("Could not return forwarded action result {} to remote {}", resultData, oortURL);
            }
        }
    }

    protected void onResultMessage(Map<String, Object> data)
    {
        long actionId = ((Number)data.get(ID_FIELD)).longValue();
        Map<String, Object> ctx = callbacks.remove(actionId);
        logger.debug("Action result {} with context {}", data, ctx);
        // Atomically remove the callback, so we guarantee one notification only.
        // Multiple notifications may happen when broadcasting the forward request
        // and nodes mistakenly return multiple results.
        if (ctx != null)
        {
            cancelTimeout(ctx);

            @SuppressWarnings("unchecked")
            C context = (C)ctx.get(CONTEXT_FIELD);
            boolean success = (Boolean)data.get(RESULT_FIELD);
            if (success)
            {
                @SuppressWarnings("unchecked")
                R result = (R)data.get(DATA_FIELD);
                onForwardSucceeded(result, context);
            }
            else
            {
                Object failure = data.get(DATA_FIELD);
                onForwardFailed(failure, context);
            }
        }
    }

    private void startTimeout(Map<String, Object> ctx)
    {
        long contextId = (Long)ctx.get(ID_FIELD);
        Timeout.Task timeoutTask = new TimeoutTask(contextId);
        ctx.put(TIMEOUT_FIELD, timeoutTask);
        ((BayeuxServerImpl)oort.getBayeuxServer()).startTimeout(timeoutTask, getTimeout());
    }

    private void cancelTimeout(Map<String, Object> ctx)
    {
        Timeout.Task timeoutTask = (Timeout.Task)ctx.get(TIMEOUT_FIELD);
        if (timeoutTask != null)
            ((BayeuxServerImpl)oort.getBayeuxServer()).cancelTimeout(timeoutTask);
    }

    /**
     * Subclasses must implement this method, that runs on the <em>owner node</em>,
     * to implement the action functionality.
     * <p />
     * The result to return is {@link Result#success(Object)} or {@link Result#failure(Object)}
     * if the implementation of this method was able to find the entity on which the action
     * functionality was meant to be applied, or {@link Result#ignore(Object)} if the entity
     * was not found.
     *
     * @param request the request containing the parameter passed from {@link #forward(String, Object, Object)}
     * @return the result containing the data that will be passed to {@link #onForwardSucceeded(Object, Object)}
     */
    protected abstract Result<R> onForward(Request request);

    /**
     * Subclasses must implement this method, that runs on the <em>requesting node</em>,
     * to complete the functionality after the action has been successfully run on the <em>owner node</em>.
     *
     * @param result the result of the action
     * @param context the opaque context from {@link #forward(String, Object, Object)}
     */
    protected abstract void onForwardSucceeded(R result, C context);

    /**
     * Subclasses must implement this method, that runs on the <em>requesting node</em>,
     * to complete the functionality after the action failed on the <em>owner node</em>.
     *
     * @param failure the failure of the action
     * @param context the opaque context from {@link #forward(String, Object, Object)}
     */
    protected abstract void onForwardFailed(Object failure, C context);

    @Override
    public String toString()
    {
        return String.format("%s[%s]@%s", getClass().getSimpleName(), getName(), getOort().getURL());
    }

    /**
     * Encapsulates a forwarded request.
     *
     * @see #onForward(Request)
     * @see Result
     */
    public static class Request
    {
        private final String localOortURL;
        private final Object data;
        private final String oortURL;

        private Request(String localOortURL, Object data, String oortURL)
        {
            this.localOortURL = localOortURL;
            this.data = data;
            this.oortURL = oortURL;
        }

        /**
         * @return the request data
         */
        public Object getData()
        {
            return data;
        }

        /**
         * @return the request data as a {@code Map&lt;String, Object&gt;}
         */
        public Map<String, Object> getDataAsMap()
        {
            return (Map<String, Object>)getData();
        }

        /**
         * @return the Oort URL of the <em>requesting node</em>
         */
        public String getOortURL()
        {
            return oortURL;
        }

        /**
         * @return whether the request is local to the current Oort node
         */
        public boolean isLocal()
        {
            return localOortURL.equals(getOortURL());
        }
    }

    /**
     * Encapsulates the result of a forwarded request returned by {@link #onForward(Request)}.
     * <p />
     * Applications must use methods {@link #success(Object)}, {@link #failure(Object)} or {@link #ignore(Object)}
     * to signal to the implementation the result of the forwarded request.
     * <p />
     * {@link OortService} may forward a request action for an entity to the owner node, but before the request
     * arrives to the owner node, the entity may be removed from the owner node.
     * When the owner node receives the request for the entity, the entity is not available anymore.
     * Similarly, a request that is broadcast to all nodes arrives to nodes that do not own the entity.
     * The node that receives the request must return a {@link Result} using the following rules:
     * <ul>
     * <li>If the node owns the entity, use {@link #success(Object)} or {@link #failure(Object)} - never use
     * {@link #ignore(Object)}</li>
     * <li>If the node does not own the entity (it never was the owner, or it was the owner but it is not anymore),
     * then use {@link #ignore(Object)}</li>
     * </ul>
     *
     * @param <U> the result type
     * @see Request
     */
    public static class Result<U>
    {
        private final Boolean result;
        private final Object data;

        private Result(Boolean result, Object data)
        {
            this.result = result;
            this.data = data;
        }

        /**
         * Returns a successful {@link Result} containing the given result object.
         *
         * @param result the result object
         * @param <S> the type of the result object
         * @return a new {@link Result} instance wrapping the result object
         */
        public static <S> Result<S> success(S result)
        {
            return new Result<S>(true, result);
        }

        /**
         * Returns a failed {@link Result} containing the given failure object.
         *
         * @param failure the failure object
         * @param <S> the type of the result
         * @return a new {@link Result} instance wrapping the failure object
         */
        public static <S> Result<S> failure(Object failure)
        {
            return new Result<S>(false, failure);
        }

        /**
         * Returns an ignored {@link Result} containing the given data object
         *
         * @param data the data object
         * @param <S> the type of the result
         * @return a new {@link Result} instance wrapping the data object
         */
        public static <S> Result<S> ignore(Object data)
        {
            return new Result<S>(null, data);
        }

        private boolean succeeded()
        {
            return result != null && result;
        }

        private boolean failed()
        {
            return result != null && !result;
        }

        @Override
        public String toString()
        {
            return String.format("%s[%s] %s",
                    getClass().getSimpleName(),
                    result == null ? "ignored" : result ? "success" : "failure",
                    data);
        }
    }

    /**
     * Utility context that stores the {@link ServerSession} and the {@link ServerMessage}.
     * <p />
     * CometD services that extend {@link OortService} may register themselves as listeners
     * for messages sent by remote clients. In such case, this class will come handy in this way:
     * <pre>
     * &#64;Service
     * class MyService extends OortService&lt;Boolean, ServerContext&gt;
     * {
     *     &#64;Listener("/service/some")
     *     public void processSome(ServerSession remote, ServerMessage message)
     *     {
     *         String ownerOortURL = findOwnerOortURL();
     *         forward(ownerOortURL, "some", new ServerContext(remote, message));
     *     }
     *
     *     protected Boolean onForward(Object forwardedData)
     *     {
     *         return "some".equals(forwardedData);
     *     }
     *
     *     protected void onForwardSucceeded(Boolean result, ServerContext context)
     *     {
     *         context.getServerSession().deliver(getLocalSession(), "/service/some", result, null);
     *     }
     *
     *     ...
     * }
     * </pre>
     */
    public static class ServerContext
    {
        private final ServerSession session;
        private final ServerMessage message;

        public ServerContext(ServerSession session, ServerMessage message)
        {
            this.session = session;
            this.message = message;
        }

        public ServerSession getServerSession()
        {
            return session;
        }

        public ServerMessage getServerMessage()
        {
            return message;
        }
    }

    private class TimeoutTask extends Timeout.Task
    {
        private final long contextId;

        private TimeoutTask(long contextId)
        {
            this.contextId = contextId;
        }

        @Override
        public void expired()
        {
            Map<String, Object> data = new HashMap<String, Object>(3);
            data.put(ID_FIELD, contextId);
            data.put(RESULT_FIELD, false);
            data.put(DATA_FIELD, new TimeoutException());
            onResultMessage(data);
        }
    }
}<|MERGE_RESOLUTION|>--- conflicted
+++ resolved
@@ -99,13 +99,8 @@
     private static final String RESULT_FIELD = "oort.service.result";
     private static final String TIMEOUT_FIELD = "oort.service.timeout";
 
-<<<<<<< HEAD
-    private final AtomicLong actions = new AtomicLong();
-    private final ConcurrentMap<Long, C> callbacks = new ConcurrentHashMap<>();
-=======
     private final AtomicLong contextIds = new AtomicLong();
     private final ConcurrentMap<Long, Map<String, Object>> callbacks = new ConcurrentHashMap<Long, Map<String, Object>>();
->>>>>>> 2bfee7a6
     private final Oort oort;
     private final String name;
     private final String forwardChannelName;
@@ -218,39 +213,24 @@
      */
     protected boolean forward(String targetOortURL, Object parameter, C context)
     {
-<<<<<<< HEAD
-        long actionId = actions.incrementAndGet();
-        if (context != null)
-            callbacks.put(actionId, context);
-        Map<String, Object> data = new HashMap<>(3);
-        data.put(ID_FIELD, actionId);
-        data.put(ACTION_FIELD, actionData);
-=======
         Map<String, Object> ctx = new HashMap<String, Object>(4);
         long contextId = contextIds.incrementAndGet();
         ctx.put(ID_FIELD, contextId);
         ctx.put(CONTEXT_FIELD, context);
         callbacks.put(contextId, ctx);
 
-        Map<String, Object> data = new HashMap<String, Object>(3);
+        Map<String, Object> data = new HashMap<>(3);
         data.put(ID_FIELD, contextId);
         data.put(PARAMETER_FIELD, parameter);
->>>>>>> 2bfee7a6
         String localOortURL = getOort().getURL();
         data.put(OORT_URL_FIELD, localOortURL);
 
         if (targetOortURL == null)
         {
-<<<<<<< HEAD
-            // Local case
-            logger.debug("Forwarding action locally ({}): {}", localOortURL, data);
-            oort.getBayeuxServer().getChannel(forwardChannelName).publish(getLocalSession(), data);
-=======
             // Application does not know where the entity is, broadcast
             logger.debug("Broadcasting action: {}", data);
             startTimeout(ctx);
             oort.getBayeuxServer().getChannel(broadcastChannelName).publish(getLocalSession(), data, null);
->>>>>>> 2bfee7a6
             return true;
         }
         else
@@ -287,23 +267,6 @@
     {
         if (forwardChannelName.equals(message.getChannel()))
         {
-<<<<<<< HEAD
-            logger.debug("Received forwarded action {}", message);
-            Map<String, Object> data = message.getDataAsMap();
-            Map<String, Object> resultData = new HashMap<>(3);
-            resultData.put(ID_FIELD, data.get(ID_FIELD));
-            resultData.put(OORT_URL_FIELD, getOort().getURL());
-            try
-            {
-                R result = onForward(data.get(ACTION_FIELD));
-                resultData.put(RESULT_FIELD, result);
-            }
-            catch (ServiceException x)
-            {
-                resultData.put(FAILURE_FIELD, x.getFailure());
-            }
-            catch (Exception x)
-=======
             onForwardMessage(message.getDataAsMap(), false);
         }
         else if (broadcastChannelName.equals(message.getChannel()))
@@ -329,21 +292,14 @@
             Result<R> result = onForward(new Request(oort.getURL(), data.get(PARAMETER_FIELD), oortURL));
             logger.debug("Forwarded action result {}", result);
             if (result.succeeded())
->>>>>>> 2bfee7a6
             {
                 resultData.put(RESULT_FIELD, true);
                 resultData.put(DATA_FIELD, result.data);
             }
             else if (result.failed())
             {
-<<<<<<< HEAD
-                // Local case
-                logger.debug("Returning forwarded action result {} to local {}", resultData, oortURL);
-                oort.getBayeuxServer().getChannel(resultChannelName).publish(getLocalSession(), resultData);
-=======
                 resultData.put(RESULT_FIELD, false);
                 resultData.put(DATA_FIELD, result.data);
->>>>>>> 2bfee7a6
             }
             else
             {
