--- conflicted
+++ resolved
@@ -45,87 +45,5 @@
       <groupId>org.slf4j</groupId>
       <artifactId>slf4j-api</artifactId>
     </dependency>
-<<<<<<< HEAD
-
-    <dependency>
-      <groupId>org.junit.jupiter</groupId>
-      <artifactId>junit-jupiter</artifactId>
-    </dependency>
-    <dependency>
-      <groupId>org.apache.logging.log4j</groupId>
-      <artifactId>log4j-core</artifactId>
-    </dependency>
-    <dependency>
-      <groupId>org.apache.logging.log4j</groupId>
-      <artifactId>log4j-slf4j2-impl</artifactId>
-    </dependency>
-    <dependency>
-      <groupId>org.cometd.java</groupId>
-      <artifactId>cometd-java-annotation-server</artifactId>
-      <version>${project.version}</version>
-      <scope>test</scope>
-    </dependency>
-    <dependency>
-      <groupId>org.cometd.java</groupId>
-      <artifactId>cometd-java-server-websocket-jakarta</artifactId>
-      <version>${project.version}</version>
-      <scope>test</scope>
-    </dependency>
-    <dependency>
-      <groupId>org.cometd.java</groupId>
-      <artifactId>cometd-java-server-websocket-jetty</artifactId>
-      <version>${project.version}</version>
-      <scope>test</scope>
-    </dependency>
-    <dependency>
-      <groupId>org.cometd.java</groupId>
-      <artifactId>cometd-java-client-http-okhttp</artifactId>
-      <version>${project.version}</version>
-      <scope>test</scope>
-    </dependency>
-    <dependency>
-      <groupId>org.cometd.java</groupId>
-      <artifactId>cometd-java-client-websocket-okhttp</artifactId>
-      <version>${project.version}</version>
-      <scope>test</scope>
-    </dependency>
-    <dependency>
-      <groupId>org.eclipse.jetty</groupId>
-      <artifactId>jetty-server</artifactId>
-      <version>${jetty-version}</version>
-      <scope>test</scope>
-    </dependency>
-    <dependency>
-      <groupId>org.eclipse.jetty.ee10</groupId>
-      <artifactId>jetty-ee10-servlet</artifactId>
-      <version>${jetty-version}</version>
-      <scope>test</scope>
-    </dependency>
-    <dependency>
-      <groupId>org.eclipse.jetty</groupId>
-      <artifactId>jetty-util-ajax</artifactId>
-      <version>${jetty-version}</version>
-      <scope>test</scope>
-    </dependency>
-    <dependency>
-      <groupId>org.eclipse.jetty.ee10.websocket</groupId>
-      <artifactId>jetty-ee10-websocket-jakarta-server</artifactId>
-      <version>${jetty-version}</version>
-      <scope>test</scope>
-    </dependency>
-    <dependency>
-      <groupId>org.eclipse.jetty.ee10.websocket</groupId>
-      <artifactId>jetty-ee10-websocket-jetty-server</artifactId>
-      <version>${jetty-version}</version>
-      <scope>test</scope>
-    </dependency>
-    <dependency>
-      <groupId>com.fasterxml.jackson.core</groupId>
-      <artifactId>jackson-databind</artifactId>
-      <version>${jackson-version}</version>
-      <scope>test</scope>
-    </dependency>
-=======
->>>>>>> 981b1367
   </dependencies>
 </project>