/*
 * Copyright (c) 2008-2017 the original author or authors.
 *
 * Licensed under the Apache License, Version 2.0 (the "License");
 * you may not use this file except in compliance with the License.
 * You may obtain a copy of the License at
 *
 *     http://www.apache.org/licenses/LICENSE-2.0
 *
 * Unless required by applicable law or agreed to in writing, software
 * distributed under the License is distributed on an "AS IS" BASIS,
 * WITHOUT WARRANTIES OR CONDITIONS OF ANY KIND, either express or implied.
 * See the License for the specific language governing permissions and
 * limitations under the License.
 */
package org.cometd.annotation;

import java.util.ArrayList;
import java.util.HashMap;
import java.util.HashSet;
import java.util.List;
import java.util.Set;
import java.util.concurrent.CountDownLatch;
import java.util.concurrent.TimeUnit;
import java.util.concurrent.atomic.AtomicInteger;
import java.util.concurrent.atomic.AtomicReference;

import javax.annotation.PostConstruct;
import javax.annotation.PreDestroy;
import javax.inject.Inject;

import org.cometd.bayeux.ChannelId;
import org.cometd.bayeux.MarkedReference;
import org.cometd.bayeux.Message;
import org.cometd.bayeux.Promise;
import org.cometd.bayeux.server.BayeuxServer;
import org.cometd.bayeux.server.ConfigurableServerChannel;
import org.cometd.bayeux.server.LocalSession;
import org.cometd.bayeux.server.ServerChannel;
import org.cometd.bayeux.server.ServerMessage;
import org.cometd.bayeux.server.ServerSession;
import org.cometd.server.BayeuxServerImpl;
import org.cometd.server.ServerSessionImpl;
import org.junit.After;
import org.junit.Before;
import org.junit.Test;

import static org.junit.Assert.assertEquals;
import static org.junit.Assert.assertFalse;
import static org.junit.Assert.assertNotNull;
import static org.junit.Assert.assertNull;
import static org.junit.Assert.assertSame;
import static org.junit.Assert.assertTrue;
import static org.junit.Assert.fail;

public class ServerAnnotationProcessorTest {
    private BayeuxServerImpl bayeuxServer;
    private ServerAnnotationProcessor processor;

    @Before
    public void init() throws Exception {
        bayeuxServer = new BayeuxServerImpl();
        bayeuxServer.start();
        processor = new ServerAnnotationProcessor(bayeuxServer);
    }

    @After
    public void destroy() throws Exception {
        bayeuxServer.stop();
    }

    @Test
    public void testNull() throws Exception {
        boolean processed = processor.process(null);
        assertFalse(processed);
    }

    @Test
    public void testNonServiceAnnotatedClass() throws Exception {
        NonServiceAnnotatedService s = new NonServiceAnnotatedService();
        boolean processed = processor.process(s);
        assertFalse(processed);
        assertNull(s.bayeux);
    }

    public static class NonServiceAnnotatedService {
        @Inject
        private BayeuxServer bayeux;
    }

    @Test
    public void testInjectBayeuxServerOnField() throws Exception {
        InjectBayeuxServerOnFieldService s = new InjectBayeuxServerOnFieldService();
        boolean processed = processor.process(s);
        assertTrue(processed);
        assertNotNull(s.bayeux);
    }

    @Service
    public static class InjectBayeuxServerOnFieldService {
        @Inject
        private BayeuxServer bayeux;
    }

    @Test
    public void testInjectBayeuxServerOnMethod() throws Exception {
        InjectBayeuxServerOnMethodService s = new InjectBayeuxServerOnMethodService();
        boolean processed = processor.process(s);
        assertTrue(processed);
        assertNotNull(s.bayeux);
    }

    @Service
    public static class InjectBayeuxServerOnMethodService {
        private BayeuxServer bayeux;

        @Inject
        private void setBayeuxServer(BayeuxServer bayeuxServer) {
            this.bayeux = bayeuxServer;
        }
    }

    @Test
    public void testInjectBayeuxServerOnOverriddenMethod() throws Exception {
        DerivedInjectBayeuxServerOnOverriddenMethodService s = new DerivedInjectBayeuxServerOnOverriddenMethodService();
        boolean processed = processor.process(s);
        assertFalse(processed);
        assertNull(s.bayeux);
    }

    @Service
    public static class InjectBayeuxServerOnOverriddenMethodService {
        protected BayeuxServer bayeux;

        @Inject
        protected void setBayeuxServer(BayeuxServer bayeuxServer) {
            this.bayeux = bayeuxServer;
        }
    }

    public static class DerivedInjectBayeuxServerOnOverriddenMethodService extends InjectBayeuxServerOnOverriddenMethodService {
        // Overrides without annotation.
        @Override
        protected void setBayeuxServer(BayeuxServer bayeuxServer) {
            super.setBayeuxServer(bayeuxServer);
        }
    }

    @Test
    public void testInjectBayeuxServerOnOverridingMethod() throws Exception {
        DerivedInjectBayeuxServerOnOverridingMethodService s = new DerivedInjectBayeuxServerOnOverridingMethodService();
        boolean processed = processor.process(s);
        assertTrue(processed);
        assertNotNull(s.bayeux);
    }

    @Service
    public static class InjectBayeuxServerOnOverridingMethodService {
        protected BayeuxServer bayeux;

        @Inject
        protected void setBayeuxServer(BayeuxServer bayeuxServer) {
            this.bayeux = bayeuxServer;
        }
    }

    public static class DerivedInjectBayeuxServerOnOverridingMethodService extends InjectBayeuxServerOnOverridingMethodService {
        // Overrides with annotation.
        @Override
        @Inject
        protected void setBayeuxServer(BayeuxServer bayeuxServer) {
            super.setBayeuxServer(bayeuxServer);
        }
    }

    @Test
    public void testInjectLocalSessionOnField() throws Exception {
        InjectLocalSessionOnFieldService s = new InjectLocalSessionOnFieldService();
        boolean processed = processor.process(s);
        assertTrue(processed);
        assertNotNull(s.localSession);
    }

    @Service
    public static class InjectLocalSessionOnFieldService {
        @Session
        private LocalSession localSession;
    }

    @Test
    public void testInjectLocalSessionOnMethod() throws Exception {
        InjectLocalSessionOnMethodService s = new InjectLocalSessionOnMethodService();
        boolean processed = processor.process(s);
        assertTrue(processed);
        assertNotNull(s.localSession);
    }

    @Service
    public static class InjectLocalSessionOnMethodService {
        private LocalSession localSession;

        @Session
        private void set(LocalSession localSession) {
            this.localSession = localSession;
        }
    }

    @Test
    public void testInjectLocalSessionOnOverriddenMethod() throws Exception {
        DerivedInjectLocalSessionOnOverriddenMethodService s = new DerivedInjectLocalSessionOnOverriddenMethodService();
        boolean processed = processor.process(s);
        assertFalse(processed);
        assertNull(s.localSession);
    }

    @Service
    public static class InjectLocalSessionOnOverriddenMethodService {
        protected LocalSession localSession;

        @Session
        protected void set(LocalSession localSession) {
            this.localSession = localSession;
        }
    }

    public static class DerivedInjectLocalSessionOnOverriddenMethodService extends InjectLocalSessionOnOverriddenMethodService {
        // Overrides without annotation.
        @Override
        protected void set(LocalSession localSession) {
            super.set(localSession);
        }
    }

    @Test
    public void testInjectLocalSessionOnOverridingMethod() throws Exception {
        DerivedInjectLocalSessionOnOverridingMethodService s = new DerivedInjectLocalSessionOnOverridingMethodService();
        boolean processed = processor.process(s);
        assertTrue(processed);
        assertNotNull(s.localSession);
    }

    @Service
    public static class InjectLocalSessionOnOverridingMethodService {
        protected LocalSession localSession;

        @Session
        protected void set(LocalSession localSession) {
            this.localSession = localSession;
        }
    }

    public static class DerivedInjectLocalSessionOnOverridingMethodService extends InjectLocalSessionOnOverridingMethodService {
        // Overrides with annotation.
        @Override
        @Session
        protected void set(LocalSession localSession) {
            super.set(localSession);
        }
    }

    @Test
    public void testInjectServerSessionOnField() throws Exception {
        InjectServerSessionOnFieldService s = new InjectServerSessionOnFieldService();
        boolean processed = processor.process(s);
        assertTrue(processed);
        assertNotNull(s.serverSession);
    }

    @Service
    public static class InjectServerSessionOnFieldService {
        @Session
        private ServerSession serverSession;
    }

    @Test
    public void testInjectServerSessionOnMethod() throws Exception {
        InjectServerSessionOnMethodService s = new InjectServerSessionOnMethodService();
        boolean processed = processor.process(s);
        assertTrue(processed);
        assertNotNull(s.serverSession);
    }

    @Service
    public static class InjectServerSessionOnMethodService {
        private ServerSession serverSession;

        @Session
        private void set(ServerSession serverSession) {
            this.serverSession = serverSession;
        }
    }

    @Test
    public void testInjectLocalSessionAndServerSession() throws Exception {
        InjectLocalSessionAndServerSessionService s = new InjectLocalSessionAndServerSessionService();
        boolean processed = processor.process(s);
        assertTrue(processed);
        assertNotNull(s.localSession);
        assertNotNull(s.serverSession);
        assertSame(s.localSession.getServerSession(), s.serverSession);
    }

    @Service
    public static class InjectLocalSessionAndServerSessionService {
        @Session
        private LocalSession localSession;
        @Session
        private ServerSession serverSession;
    }

    @Test
    public void testListenUnlisten() throws Exception {
        final AtomicReference<ServerSession> sessionRef = new AtomicReference<>();
        final AtomicReference<ServerMessage> messageRef = new AtomicReference<>();

        ListenUnlistenService s = new ListenUnlistenService(sessionRef, messageRef);
        boolean processed = processor.process(s);
        assertTrue(processed);
        ServerChannel channel = bayeuxServer.getChannel("/foo");
        assertNotNull(channel);
        assertEquals(1, channel.getListeners().size());

        // Fake a publish
        LocalSession remote = bayeuxServer.newLocalSession("remote");
        remote.handshake();
        ServerMessage.Mutable message = bayeuxServer.newMessage();
        message.setChannel(channel.getId());
<<<<<<< HEAD
        process(remote, message);
=======
        message.setClientId(remote.getId());
        bayeuxServer.handle((ServerSessionImpl)remote.getServerSession(), message);
>>>>>>> fe878dee

        assertNotNull(sessionRef.get());
        assertSame(sessionRef.get(), remote.getServerSession());
        assertNotNull(messageRef.get());

        processed = processor.deprocessCallbacks(s);
        assertTrue(processed);

        // Fake another publish
        sessionRef.set(null);
        messageRef.set(null);
        message = bayeuxServer.newMessage();
        message.setChannel(channel.getId());
<<<<<<< HEAD
        process(remote, message);
=======
        message.setClientId(remote.getId());
        bayeuxServer.handle((ServerSessionImpl)remote.getServerSession(), message);
>>>>>>> fe878dee

        assertNull(sessionRef.get());
        assertNull(messageRef.get());

        // Be sure the channel is removed after few sweeps
        for (int i = 0; i < 3; ++i) {
            bayeuxServer.sweep();
        }
        assertNull(bayeuxServer.getChannel(channel.getId()));
    }

    @Service
    public static class ListenUnlistenService {
        private final AtomicReference<ServerSession> sessionRef;
        private final AtomicReference<ServerMessage> messageRef;

        public ListenUnlistenService(AtomicReference<ServerSession> sessionRef, AtomicReference<ServerMessage> messageRef) {
            this.sessionRef = sessionRef;
            this.messageRef = messageRef;
        }

        @Listener("/foo")
        public void foo(ServerSession remote, ServerMessage.Mutable message) {
            assertNotNull(remote);
            assertNotNull(message);
            sessionRef.set(remote);
            messageRef.set(message);
        }
    }

    @Test
    public void testListenerPublishingOnOwnChannelDoesNotReceive() throws Exception {
        final AtomicInteger counter = new AtomicInteger();

        ListenerPublishingOnOwnChannelDoesNotReceiveService s = new ListenerPublishingOnOwnChannelDoesNotReceiveService(counter);
        boolean processed = processor.process(s);
        assertTrue(processed);

        // Fake a publish
        LocalSession remote = bayeuxServer.newLocalSession("remote");
        remote.handshake();
        ServerMessage.Mutable message = bayeuxServer.newMessage();
        message.setChannel("/foo/bar");
<<<<<<< HEAD
        process(remote, message);
=======
        message.setClientId(remote.getId());
        bayeuxServer.handle((ServerSessionImpl)remote.getServerSession(), message);
>>>>>>> fe878dee

        assertEquals(1, counter.get());
    }

    @Service
    public static class ListenerPublishingOnOwnChannelDoesNotReceiveService {
        private final AtomicInteger counter;
        @Inject
        private BayeuxServer bayeuxServer;
        @Session
        private ServerSession serverSession;

        public ListenerPublishingOnOwnChannelDoesNotReceiveService(AtomicInteger counter) {
            this.counter = counter;
        }

        @Listener("/foo/*")
        public void foo(ServerSession remote, ServerMessage.Mutable message) {
            int count = counter.incrementAndGet();

            String channelName = "/foo/own";
            MarkedReference<ServerChannel> channel = bayeuxServer.createChannelIfAbsent(channelName);

            // This callback should be called only once, triggered by the client's publish
            // However if the Listener.receiveOwnPublishes attribute is not taken in account
            // this callback is called again, and we want to test that this does not happen.
            if (count == 1) {
                channel.getReference().publish(serverSession, new HashMap<>());
            }
        }
    }

    @Test
    public void testListenerPublishingOnOwnChannelReceives() throws Exception {
        final AtomicInteger counter = new AtomicInteger();

        ListenerPublishingOnOwnChannelReceivesService s = new ListenerPublishingOnOwnChannelReceivesService(counter);
        boolean processed = processor.process(s);
        assertTrue(processed);

        // Fake a publish
        LocalSession remote = bayeuxServer.newLocalSession("remote");
        remote.handshake();
        ServerMessage.Mutable message = bayeuxServer.newMessage();
        message.setChannel("/foo/bar");
<<<<<<< HEAD
        process(remote, message);
=======
        message.setClientId(remote.getId());
        bayeuxServer.handle((ServerSessionImpl)remote.getServerSession(), message);
>>>>>>> fe878dee

        assertEquals(2, counter.get());
    }

    @Service
    public static class ListenerPublishingOnOwnChannelReceivesService {
        private final AtomicInteger counter;
        @Inject
        private BayeuxServer bayeuxServer;
        @Session
        private ServerSession serverSession;

        public ListenerPublishingOnOwnChannelReceivesService(AtomicInteger counter) {
            this.counter = counter;
        }

        @Listener(value = "/foo/*", receiveOwnPublishes = true)
        public void foo(ServerSession remote, ServerMessage.Mutable message) {
            counter.incrementAndGet();
            String channelName = "/foo/own";
            MarkedReference<ServerChannel> channel = bayeuxServer.createChannelIfAbsent(channelName);
            if (!channelName.equals(message.getChannel())) {
                channel.getReference().publish(serverSession, new HashMap<>());
            }
        }
    }

    @Test
    public void testSubscribeUnsubscribe() throws Exception {
        final AtomicReference<Message> messageRef = new AtomicReference<>();

        SubscribeUnsubscribeService s = new SubscribeUnsubscribeService(messageRef);
        boolean processed = processor.process(s);
        assertTrue(processed);

        // Fake a publish
        LocalSession remote = bayeuxServer.newLocalSession("remote");
        remote.handshake();
        ServerMessage.Mutable message = bayeuxServer.newMessage();
        message.setChannel("/foo/bar/baz");
        message.setData(new HashMap<>());
<<<<<<< HEAD
        process(remote, message);
=======
        message.setClientId(remote.getId());
        bayeuxServer.handle((ServerSessionImpl)remote.getServerSession(), message);
>>>>>>> fe878dee

        assertNotNull(messageRef.get());

        processed = processor.deprocessCallbacks(s);
        assertTrue(processed);

        // Fake another publish
        messageRef.set(null);
        message = bayeuxServer.newMessage();
        message.setChannel("/foo/bar/baz");
        message.setData(new HashMap<>());
<<<<<<< HEAD
        process(remote, message);
=======
        message.setClientId(remote.getId());
        bayeuxServer.handle((ServerSessionImpl)remote.getServerSession(), message);
>>>>>>> fe878dee

        assertNull(messageRef.get());
    }

    @Service
    public static class SubscribeUnsubscribeService {
        private final AtomicReference<Message> messageRef;
        @Session
        private LocalSession serverSession;

        public SubscribeUnsubscribeService(AtomicReference<Message> messageRef) {
            this.messageRef = messageRef;
        }

        @Subscription("/foo/**")
        public void foo(Message message) {
            messageRef.set(message);
        }
    }

    @Test
    public void testListenerOnOverriddenMethod() throws Exception {
        final CountDownLatch messageLatch = new CountDownLatch(2);

        DerivedListenerOnOverriddenMethodService ss = new DerivedListenerOnOverriddenMethodService(messageLatch);
        boolean processed = processor.process(ss);
        assertFalse(processed);

        // Fake a publish
        LocalSession remote = bayeuxServer.newLocalSession("remote");
        remote.handshake();
        remote.getChannel("/foo").publish(new HashSet<>());

        assertFalse(messageLatch.await(1, TimeUnit.SECONDS));
        assertEquals(2, messageLatch.getCount());
    }

    @Service
    public static class ListenerOnOverriddenMethodService {
        protected final CountDownLatch messageLatch;

        public ListenerOnOverriddenMethodService(CountDownLatch messageLatch) {
            this.messageLatch = messageLatch;
        }

        @Listener("/foo")
        public void foo(ServerSession remote, ServerMessage.Mutable message) {
            messageLatch.countDown();
        }
    }

    public static class DerivedListenerOnOverriddenMethodService extends ListenerOnOverriddenMethodService {
        public DerivedListenerOnOverriddenMethodService(CountDownLatch messageLatch) {
            super(messageLatch);
        }

        // Overrides without annotation.
        @Override
        public void foo(ServerSession remote, ServerMessage.Mutable message) {
            super.foo(remote, message);
            messageLatch.countDown();
        }
    }

    @Test
    public void testListenerOnOverridingMethod() throws Exception {
        final CountDownLatch messageLatch = new CountDownLatch(2);

        DerivedListenerOnOverridingMethodService ss = new DerivedListenerOnOverridingMethodService(messageLatch);
        boolean processed = processor.process(ss);
        assertTrue(processed);

        assertEquals(1, bayeuxServer.getChannel("/foo").getListeners().size());

        // Fake a publish
        LocalSession remote = bayeuxServer.newLocalSession("remote");
        remote.handshake();
        remote.getChannel("/foo").publish(new HashSet<>());

        assertTrue(messageLatch.await(5, TimeUnit.SECONDS));
    }

    @Service
    public static class ListenerOnOverridingMethodService {
        protected final CountDownLatch messageLatch;

        public ListenerOnOverridingMethodService(CountDownLatch messageLatch) {
            this.messageLatch = messageLatch;
        }

        @Listener("/foo")
        public void foo(ServerSession remote, ServerMessage.Mutable message) {
            messageLatch.countDown();
        }
    }

    public static class DerivedListenerOnOverridingMethodService extends ListenerOnOverridingMethodService {
        public DerivedListenerOnOverridingMethodService(CountDownLatch messageLatch) {
            super(messageLatch);
        }

        // Overridden with annotation.
        @Override
        @Listener("/foo")
        public void foo(ServerSession remote, ServerMessage.Mutable message) {
            super.foo(remote, message);
            messageLatch.countDown();
        }
    }

    @Test
    public void testSubscriptionOnOverriddenMethod() throws Exception {
        final CountDownLatch messageLatch = new CountDownLatch(2);

        DerivedSubscriptionOnOverriddenMethodService ss = new DerivedSubscriptionOnOverriddenMethodService(messageLatch);
        boolean processed = processor.process(ss);
        assertFalse(processed);

        // Fake a publish
        LocalSession remote = bayeuxServer.newLocalSession("remote");
        remote.handshake();
        remote.getChannel("/foo").publish(new HashSet<>());

        assertFalse(messageLatch.await(1, TimeUnit.SECONDS));
        assertEquals(2, messageLatch.getCount());
    }

    @Service
    public static class SubscriptionOnOverriddenMethodService {
        protected final CountDownLatch messageLatch;

        public SubscriptionOnOverriddenMethodService(CountDownLatch messageLatch) {
            this.messageLatch = messageLatch;
        }

        @Subscription("/foo")
        public void foo(Message message) {
            messageLatch.countDown();
        }
    }

    public static class DerivedSubscriptionOnOverriddenMethodService extends SubscriptionOnOverriddenMethodService {
        public DerivedSubscriptionOnOverriddenMethodService(CountDownLatch messageLatch) {
            super(messageLatch);
        }

        // Overrides without annotation.
        @Override
        public void foo(Message message) {
            super.foo(message);
            messageLatch.countDown();
        }
    }

    @Test
    public void testSubscriptionOnOverridingMethod() throws Exception {
        final CountDownLatch messageLatch = new CountDownLatch(2);

        DerivedSubscriptionOnOverridingMethodService ss = new DerivedSubscriptionOnOverridingMethodService(messageLatch);
        boolean processed = processor.process(ss);
        assertTrue(processed);

        assertEquals(1, bayeuxServer.getChannel("/foo").getSubscribers().size());

        // Fake a publish
        LocalSession remote = bayeuxServer.newLocalSession("remote");
        remote.handshake();
        remote.getChannel("/foo").publish(new HashSet<>());

        assertTrue(messageLatch.await(5, TimeUnit.SECONDS));
    }

    @Service
    public static class SubscriptionOnOverridingMethodService {
        protected final CountDownLatch messageLatch;

        public SubscriptionOnOverridingMethodService(CountDownLatch messageLatch) {
            this.messageLatch = messageLatch;
        }

        @Subscription("/foo")
        public void foo(Message message) {
            messageLatch.countDown();
        }
    }

    public static class DerivedSubscriptionOnOverridingMethodService extends SubscriptionOnOverridingMethodService {
        public DerivedSubscriptionOnOverridingMethodService(CountDownLatch messageLatch) {
            super(messageLatch);
        }

        // Overridden with annotation.
        @Override
        @Subscription("/foo")
        public void foo(Message message) {
            super.foo(message);
            messageLatch.countDown();
        }
    }

    @Test
    public void testRemoteCallOnOverriddenMethod() throws Exception {
        final CountDownLatch messageLatch = new CountDownLatch(2);

        DerivedRemoteCallOnOverriddenMethodService ss = new DerivedRemoteCallOnOverriddenMethodService(messageLatch);
        boolean processed = processor.process(ss);
        assertFalse(processed);

        // Fake a publish
        LocalSession remote = bayeuxServer.newLocalSession("remote");
        remote.handshake();
        remote.getChannel("/service/foo").publish(new HashSet<>());

        assertFalse(messageLatch.await(1, TimeUnit.SECONDS));
        assertEquals(2, messageLatch.getCount());
    }

    @Service
    public static class RemoteCallOnOverriddenMethodService {
        protected final CountDownLatch messageLatch;

        public RemoteCallOnOverriddenMethodService(CountDownLatch messageLatch) {
            this.messageLatch = messageLatch;
        }

        @RemoteCall("/foo")
        public void foo(RemoteCall.Caller caller, Object data) {
            caller.result(data);
            messageLatch.countDown();
        }
    }

    public static class DerivedRemoteCallOnOverriddenMethodService extends RemoteCallOnOverriddenMethodService {
        public DerivedRemoteCallOnOverriddenMethodService(CountDownLatch messageLatch) {
            super(messageLatch);
        }

        // Overrides without annotation.
        @Override
        public void foo(RemoteCall.Caller caller, Object data) {
            super.foo(caller, data);
            messageLatch.countDown();
        }
    }

    @Test
    public void testRemoteCallOnOverridingMethod() throws Exception {
        final CountDownLatch messageLatch = new CountDownLatch(2);

        DerivedRemoteCallOnOverridingMethodService ss = new DerivedRemoteCallOnOverridingMethodService(messageLatch);
        boolean processed = processor.process(ss);
        assertTrue(processed);

        assertEquals(1, bayeuxServer.getChannel("/service/foo").getListeners().size());

        // Fake a publish
        LocalSession remote = bayeuxServer.newLocalSession("remote");
        remote.handshake();
        remote.getChannel("/service/foo").publish(new HashSet<>());

        assertTrue(messageLatch.await(5, TimeUnit.SECONDS));
    }

    @Service
    public static class RemoteCallOnOverridingMethodService {
        protected final CountDownLatch messageLatch;

        public RemoteCallOnOverridingMethodService(CountDownLatch messageLatch) {
            this.messageLatch = messageLatch;
        }

        @RemoteCall("/foo")
        public void foo(RemoteCall.Caller caller, Object data) {
            caller.result(data);
            messageLatch.countDown();
        }
    }

    public static class DerivedRemoteCallOnOverridingMethodService extends RemoteCallOnOverridingMethodService {
        public DerivedRemoteCallOnOverridingMethodService(CountDownLatch messageLatch) {
            super(messageLatch);
        }

        // Overridden with annotation.
        @Override
        @RemoteCall("/foo")
        public void foo(RemoteCall.Caller caller, Object data) {
            super.foo(caller, data);
            messageLatch.countDown();
        }
    }

    @Test
    public void testListenerMethodWithCovariantParameters() throws Exception {
        final CountDownLatch messageLatch = new CountDownLatch(1);

        ListenerMethodWithCovariantParametersService s = new ListenerMethodWithCovariantParametersService(messageLatch);
        boolean processed = processor.process(s);
        assertTrue(processed);

        // Fake a publish
        LocalSession remote = bayeuxServer.newLocalSession("remote");
        remote.handshake();
        ServerMessage.Mutable message = bayeuxServer.newMessage();
        message.setChannel("/foo");
        message.setData(new HashMap());
<<<<<<< HEAD
        process(remote, message);
=======
        message.setClientId(remote.getId());
        bayeuxServer.handle((ServerSessionImpl)remote.getServerSession(), message);
>>>>>>> fe878dee

        assertTrue(messageLatch.await(5, TimeUnit.SECONDS));
    }

    @Service
    public static class ListenerMethodWithCovariantParametersService {
        private final CountDownLatch messageLatch;

        public ListenerMethodWithCovariantParametersService(CountDownLatch messageLatch) {
            this.messageLatch = messageLatch;
        }

        @Listener("/foo")
        public void foo(org.cometd.bayeux.Session remote, Message message) {
            messageLatch.countDown();
        }
    }

    @Test
    public void testListenerMethodReturningNewBooleanFalse() throws Exception {
        final CountDownLatch messageLatch = new CountDownLatch(1);

        ListenerMethodReturningNewBooleanFalseService s = new ListenerMethodReturningNewBooleanFalseService(messageLatch);
        boolean processed = processor.process(s);
        assertTrue(processed);

        // Fake a publish
        LocalSession remote = bayeuxServer.newLocalSession("remote");
        remote.handshake();
        ServerMessage.Mutable message = bayeuxServer.newMessage();
        message.setChannel("/foo");
        message.setData(new HashMap());
<<<<<<< HEAD
        process(remote, message);
=======
        message.setClientId(remote.getId());
        bayeuxServer.handle((ServerSessionImpl)remote.getServerSession(), message);
>>>>>>> fe878dee

        assertFalse(messageLatch.await(1, TimeUnit.SECONDS));
    }

    @Service
    public static class ListenerMethodReturningNewBooleanFalseService {
        private final CountDownLatch messageLatch;

        public ListenerMethodReturningNewBooleanFalseService(CountDownLatch messageLatch) {
            this.messageLatch = messageLatch;
        }

        @Listener("/foo")
        public Object foo(ServerSession remote, ServerMessage.Mutable message) {
            // Do not unbox it, we are testing exactly this case.
            return new Boolean(false);
        }

        @Subscription("/foo")
        public void foo(Message message) {
            messageLatch.countDown();
        }
    }

    @Test
    public void testLifecycleMethodsWithWrongReturnType() throws Exception {
        LifecycleMethodsWithWrongReturnTypeService s = new LifecycleMethodsWithWrongReturnTypeService();

        try {
            processor.processPostConstruct(s);
            fail();
        } catch (RuntimeException x) {
        }

        try {
            processor.processPreDestroy(s);
            fail();
        } catch (RuntimeException x) {
        }
    }

    @Service
    public static class LifecycleMethodsWithWrongReturnTypeService {
        @PostConstruct
        public Object init() {
            return null;
        }

        @PreDestroy
        public Object destroy() {
            return null;
        }
    }

    @Test
    public void testLifecycleMethodsWithWrongParameters() throws Exception {
        LifecycleMethodsWithWrongParametersService s = new LifecycleMethodsWithWrongParametersService();

        try {
            processor.processPostConstruct(s);
            fail();
        } catch (RuntimeException x) {
        }

        try {
            processor.processPreDestroy(s);
            fail();
        } catch (RuntimeException x) {
        }
    }

    @Service
    public static class LifecycleMethodsWithWrongParametersService {
        @PostConstruct
        public void init(Object param) {
        }

        @PreDestroy
        public void destroy(Object param) {
        }
    }

    @Test
    public void testLifecycleMethodsWithStaticModifier() throws Exception {
        S s = new S();

        try {
            processor.processPostConstruct(s);
            fail();
        } catch (RuntimeException x) {
        }

        try {
            processor.processPreDestroy(s);
            fail();
        } catch (RuntimeException x) {
        }
    }

    @Test
    public void testMultipleLifecycleMethodsInSameClass() throws Exception {
        MultipleLifecycleMethodsInSameClassService s = new MultipleLifecycleMethodsInSameClassService();

        try {
            processor.processPostConstruct(s);
            fail();
        } catch (RuntimeException x) {
        }

        try {
            processor.processPreDestroy(s);
            fail();
        } catch (RuntimeException x) {
        }
    }

    @Service
    public static class MultipleLifecycleMethodsInSameClassService {
        @PostConstruct
        public void init1() {
        }

        @PostConstruct
        public void init2() {
        }

        @PreDestroy
        public void destroy1() {
        }

        @PreDestroy
        public void destroy2() {
        }
    }

    @Test
    public void testPostConstructPreDestroy() throws Exception {
        final CountDownLatch initLatch = new CountDownLatch(1);
        final CountDownLatch destroyLatch = new CountDownLatch(1);

        PostConstructPreDestroyService s = new PostConstructPreDestroyService(initLatch, destroyLatch);

        processor.process(s);
        assertTrue(initLatch.await(5, TimeUnit.SECONDS));

        processor.deprocess(s);
        assertTrue(destroyLatch.await(5, TimeUnit.SECONDS));
    }

    @Service
    public static class PostConstructPreDestroyService {
        private final CountDownLatch initLatch;
        private final CountDownLatch destroyLatch;

        public PostConstructPreDestroyService(CountDownLatch initLatch, CountDownLatch destroyLatch) {
            this.initLatch = initLatch;
            this.destroyLatch = destroyLatch;
        }

        @PostConstruct
        public void init() {
            initLatch.countDown();
        }

        @PreDestroy
        public void destroy() {
            destroyLatch.countDown();
        }
    }

    @Test
    public void testPostConstructInSuperClass() throws Exception {
        final CountDownLatch initLatch = new CountDownLatch(1);
        final CountDownLatch destroyLatch = new CountDownLatch(1);

        DerivedPostConstructInSuperClassService ss = new DerivedPostConstructInSuperClassService(initLatch, destroyLatch);

        processor.process(ss);
        assertTrue(initLatch.await(5, TimeUnit.SECONDS));

        processor.deprocess(ss);
        assertTrue(destroyLatch.await(5, TimeUnit.SECONDS));
    }

    @Service
    public static class PostConstructInSuperClassService {
        private final CountDownLatch initLatch;

        public PostConstructInSuperClassService(CountDownLatch initLatch) {
            this.initLatch = initLatch;
        }

        @PostConstruct
        protected void init() {
            initLatch.countDown();
        }
    }

    public class DerivedPostConstructInSuperClassService extends PostConstructInSuperClassService {
        private final CountDownLatch destroyLatch;

        public DerivedPostConstructInSuperClassService(CountDownLatch initLatch, CountDownLatch destroyLatch) {
            super(initLatch);
            this.destroyLatch = destroyLatch;
        }

        @PreDestroy
        private void destroy() {
            destroyLatch.countDown();
        }
    }

    @Test
    public void testPostConstructPreDestroyOnOverriddenMethod() throws Exception {
        final CountDownLatch initLatch = new CountDownLatch(2);
        final CountDownLatch destroyLatch = new CountDownLatch(2);

        DerivedPostConstructPreDestroyOnOverriddenMethodService ss = new DerivedPostConstructPreDestroyOnOverriddenMethodService(initLatch, destroyLatch);

        processor.process(ss);
        assertFalse(initLatch.await(1, TimeUnit.SECONDS));

        processor.deprocess(ss);
        assertFalse(destroyLatch.await(1, TimeUnit.SECONDS));
    }

    @Service
    public static class PostConstructPreDestroyOnOverriddenMethodService {
        protected final CountDownLatch initLatch;
        protected final CountDownLatch destroyLatch;

        public PostConstructPreDestroyOnOverriddenMethodService(CountDownLatch initLatch, CountDownLatch destroyLatch) {
            this.initLatch = initLatch;
            this.destroyLatch = destroyLatch;
        }

        @PostConstruct
        public void init() {
            assertEquals(1, initLatch.getCount());
            initLatch.countDown();
        }

        @PreDestroy
        public void destroy() {
            assertEquals(1, destroyLatch.getCount());
            destroyLatch.countDown();
        }
    }

    public static class DerivedPostConstructPreDestroyOnOverriddenMethodService extends PostConstructPreDestroyOnOverriddenMethodService {
        public DerivedPostConstructPreDestroyOnOverriddenMethodService(CountDownLatch initLatch, CountDownLatch destroyLatch) {
            super(initLatch, destroyLatch);
        }

        // Overridden without annotation.
        @Override
        public void init() {
            assertEquals(2, initLatch.getCount());
            initLatch.countDown();
            super.init();
        }

        // Overridden without annotation.
        @Override
        public void destroy() {
            assertEquals(2, destroyLatch.getCount());
            destroyLatch.countDown();
            super.init();
        }
    }

    @Test
    public void testPostConstructPreDestroyOnOverridingMethod() throws Exception {
        final CountDownLatch initLatch = new CountDownLatch(2);
        final CountDownLatch destroyLatch = new CountDownLatch(2);

        DerivedPostConstructPreDestroyOnOverridingMethodService ss = new DerivedPostConstructPreDestroyOnOverridingMethodService(initLatch, destroyLatch);

        processor.process(ss);
        assertTrue(initLatch.await(5, TimeUnit.SECONDS));

        processor.deprocess(ss);
        assertTrue(initLatch.await(5, TimeUnit.SECONDS));
    }

    @Service
    public static class PostConstructPreDestroyOnOverridingMethodService {
        protected final CountDownLatch initLatch;
        protected final CountDownLatch destroyLatch;

        public PostConstructPreDestroyOnOverridingMethodService(CountDownLatch initLatch, CountDownLatch destroyLatch) {
            this.initLatch = initLatch;
            this.destroyLatch = destroyLatch;
        }

        @PostConstruct
        public void init() {
            assertEquals(1, initLatch.getCount());
            initLatch.countDown();
        }

        @PreDestroy
        public void destroy() {
            assertEquals(1, destroyLatch.getCount());
            destroyLatch.countDown();
        }
    }

    public static class DerivedPostConstructPreDestroyOnOverridingMethodService extends PostConstructPreDestroyOnOverridingMethodService {
        public DerivedPostConstructPreDestroyOnOverridingMethodService(CountDownLatch initLatch, CountDownLatch destroyLatch) {
            super(initLatch, destroyLatch);
        }

        // Overriding with annotation.
        @Override
        @PostConstruct
        public void init() {
            assertEquals(2, initLatch.getCount());
            initLatch.countDown();
            super.init();
        }

        @Override
        @PreDestroy
        public void destroy() {
            assertEquals(2, destroyLatch.getCount());
            destroyLatch.countDown();
            super.destroy();
        }
    }

    @Test
    public void testMultipleLifecycleMethodsInDifferentClasses() throws Exception {
        final CountDownLatch initLatch = new CountDownLatch(2);
        final CountDownLatch destroyLatch = new CountDownLatch(2);

        DerivedMultipleLifecycleMethodsInDifferentClassesService ss = new DerivedMultipleLifecycleMethodsInDifferentClassesService(initLatch, destroyLatch);

        processor.process(ss);
        assertTrue(initLatch.await(5, TimeUnit.SECONDS));

        processor.deprocess(ss);
        assertTrue(destroyLatch.await(5, TimeUnit.SECONDS));
    }

    @Service
    public static class MultipleLifecycleMethodsInDifferentClassesService {
        protected final CountDownLatch initLatch;
        protected final CountDownLatch destroyLatch;

        public MultipleLifecycleMethodsInDifferentClassesService(CountDownLatch initLatch, CountDownLatch destroyLatch) {
            this.initLatch = initLatch;
            this.destroyLatch = destroyLatch;
        }

        @PostConstruct
        public void init1() {
            assertEquals(1, initLatch.getCount());
            initLatch.countDown();
        }

        @PreDestroy
        public void destroy1() {
            assertEquals(1, destroyLatch.getCount());
            destroyLatch.countDown();
        }
    }

    public class DerivedMultipleLifecycleMethodsInDifferentClassesService extends MultipleLifecycleMethodsInDifferentClassesService {
        public DerivedMultipleLifecycleMethodsInDifferentClassesService(CountDownLatch initLatch, CountDownLatch destroyLatch) {
            super(initLatch, destroyLatch);
        }

        @PostConstruct
        public void init2() {
            assertEquals(2, initLatch.getCount());
            initLatch.countDown();
        }

        @PreDestroy
        public void destroy2() {
            assertEquals(2, destroyLatch.getCount());
            destroyLatch.countDown();
        }
    }

    @Test
    public void testConfigureErrorIfExists() throws Exception {
        final Set<String> configured = new HashSet<>();

        ConfigureErrorIfExistsService s = new ConfigureErrorIfExistsService(configured);
        boolean processed = processor.process(s);
        assertTrue(processed);

        assertTrue(configured.contains("/foo/bar"));
        assertTrue(configured.contains("/blah"));
        assertTrue(configured.contains("/halb"));

        ConfigureErrorIfExistsService s2 = new ConfigureErrorIfExistsService(configured);
        try {
            processor.process(s2);
            fail();
        } catch (IllegalStateException expected) {
        }
    }

    @Service
    public static class ConfigureErrorIfExistsService {
        private final Set<String> configured;

        public ConfigureErrorIfExistsService(Set<String> configured) {
            this.configured = configured;
        }

        @Configure(value = "/foo/bar")
        private void configureFooBar(ConfigurableServerChannel channel) {
            configured.add(channel.getId());
        }

        @Configure(value = {"/blah", "/halb"})
        private void configureBlah(ConfigurableServerChannel channel) {
            configured.add(channel.getId());
        }
    }

    @Test
    public void testConfigureNoErrorIfExists() throws Exception {
        final List<String> configured = new ArrayList<>();

        ConfigureNoErrorIfExistsService s1 = new ConfigureNoErrorIfExistsService(configured);
        boolean processed = processor.process(s1);
        assertTrue(processed);
        ConfigureNoErrorIfExistsService s2 = new ConfigureNoErrorIfExistsService(configured);
        processed = processor.process(s2);
        assertTrue(processed);

        assertEquals(1, configured.size());
        assertEquals("/foo", configured.get(0));
    }

    @Service
    public static class ConfigureNoErrorIfExistsService {
        private final List<String> configured;

        public ConfigureNoErrorIfExistsService(List<String> configured) {
            this.configured = configured;
        }

        @Configure(value = "/foo", errorIfExists = false)
        private void configureFooBar(ConfigurableServerChannel channel) {
            configured.add(channel.getId());
        }
    }

    @Test
    public void testConfigureConfigureIfExists() throws Exception {
        final List<String> configured = new ArrayList<>();

        ConfigureConfigureIfExistsService s1 = new ConfigureConfigureIfExistsService(configured);
        boolean processed = processor.process(s1);
        assertTrue(processed);
        ConfigureConfigureIfExistsService s2 = new ConfigureConfigureIfExistsService(configured);
        processed = processor.process(s2);
        assertTrue(processed);

        assertEquals(2, configured.size());
        assertEquals("/foo", configured.get(0));
        assertEquals("/foo", configured.get(1));
    }

    @Service
    public static class ConfigureConfigureIfExistsService {
        private final List<String> configured;

        public ConfigureConfigureIfExistsService(List<String> configured) {
            this.configured = configured;
        }

        @Configure(value = "/foo", configureIfExists = true)
        private void configureFooBar(ConfigurableServerChannel channel) {
            configured.add(channel.getId());
        }
    }

    @Test
    public void testConfigureOnOverriddenMethod() throws Exception {
        CountDownLatch latch = new CountDownLatch(2);
        DerivedConfigureOnOverriddenMethodService s = new DerivedConfigureOnOverriddenMethodService(latch);
        boolean processed = processor.process(s);
        assertFalse(processed);
        assertFalse(latch.await(1, TimeUnit.SECONDS));
    }

    @Service
    public static class ConfigureOnOverriddenMethodService {
        protected final CountDownLatch latch;

        public ConfigureOnOverriddenMethodService(CountDownLatch latch) {
            this.latch = latch;
        }

        @Configure(value = "/foo")
        protected void configureFoo(ConfigurableServerChannel channel) {
            assertEquals(1, latch.getCount());
            latch.countDown();
        }
    }

    public static class DerivedConfigureOnOverriddenMethodService extends ConfigureOnOverriddenMethodService {
        public DerivedConfigureOnOverriddenMethodService(CountDownLatch latch) {
            super(latch);
        }

        // Overriding without annotation.
        @Override
        public void configureFoo(ConfigurableServerChannel channel) {
            assertEquals(2, latch.getCount());
            latch.countDown();
            super.configureFoo(channel);
        }
    }

    @Test
    public void testConfigureOnOverridingMethod() throws Exception {
        CountDownLatch latch = new CountDownLatch(2);
        DerivedConfigureOnOverridingMethodService s = new DerivedConfigureOnOverridingMethodService(latch);
        boolean processed = processor.process(s);
        assertTrue(processed);
        assertTrue(latch.await(5, TimeUnit.SECONDS));
    }

    @Service
    public static class ConfigureOnOverridingMethodService {
        protected final CountDownLatch latch;

        public ConfigureOnOverridingMethodService(CountDownLatch latch) {
            this.latch = latch;
        }

        @Configure(value = "/foo")
        protected void configureFoo(ConfigurableServerChannel channel) {
            assertEquals(1, latch.getCount());
            latch.countDown();
        }
    }

    public static class DerivedConfigureOnOverridingMethodService extends ConfigureOnOverridingMethodService {
        public DerivedConfigureOnOverridingMethodService(CountDownLatch latch) {
            super(latch);
        }

        // Overriding with annotation.
        @Override
        @Configure(value = "/foo")
        public void configureFoo(ConfigurableServerChannel channel) {
            assertEquals(2, latch.getCount());
            latch.countDown();
            super.configureFoo(channel);
        }
    }

    @Test
    public void testInjectables() throws Exception {
        Injectables i = new DerivedInjectables();
        InjectablesService s = new InjectablesService();
        processor = new ServerAnnotationProcessor(bayeuxServer, i);
        boolean processed = processor.process(s);
        assertTrue(processed);

        assertSame(i, s.i);
    }

    class Injectables {
    }

    class DerivedInjectables extends Injectables {
    }

    @Service
    public static class InjectablesService {
        @Inject
        private Injectables i;
    }

    @Service
    private static class S {
        @PostConstruct
        public static void init() {
        }

        @PreDestroy
        public static void destroy() {
        }
    }

    @Test
    public void testListenerWithParameters() throws Exception {
        String value = "test";
        CountDownLatch latch = new CountDownLatch(1);
        Object service = new ListenerWithParametersService(latch, value);
        boolean processed = processor.process(service);
        assertTrue(processed);

        String parentChannel = new ChannelId(ListenerWithParametersService.CHANNEL).getParent();

        // Fake a publish
        LocalSession remote = bayeuxServer.newLocalSession("remote");
        remote.handshake();
        ServerMessage.Mutable message = bayeuxServer.newMessage();
        message.setChannel(parentChannel + "/" + value);
        message.setData(new HashMap());
<<<<<<< HEAD
        process(remote, message);
=======
        message.setClientId(remote.getId());
        bayeuxServer.handle((ServerSessionImpl)remote.getServerSession(), message);
>>>>>>> fe878dee

        assertTrue(latch.await(5, TimeUnit.SECONDS));
    }

    @Service
    public class ListenerWithParametersService {
        private static final String CHANNEL = "/foo/{var}";

        private final CountDownLatch latch;
        private final String value;

        public ListenerWithParametersService(CountDownLatch latch, String value) {
            this.latch = latch;
            this.value = value;
        }

        @Listener(CHANNEL)
        public void service(ServerSession session, ServerMessage message, @Param("var") String var) {
            assertNotNull(session);
            assertNotNull(message);
            assertEquals(value, var);
            latch.countDown();
        }
    }

    @Test(expected = IllegalArgumentException.class)
    public void testListenerWithParametersNoParamAnnotation() throws Exception {
        Object service = new ListenerWithoutParamAnnotationService();
        processor.process(service);
    }

    @Service
    public static class ListenerWithoutParamAnnotationService {
        @Listener("/foo/{var}")
        public void service(ServerSession session, ServerMessage message, String var) {
        }
    }

    @Test
    public void testListenerWithParametersNotBinding() throws Exception {
        CountDownLatch latch = new CountDownLatch(1);
        Object service = new ListenerWithParametersNotBindingService(latch);
        boolean processed = processor.process(service);
        assertTrue(processed);

        String parentChannel = new ChannelId(ListenerWithParametersNotBindingService.CHANNEL).getParent();
        String grandParentChannel = new ChannelId(parentChannel).getParent();

        // Fake a publish
        LocalSession remote = bayeuxServer.newLocalSession("remote");
        remote.handshake();
        ServerMessage.Mutable message = bayeuxServer.newMessage();
        // Wrong channel (does not bind to the template), the message must not be delivered.
        message.setChannel(grandParentChannel + "/test");
        message.setData(new HashMap());
<<<<<<< HEAD
        process(remote, message);
=======
        message.setClientId(remote.getId());
        bayeuxServer.handle((ServerSessionImpl)remote.getServerSession(), message);
>>>>>>> fe878dee

        assertFalse(latch.await(1, TimeUnit.SECONDS));
    }

    @Service
    public static class ListenerWithParametersNotBindingService {
        public static final String CHANNEL = "/a/{b}/c";

        private final CountDownLatch latch;

        public ListenerWithParametersNotBindingService(CountDownLatch latch) {
            this.latch = latch;
        }

        @Listener(CHANNEL)
        public void service(ServerSession session, ServerMessage message, @Param("b") String b) {
            latch.countDown();
        }
    }

    @Test(expected = IllegalArgumentException.class)
    public void testListenerWithParameterWithWrongType() throws Exception {
        Object service = new ListenerWithParametersWithWrongTypeService();
        processor.process(service);
    }

    @Service
    public static class ListenerWithParametersWithWrongTypeService {
        public static final String CHANNEL = "/foo/{var}";

        @Listener(CHANNEL)
        public void service(ServerSession session, ServerMessage message, @Param("b") Integer b) {
        }
    }

    @Test(expected = IllegalArgumentException.class)
    public void testListenerWithParameterWithoutArgument() throws Exception {
        Object service = new ListenerWithParameterWithoutArgumentService();
        processor.process(service);
    }

    @Service
    public static class ListenerWithParameterWithoutArgumentService {
        public static final String CHANNEL = "/foo/{var}";

        @Listener(CHANNEL)
        public void service(ServerSession session, ServerMessage message) {
        }
    }

    @Test(expected = IllegalArgumentException.class)
    public void testListenerWithParameterWrongVariableName() throws Exception {
        Object service = new ListenerWithParameterWrongVariableNameService();
        processor.process(service);
    }

    @Service
    public static class ListenerWithParameterWrongVariableNameService {
        public static final String CHANNEL = "/foo/{var}";

        @Listener(CHANNEL)
        public void service(ServerSession session, ServerMessage message, @Param("wrong") String var) {
        }
    }

    @Test(expected = IllegalArgumentException.class)
    public void testListenerWithBadChannelTest() throws Exception {
        Object service = new BadChannelTestService();
        processor.process(service);
    }

    @Service
    public static class BadChannelTestService {
        @Listener("/foo/{var}/*")
        public void bad(ServerSession session, ServerMessage message, @Param("var") String var) {
        }
    }

    @Test
    public void testSubscriptionWithParameters() throws Exception {
        String value = "test";
        CountDownLatch latch = new CountDownLatch(1);
        Object service = new SubscriberWithParametersService(latch, value);
        boolean processed = processor.process(service);
        assertTrue(processed);

        String parentChannel = new ChannelId(SubscriberWithParametersService.CHANNEL).getParent();

        // Fake a publish
        LocalSession remote = bayeuxServer.newLocalSession("remote");
        remote.handshake();
        ServerMessage.Mutable message = bayeuxServer.newMessage();
        message.setChannel(parentChannel + "/" + value);
        message.setData(new HashMap());
<<<<<<< HEAD
        process(remote, message);
=======
        message.setClientId(remote.getId());
        bayeuxServer.handle((ServerSessionImpl)remote.getServerSession(), message);
>>>>>>> fe878dee

        assertTrue(latch.await(5, TimeUnit.SECONDS));
    }

    @Service
    public static class SubscriberWithParametersService {
        public static final String CHANNEL = "/foo/{var}";

        private final CountDownLatch latch;
        private final String value;

        public SubscriberWithParametersService(CountDownLatch latch, String value) {
            this.latch = latch;
            this.value = value;
        }

        @Subscription(CHANNEL)
        public void service(Message message, @Param("var") String var) {
            assertEquals(value, var);
            latch.countDown();
        }
    }

    @Test(expected = IllegalArgumentException.class)
    public void testSubscriptionWithParametersInWrongOrder() throws Exception {
        Object service = new SubscriptionWithParametersInWrongOrderService();
        processor.process(service);
    }

    @Service
    public static class SubscriptionWithParametersInWrongOrderService {
        @Subscription("/a/{b}/{c}")
        public void service(Message message, @Param("c") String c, @Param("b") String b) {
        }
    }

    private void process(LocalSession remote, ServerMessage.Mutable message) throws Exception {
        Promise.Completable<ServerMessage.Mutable> completable = new Promise.Completable<>();
        bayeuxServer.handle((ServerSessionImpl)remote.getServerSession(), message, completable);
        completable.get();
    }
}<|MERGE_RESOLUTION|>--- conflicted
+++ resolved
@@ -325,12 +325,8 @@
         remote.handshake();
         ServerMessage.Mutable message = bayeuxServer.newMessage();
         message.setChannel(channel.getId());
-<<<<<<< HEAD
+        message.setClientId(remote.getId());
         process(remote, message);
-=======
-        message.setClientId(remote.getId());
-        bayeuxServer.handle((ServerSessionImpl)remote.getServerSession(), message);
->>>>>>> fe878dee
 
         assertNotNull(sessionRef.get());
         assertSame(sessionRef.get(), remote.getServerSession());
@@ -344,12 +340,8 @@
         messageRef.set(null);
         message = bayeuxServer.newMessage();
         message.setChannel(channel.getId());
-<<<<<<< HEAD
+        message.setClientId(remote.getId());
         process(remote, message);
-=======
-        message.setClientId(remote.getId());
-        bayeuxServer.handle((ServerSessionImpl)remote.getServerSession(), message);
->>>>>>> fe878dee
 
         assertNull(sessionRef.get());
         assertNull(messageRef.get());
@@ -393,12 +385,8 @@
         remote.handshake();
         ServerMessage.Mutable message = bayeuxServer.newMessage();
         message.setChannel("/foo/bar");
-<<<<<<< HEAD
+        message.setClientId(remote.getId());
         process(remote, message);
-=======
-        message.setClientId(remote.getId());
-        bayeuxServer.handle((ServerSessionImpl)remote.getServerSession(), message);
->>>>>>> fe878dee
 
         assertEquals(1, counter.get());
     }
@@ -444,12 +432,8 @@
         remote.handshake();
         ServerMessage.Mutable message = bayeuxServer.newMessage();
         message.setChannel("/foo/bar");
-<<<<<<< HEAD
+        message.setClientId(remote.getId());
         process(remote, message);
-=======
-        message.setClientId(remote.getId());
-        bayeuxServer.handle((ServerSessionImpl)remote.getServerSession(), message);
->>>>>>> fe878dee
 
         assertEquals(2, counter.get());
     }
@@ -491,12 +475,8 @@
         ServerMessage.Mutable message = bayeuxServer.newMessage();
         message.setChannel("/foo/bar/baz");
         message.setData(new HashMap<>());
-<<<<<<< HEAD
+        message.setClientId(remote.getId());
         process(remote, message);
-=======
-        message.setClientId(remote.getId());
-        bayeuxServer.handle((ServerSessionImpl)remote.getServerSession(), message);
->>>>>>> fe878dee
 
         assertNotNull(messageRef.get());
 
@@ -508,12 +488,8 @@
         message = bayeuxServer.newMessage();
         message.setChannel("/foo/bar/baz");
         message.setData(new HashMap<>());
-<<<<<<< HEAD
+        message.setClientId(remote.getId());
         process(remote, message);
-=======
-        message.setClientId(remote.getId());
-        bayeuxServer.handle((ServerSessionImpl)remote.getServerSession(), message);
->>>>>>> fe878dee
 
         assertNull(messageRef.get());
     }
@@ -820,12 +796,8 @@
         ServerMessage.Mutable message = bayeuxServer.newMessage();
         message.setChannel("/foo");
         message.setData(new HashMap());
-<<<<<<< HEAD
+        message.setClientId(remote.getId());
         process(remote, message);
-=======
-        message.setClientId(remote.getId());
-        bayeuxServer.handle((ServerSessionImpl)remote.getServerSession(), message);
->>>>>>> fe878dee
 
         assertTrue(messageLatch.await(5, TimeUnit.SECONDS));
     }
@@ -858,12 +830,8 @@
         ServerMessage.Mutable message = bayeuxServer.newMessage();
         message.setChannel("/foo");
         message.setData(new HashMap());
-<<<<<<< HEAD
+        message.setClientId(remote.getId());
         process(remote, message);
-=======
-        message.setClientId(remote.getId());
-        bayeuxServer.handle((ServerSessionImpl)remote.getServerSession(), message);
->>>>>>> fe878dee
 
         assertFalse(messageLatch.await(1, TimeUnit.SECONDS));
     }
@@ -1475,12 +1443,8 @@
         ServerMessage.Mutable message = bayeuxServer.newMessage();
         message.setChannel(parentChannel + "/" + value);
         message.setData(new HashMap());
-<<<<<<< HEAD
+        message.setClientId(remote.getId());
         process(remote, message);
-=======
-        message.setClientId(remote.getId());
-        bayeuxServer.handle((ServerSessionImpl)remote.getServerSession(), message);
->>>>>>> fe878dee
 
         assertTrue(latch.await(5, TimeUnit.SECONDS));
     }
@@ -1536,12 +1500,8 @@
         // Wrong channel (does not bind to the template), the message must not be delivered.
         message.setChannel(grandParentChannel + "/test");
         message.setData(new HashMap());
-<<<<<<< HEAD
+        message.setClientId(remote.getId());
         process(remote, message);
-=======
-        message.setClientId(remote.getId());
-        bayeuxServer.handle((ServerSessionImpl)remote.getServerSession(), message);
->>>>>>> fe878dee
 
         assertFalse(latch.await(1, TimeUnit.SECONDS));
     }
@@ -1636,12 +1596,8 @@
         ServerMessage.Mutable message = bayeuxServer.newMessage();
         message.setChannel(parentChannel + "/" + value);
         message.setData(new HashMap());
-<<<<<<< HEAD
+        message.setClientId(remote.getId());
         process(remote, message);
-=======
-        message.setClientId(remote.getId());
-        bayeuxServer.handle((ServerSessionImpl)remote.getServerSession(), message);
->>>>>>> fe878dee
 
         assertTrue(latch.await(5, TimeUnit.SECONDS));
     }
