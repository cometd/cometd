/*
 * Copyright (c) 2008-2020 the original author or authors.
 *
 * Licensed under the Apache License, Version 2.0 (the "License");
 * you may not use this file except in compliance with the License.
 * You may obtain a copy of the License at
 *
 *     http://www.apache.org/licenses/LICENSE-2.0
 *
 * Unless required by applicable law or agreed to in writing, software
 * distributed under the License is distributed on an "AS IS" BASIS,
 * WITHOUT WARRANTIES OR CONDITIONS OF ANY KIND, either express or implied.
 * See the License for the specific language governing permissions and
 * limitations under the License.
 */
package org.cometd.server.websocket.common;

import java.io.IOException;
import java.net.InetSocketAddress;
import java.net.SocketTimeoutException;
import java.text.ParseException;
import java.util.ArrayDeque;
import java.util.ArrayList;
import java.util.Collections;
import java.util.List;
import java.util.Map;
import java.util.Queue;
import java.util.concurrent.TimeoutException;
import java.util.concurrent.atomic.AtomicBoolean;
import java.util.concurrent.atomic.AtomicMarkableReference;
import org.cometd.bayeux.Channel;
import org.cometd.bayeux.Message;
import org.cometd.bayeux.Promise;
import org.cometd.bayeux.server.BayeuxContext;
import org.cometd.bayeux.server.ServerMessage;
import org.cometd.bayeux.server.ServerSession;
import org.cometd.common.AsyncFoldLeft;
import org.cometd.server.AbstractServerTransport;
import org.cometd.server.ServerMessageImpl;
import org.cometd.server.ServerSessionImpl;
import org.eclipse.jetty.io.QuietException;
import org.eclipse.jetty.util.Callback;
import org.eclipse.jetty.util.IteratingCallback;
import org.eclipse.jetty.util.thread.AutoLock;
import org.eclipse.jetty.util.thread.Scheduler;
import org.slf4j.Logger;
import org.slf4j.LoggerFactory;

public abstract class AbstractWebSocketEndPoint {
    private final Logger _logger = LoggerFactory.getLogger(getClass());
    private final AutoLock lock = new AutoLock();
    private final Flusher flusher = new Flusher();
    private final AtomicBoolean terminate = new AtomicBoolean();
    private final AbstractWebSocketTransport _transport;
    private final BayeuxContext _bayeuxContext;
    private ServerSessionImpl _session;

    protected AbstractWebSocketEndPoint(AbstractWebSocketTransport transport, BayeuxContext context) {
        this._transport = transport;
        this._bayeuxContext = context;
    }

    protected abstract void send(ServerSession session, String data, Callback callback);

    public abstract void close(int code, String reason);

    public void onMessage(String data, Promise<Void> p) {
        Promise<Void> promise = Promise.from(p::succeed, failure -> {
            if (_logger.isDebugEnabled()) {
                _logger.debug("", failure);
            }
            close(1011, failure.toString());
            p.fail(failure);
        });

        try {
            ServerMessage.Mutable[] messages = _transport.parseMessages(data);
            if (_logger.isDebugEnabled()) {
                _logger.debug("Parsed {} messages", messages == null ? -1 : messages.length);
            }
            if (messages != null) {
                processMessages(messages, promise);
            } else {
                promise.succeed(null);
            }
        } catch (ParseException x) {
            close(1011, x.toString());
            _logger.warn("Error parsing JSON: " + data, x);
            promise.succeed(null);
        } catch (Throwable x) {
            promise.fail(x);
        }
    }

    public void onClose(int code, String reason) {
        if (terminate.compareAndSet(false, true)) {
            // There is no need to call BayeuxServerImpl.removeServerSession(),
            // because the connection may have been closed for a reload.
            ServerSessionImpl session = _session;
            if (_logger.isDebugEnabled()) {
                _logger.debug("Closing {}/{} - {}", code, reason, session);
            }
            terminate(session);
            _transport.onClose(code, reason);
        }
    }

    public void onError(Throwable failure) {
        if (terminate.compareAndSet(false, true)) {
            if (failure instanceof SocketTimeoutException || failure instanceof TimeoutException) {
                if (_logger.isDebugEnabled()) {
                    _logger.debug("WebSocket timeout", failure);
                }
            } else {
                InetSocketAddress address = _bayeuxContext == null ? null : _bayeuxContext.getRemoteAddress();
                if (failure instanceof QuietException) {
                    if (_logger.isDebugEnabled()) {
                        _logger.debug("WebSocket failure, address: " + address, failure);
                    }
                } else {
                    _logger.info("WebSocket failure, address: " + address, failure);
                }
            }
            terminate(_session);
        }
    }

    private void terminate(ServerSessionImpl session) {
        // Detach the current scheduler from the session, so that if a new
        // message is received, it will be processed by the new scheduler.
        if (session != null) {
            session.setScheduler(null);
        }
    }

    private void processMessages(ServerMessage.Mutable[] messages, Promise<Void> promise) {
        if (messages.length == 0) {
            promise.fail(new IOException("bayeux protocol violation"));
        } else {
            ServerSessionImpl session;
            ServerMessage.Mutable m = messages[0];
            if (Channel.META_HANDSHAKE.equals(m.getChannel())) {
                _session = null;
                session = _transport.getBayeux().newServerSession();
                session.setAllowMessageDeliveryDuringHandshake(_transport.isAllowMessageDeliveryDuringHandshake());
            } else {
                session = _session;
                if (session == null) {
                    if (!_transport.isRequireHandshakePerConnection()) {
                        session = _session = (ServerSessionImpl)_transport.getBayeux().getSession(m.getClientId());
                    }
                } else if (_transport.getBayeux().getSession(session.getId()) == null) {
                    session = _session = null;
                }
            }

            Context context = new Context(session);
            AsyncFoldLeft.run(messages, true, (result, message, loop) -> {
                processMessage(messages, context, (ServerMessageImpl)message, Promise.from(b -> loop.proceed(result && b), loop::fail));
            }, Promise.from(flush -> {
                if (flush) {
                    flush(context, promise);
                } else {
                    promise.succeed(null);
                }
            }, promise::fail));
        }
    }

    private void processMessage(ServerMessage.Mutable[] messages, Context context, ServerMessageImpl message, Promise<Boolean> promise) {
        if (_logger.isDebugEnabled()) {
            _logger.debug("Processing {}", message);
        }

        message.setServerTransport(_transport);
        message.setBayeuxContext(_bayeuxContext);
        ServerSessionImpl session = context.session;
        if (session != null) {
            session.setServerTransport(_transport);
        }

        String channel = message.getChannel();
        if (Channel.META_HANDSHAKE.equals(channel)) {
            if (messages.length > 1) {
                promise.fail(new IOException("protocol violation"));
            } else {
                processMetaHandshake(context, message, promise);
            }
        } else if (Channel.META_CONNECT.equals(channel)) {
            processMetaConnect(context, message, Promise.from(proceed -> {
                if (proceed) {
                    resume(context, message, Promise.from(y -> promise.succeed(true), promise::fail));
                } else {
                    promise.succeed(false);
                }
            }, promise::fail));
        } else {
            processMessage(context, message, promise);
        }
    }

    private void processMetaHandshake(Context context, ServerMessage.Mutable message, Promise<Boolean> promise) {
        ServerSessionImpl session = context.session;
        _transport.getBayeux().handle(session, message, Promise.from(reply -> {
            _transport.processReply(session, reply, Promise.from(r -> {
                if (r != null) {
                    context.replies.add(r);
                    if (r.isSuccessful()) {
                        _session = session;
                    }
                }
                context.sendQueue = _transport.allowMessageDeliveryDuringHandshake(session) && r != null && r.isSuccessful();
                context.scheduleExpiration = true;
                promise.succeed(true);
            }, promise::fail));
        }, x -> scheduleExpirationAndFail(session, context.metaConnectCycle, promise, x)));
    }

    private void processMetaConnect(Context context, ServerMessage.Mutable message, Promise<Boolean> promise) {
        // Remember the connected status before handling the message.
        ServerSessionImpl session = context.session;
        boolean wasConnected = session != null && session.isConnected();
        _transport.getBayeux().handle(session, message, Promise.from(reply -> {
            boolean proceed = true;
            if (session != null) {
                boolean maySuspend = !session.shouldSchedule();
                boolean metaConnectDelivery = isMetaConnectDeliveryOnly(session);
                if ((maySuspend || !metaConnectDelivery) && reply.isSuccessful()) {
                    long timeout = session.calculateTimeout(_transport.getTimeout());
                    if (timeout > 0 && wasConnected && session.isConnected()) {
                        AbstractServerTransport.Scheduler scheduler = suspend(context, message, timeout);
                        session.setScheduler(scheduler);
                        proceed = false;
                    }
                }
                if (proceed && session.isDisconnected()) {
                    reply.getAdvice(true).put(Message.RECONNECT_FIELD, Message.RECONNECT_NONE_VALUE);
                }
            }
            promise.succeed(proceed);
        }, x -> scheduleExpirationAndFail(session, context.metaConnectCycle, promise, x)));
    }

    private void processMessage(Context context, ServerMessageImpl message, Promise<Boolean> promise) {
        ServerSessionImpl session = context.session;
        _transport.getBayeux().handle(session, message, Promise.from(y ->
                _transport.processReply(session, message.getAssociated(), Promise.from(reply -> {
                    if (reply != null) {
                        context.replies.add(reply);
                    }
                    if (!isMetaConnectDeliveryOnly(session)) {
                        context.sendQueue = true;
                    }
                    // Leave scheduleExpiration unchanged.
                    promise.succeed(true);
                }, promise::fail)), promise::fail));
    }

    private boolean isMetaConnectDeliveryOnly(ServerSessionImpl session) {
        return _transport.isMetaConnectDeliveryOnly() || (session != null && session.isMetaConnectDeliveryOnly());
    }

    private AbstractServerTransport.Scheduler suspend(Context context, ServerMessage.Mutable message, long timeout) {
        if (_logger.isDebugEnabled()) {
            _logger.debug("Suspended {}", message);
        }
        context.session.notifySuspended(message, timeout);
        return new WebSocketScheduler(context, message, timeout);
    }

    private void resume(Context context, ServerMessage.Mutable message, Promise<Void> promise) {
        ServerMessage.Mutable reply = message.getAssociated();
        ServerSessionImpl session = context.session;
        if (session != null) {
            Map<String, Object> advice = session.takeAdvice(_transport);
            if (advice != null) {
                reply.put(Message.ADVICE_FIELD, advice);
            }
            if (session.isDisconnected()) {
                reply.getAdvice(true).put(Message.RECONNECT_FIELD, Message.RECONNECT_NONE_VALUE);
            }
        }
        _transport.processReply(session, reply, Promise.from(r -> {
            if (r != null) {
                context.replies.add(r);
            }
            context.sendQueue = true;
            context.scheduleExpiration = true;
            promise.succeed(null);
        }, x -> scheduleExpirationAndFail(session, context.metaConnectCycle, promise, x)));
    }

    private void scheduleExpirationAndFail(ServerSessionImpl session, long metaConnectCycle, Promise<?> promise, Throwable x) {
        _transport.scheduleExpiration(session, metaConnectCycle);
        promise.fail(x);
    }

    protected void flush(Context context, Promise<Void> promise) {
        List<ServerMessage> msgs = Collections.emptyList();
        ServerSessionImpl session = context.session;
        if (context.sendQueue && session != null) {
            msgs = session.takeQueue(context.replies);
        }
        if (_logger.isDebugEnabled()) {
            _logger.debug("Flushing {}, replies={}, messages={}", session, context.replies, msgs);
        }
        List<ServerMessage> messages = msgs;
        boolean queued = flusher.queue(new Entry(context, messages, Promise.from(y -> {
            promise.succeed(null);
            writeComplete(context, messages);
        }, promise::fail)));
        if (queued) {
            flusher.iterate();
        }
    }

    protected void writeComplete(Context context, List<ServerMessage> messages) {
    }

    private String toJSON(ServerMessage message) {
        return _transport.toJSON(message);
    }

    private class WebSocketScheduler implements AbstractServerTransport.Scheduler, Runnable, Promise<Void> {
        private final Context context;
        private final ServerMessage.Mutable message;
        private final AtomicMarkableReference<Scheduler.Task> taskRef;

        public WebSocketScheduler(Context context, ServerMessage.Mutable message, long timeout) {
            this.context = context;
            this.message = message;
            this.taskRef = new AtomicMarkableReference<>(_transport.getBayeux().schedule(this, timeout), true);
            context.metaConnectCycle = _transport.newMetaConnectCycle();
        }

        @Override
        public long getMetaConnectCycle() {
            return context.metaConnectCycle;
        }

        @Override
        public void schedule() {
            ServerSessionImpl session = context.session;
            boolean metaConnectDelivery = isMetaConnectDeliveryOnly(session);
            // When delivering only via /meta/connect, we want to behave similarly to HTTP.
            // Otherwise, the scheduler is not "disabled" by cancelling the
            // timeout, and it will continue to deliver messages to the client.
            if (metaConnectDelivery || session.isTerminated()) {
                if (cancelTimeout(false)) {
                    if (_logger.isDebugEnabled()) {
                        _logger.debug("Resuming suspended {} for {}", message, session);
                    }
                    session.notifyResumed(message, false);
                    resume(context, message, this);
                }
            } else {
                // Avoid to flush() if this scheduler has been disabled, so that the
                // messages remain in the session queue until the next scheduler is set.
                if (taskRef.isMarked()) {
                    Context context = new Context(session);
                    context.sendQueue = true;
                    flush(context, Promise.from(y -> {}, this::fail));
                }
            }
        }

        @Override
        public void cancel() {
            if (cancelTimeout(true)) {
                if (_logger.isDebugEnabled()) {
                    _logger.debug("Cancelling suspended {} for {}", message, context.session);
                }
                _transport.scheduleExpiration(context.session, context.metaConnectCycle);
            }
        }

        @Override
        public void destroy() {
            if (cancelTimeout(true)) {
                close(1000, "Destroy");
            }
        }

        @Override
        public void run() {
            // Executed when the /meta/connect timeout expires.
            if (cancelTimeout(false)) {
                if (_logger.isDebugEnabled()) {
                    _logger.debug("Timing out suspended {} for {}", message, context.session);
                }
                context.session.notifyResumed(message, true);
                resume(context, message, this);
            }
        }

<<<<<<< HEAD
        private boolean cancelTimeout() {
            Scheduler.Task task;
            try (AutoLock l = lock.lock()) {
                task = this.task;
                if (task != null) {
                    this.task = null;
=======
        private boolean cancelTimeout(boolean disable) {
            while (true) {
                Scheduler.Task task = taskRef.getReference();
                boolean enabled = taskRef.isMarked();
                if (taskRef.compareAndSet(task, null, enabled, !disable)) {
                    if (task == null) {
                        return false;
                    }
                    task.cancel();
                    return true;
>>>>>>> b0cd5677
                }
            }
        }

        @Override
        public void succeed(Void result) {
            flush(context, Promise.from(y -> {}, this::fail));
        }

        @Override
        public void fail(Throwable failure) {
            close(1011, failure.toString());
        }

        @Override
        public String toString() {
            return String.format("%s@%x[cycle=%d]", getClass().getSimpleName(), hashCode(), getMetaConnectCycle());
        }
    }

    private class Flusher extends IteratingCallback {
        private final Queue<Entry> _entries = new ArrayDeque<>();
        private State _state = State.IDLE;
        private StringBuilder _buffer;
        private Entry _entry;
        private int _messageIndex;
        private int _replyIndex;
        private Throwable _failure;

        private boolean queue(Entry entry) {
            Throwable failure;
            try (AutoLock l = lock.lock()) {
                failure = _failure;
                if (failure == null) {
                    return _entries.offer(entry);
                }
            }
            // If we are terminated, we still need to schedule
            // the expiration so that the session can be swept.
            entry.scheduleExpiration();
            entry._promise.fail(failure);
            return false;
        }

        @Override
        protected Action process() {
            while (true) {
                switch (_state) {
                    case IDLE: {
                        try (AutoLock l = lock.lock()) {
                            _entry = _entries.poll();
                        }
                        if (_logger.isDebugEnabled()) {
                            _logger.debug("Processing {}", _entry);
                        }
                        if (_entry == null) {
                            return Action.IDLE;
                        }
                        _state = State.HANDSHAKE;
                        _buffer = new StringBuilder(256);
                        break;
                    }
                    case HANDSHAKE: {
                        _state = State.MESSAGES;
                        List<ServerMessage.Mutable> replies = _entry._context.replies;
                        if (!replies.isEmpty()) {
                            ServerMessage.Mutable reply = replies.get(0);
                            if (Channel.META_HANDSHAKE.equals(reply.getChannel())) {
                                if (_logger.isDebugEnabled()) {
                                    _logger.debug("Processing handshake reply {}", reply);
                                }
                                List<ServerMessage> queue = _entry._queue;
                                if (_transport.allowMessageDeliveryDuringHandshake(_session) && !queue.isEmpty()) {
                                    reply.put("x-messages", queue.size());
                                }
                                _transport.getBayeux().freeze(reply);
                                _buffer.setLength(0);
                                _buffer.append("[");
                                _buffer.append(toJSON(reply));
                                _buffer.append("]");
                                ++_replyIndex;
                                AbstractWebSocketEndPoint.this.send(_session, _buffer.toString(), this);
                                return Action.SCHEDULED;
                            }
                        }
                        break;
                    }
                    case MESSAGES: {
                        List<ServerMessage> messages = _entry._queue;
                        int size = messages.size();
                        if (_messageIndex < size) {
                            int batchSize = _transport.getMessagesPerFrame();
                            batchSize = batchSize > 0 ? Math.min(batchSize, size) : size;
                            if (_logger.isDebugEnabled()) {
                                _logger.debug("Processing messages, batch size {}: {}", batchSize, messages);
                            }
                            _buffer.setLength(0);
                            _buffer.append("[");
                            boolean comma = false;
                            int endIndex = Math.min(size, _messageIndex + batchSize);
                            while (_messageIndex < endIndex) {
                                ServerMessage message = messages.get(_messageIndex);
                                if (comma) {
                                    _buffer.append(",");
                                }
                                comma = true;
                                _buffer.append(toJSON(message));
                                ++_messageIndex;
                            }
                            _buffer.append("]");
                            AbstractWebSocketEndPoint.this.send(_session, _buffer.toString(), this);
                            return Action.SCHEDULED;
                        }
                        // Start the interval timeout after writing the
                        // messages since they may take time to be written.
                        _entry.scheduleExpiration();
                        _state = State.REPLIES;
                        break;
                    }
                    case REPLIES: {
                        List<ServerMessage.Mutable> replies = _entry._context.replies;
                        int size = replies.size();
                        if (_replyIndex < size) {
                            if (_logger.isDebugEnabled()) {
                                _logger.debug("Processing replies {}", replies);
                            }
                            _buffer.setLength(0);
                            _buffer.append("[");
                            boolean comma = false;
                            while (_replyIndex < size) {
                                ServerMessage.Mutable reply = replies.get(_replyIndex);
                                _transport.getBayeux().freeze(reply);
                                if (comma) {
                                    _buffer.append(",");
                                }
                                comma = true;
                                _buffer.append(toJSON(reply));
                                ++_replyIndex;
                            }
                            _buffer.append("]");
                            AbstractWebSocketEndPoint.this.send(_session, _buffer.toString(), this);
                            return Action.SCHEDULED;
                        }
                        _state = State.COMPLETE;
                        break;
                    }
                    case COMPLETE: {
                        Entry entry = _entry;
                        _state = State.IDLE;
                        // Do not keep the buffer around while we are idle.
                        _buffer = null;
                        _entry = null;
                        _messageIndex = 0;
                        _replyIndex = 0;
                        entry._promise.succeed(null);
                        break;
                    }
                    default: {
                        throw new IllegalStateException("Invalid state " + _state);
                    }
                }
            }
        }

        @Override
        protected void onCompleteFailure(Throwable x) {
            Entry entry;
            try (AutoLock l = lock.lock()) {
                _failure = x;
                entry = this._entry;
            }
            if (entry != null) {
                entry.scheduleExpiration();
                entry._promise.fail(x);
            }
        }
    }

    private class Entry {
        private final Context _context;
        private final List<ServerMessage> _queue;
        private final Promise<Void> _promise;

        private Entry(Context context, List<ServerMessage> queue, Promise<Void> promise) {
            this._context = context;
            this._queue = queue;
            this._promise = promise;
        }

        private void scheduleExpiration() {
            if (_context.scheduleExpiration) {
                _transport.scheduleExpiration(_context.session, _context.metaConnectCycle);
            }
        }

        @Override
        public String toString() {
            return String.format("%s@%x[messages=%d,replies=%d]",
                    getClass().getSimpleName(),
                    hashCode(),
                    _queue.size(),
                    _context.replies.size());
        }
    }

    private enum State {
        IDLE, HANDSHAKE, MESSAGES, REPLIES, COMPLETE
    }

    public static class Context {
        private final List<ServerMessage.Mutable> replies = new ArrayList<>();
        private final ServerSessionImpl session;
        private boolean sendQueue;
        private boolean scheduleExpiration;
        private long metaConnectCycle;

        private Context(ServerSessionImpl session) {
            this.session = session;
        }
    }
}<|MERGE_RESOLUTION|>--- conflicted
+++ resolved
@@ -393,14 +393,6 @@
             }
         }
 
-<<<<<<< HEAD
-        private boolean cancelTimeout() {
-            Scheduler.Task task;
-            try (AutoLock l = lock.lock()) {
-                task = this.task;
-                if (task != null) {
-                    this.task = null;
-=======
         private boolean cancelTimeout(boolean disable) {
             while (true) {
                 Scheduler.Task task = taskRef.getReference();
@@ -411,7 +403,6 @@
                     }
                     task.cancel();
                     return true;
->>>>>>> b0cd5677
                 }
             }
         }
