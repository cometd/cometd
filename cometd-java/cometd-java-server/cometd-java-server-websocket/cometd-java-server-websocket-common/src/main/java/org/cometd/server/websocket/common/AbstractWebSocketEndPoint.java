/*
 * Copyright (c) 2008-2021 the original author or authors.
 *
 * Licensed under the Apache License, Version 2.0 (the "License");
 * you may not use this file except in compliance with the License.
 * You may obtain a copy of the License at
 *
 *     http://www.apache.org/licenses/LICENSE-2.0
 *
 * Unless required by applicable law or agreed to in writing, software
 * distributed under the License is distributed on an "AS IS" BASIS,
 * WITHOUT WARRANTIES OR CONDITIONS OF ANY KIND, either express or implied.
 * See the License for the specific language governing permissions and
 * limitations under the License.
 */
package org.cometd.server.websocket.common;

import java.io.IOException;
import java.net.InetSocketAddress;
import java.net.SocketTimeoutException;
import java.text.ParseException;
import java.util.ArrayDeque;
import java.util.ArrayList;
import java.util.List;
import java.util.Map;
import java.util.Queue;
import java.util.concurrent.TimeoutException;
import java.util.concurrent.atomic.AtomicBoolean;
import java.util.concurrent.atomic.AtomicMarkableReference;
import org.cometd.bayeux.Channel;
import org.cometd.bayeux.Message;
import org.cometd.bayeux.Promise;
import org.cometd.bayeux.server.BayeuxContext;
import org.cometd.bayeux.server.ServerMessage;
import org.cometd.bayeux.server.ServerSession;
import org.cometd.common.AsyncFoldLeft;
import org.cometd.server.AbstractServerTransport;
import org.cometd.server.ServerMessageImpl;
import org.cometd.server.ServerSessionImpl;
import org.eclipse.jetty.io.QuietException;
import org.eclipse.jetty.util.Callback;
import org.eclipse.jetty.util.IteratingCallback;
import org.eclipse.jetty.util.thread.AutoLock;
import org.eclipse.jetty.util.thread.Scheduler;
import org.slf4j.Logger;
import org.slf4j.LoggerFactory;

public abstract class AbstractWebSocketEndPoint {
    private final Logger _logger = LoggerFactory.getLogger(getClass());
    private final AutoLock lock = new AutoLock();
    private final Flusher flusher = new Flusher();
    private final AtomicBoolean terminated = new AtomicBoolean();
    private final AbstractWebSocketTransport _transport;
    private final BayeuxContext _bayeuxContext;
    private ServerSessionImpl _session;

    protected AbstractWebSocketEndPoint(AbstractWebSocketTransport transport, BayeuxContext context) {
        this._transport = transport;
        this._bayeuxContext = context;
    }

    protected abstract void send(ServerSession session, String data, Callback callback);

    public abstract void close(int code, String reason);

    public void onMessage(String data, Promise<Void> p) {
        Promise<Void> promise = Promise.from(p::succeed, failure -> {
            if (_logger.isDebugEnabled()) {
                _logger.debug("", failure);
            }
            close(1011, failure.toString());
            p.fail(failure);
        });

        try {
            ServerMessage.Mutable[] messages = _transport.parseMessages(data);
            if (_logger.isDebugEnabled()) {
                _logger.debug("Parsed {} messages on {}", messages == null ? -1 : messages.length, this);
            }
            if (messages != null) {
                processMessages(messages, promise);
            } else {
                promise.succeed(null);
            }
        } catch (ParseException x) {
            close(1011, x.toString());
            _logger.warn("Error parsing JSON: {} on {}", data, this, x);
            promise.succeed(null);
        } catch (Throwable x) {
            promise.fail(x);
        }
    }

    public void onClose(int code, String reason) {
        if (terminated.compareAndSet(false, true)) {
            // There is no need to call BayeuxServerImpl.removeServerSession(),
            // because the connection may have been closed for a reload.
            ServerSessionImpl session = _session;
            if (_logger.isDebugEnabled()) {
                _logger.debug("Closing {}/{} - {} on {}", code, reason, session, this);
            }
            _transport.onClose(code, reason);
        }
    }

    public void onError(Throwable failure) {
        if (terminated.compareAndSet(false, true)) {
            if (failure instanceof SocketTimeoutException || failure instanceof TimeoutException) {
                if (_logger.isDebugEnabled()) {
                    _logger.debug("WebSocket timeout on {}", this, failure);
                }
            } else {
                InetSocketAddress address = _bayeuxContext == null ? null : _bayeuxContext.getRemoteAddress();
                if (failure instanceof QuietException) {
                    if (_logger.isDebugEnabled()) {
                        _logger.debug("WebSocket failure, address {} on {}", address, this, failure);
                    }
                } else {
                    _logger.info("WebSocket failure, address {} on {}", address, this, failure);
                }
            }
        }
    }

    private void processMessages(ServerMessage.Mutable[] messages, Promise<Void> promise) {
        if (messages.length == 0) {
            promise.fail(new IOException("bayeux protocol violation"));
        } else {
            ServerSessionImpl session;
            ServerMessage.Mutable m = messages[0];
            if (Channel.META_HANDSHAKE.equals(m.getChannel())) {
                _session = null;
                session = _transport.getBayeux().newServerSession();
                session.setAllowMessageDeliveryDuringHandshake(_transport.isAllowMessageDeliveryDuringHandshake());
            } else {
                session = _session;
                if (session == null) {
                    if (!_transport.isRequireHandshakePerConnection()) {
                        session = _session = (ServerSessionImpl)_transport.getBayeux().getSession(m.getClientId());
                    }
                } else if (_transport.getBayeux().getSession(session.getId()) == null) {
                    session = _session = null;
                }
            }

            Context context = new Context(session);
            AsyncFoldLeft.run(messages, true, (result, message, loop) -> {
                processMessage(messages, context, (ServerMessageImpl)message, Promise.from(b -> loop.proceed(result && b), loop::fail));
            }, Promise.from(flush -> {
                if (flush) {
                    flush(context, promise);
                } else {
                    promise.succeed(null);
                }
            }, promise::fail));
        }
    }

    private void processMessage(ServerMessage.Mutable[] messages, Context context, ServerMessageImpl message, Promise<Boolean> promise) {
        if (_logger.isDebugEnabled()) {
            _logger.debug("Processing {} on {}", message, this);
        }

        message.setServerTransport(_transport);
        message.setBayeuxContext(_bayeuxContext);

        ServerSessionImpl session = context.session;
        if (session != null) {
            session.setServerTransport(_transport);
        }

        String channel = message.getChannel();
        if (Channel.META_HANDSHAKE.equals(channel)) {
            if (messages.length > 1) {
                promise.fail(new IOException("protocol violation"));
            } else {
                if (session != null) {
                    // Always disable the Scheduler, as we don't want
                    // messages to be sent before the handshake reply.
                    session.setScheduler(null);
                }
                processMetaHandshake(context, message, promise);
            }
        } else {
            // If the endpoint changed, we want to install a scheduler for the current endpoint,
            // so that server-side messages can be delivered without waiting for a /meta/connect.
            if (session != null && session.updateServerEndPoint(this)) {
                session.setScheduler(new WebSocketScheduler(context, message, 0));
            }
            if (Channel.META_CONNECT.equals(channel)) {
                processMetaConnect(context, message, Promise.from(proceed -> {
                    if (proceed) {
                        resume(context, message, Promise.from(y -> promise.succeed(true), promise::fail));
                    } else {
                        promise.succeed(false);
                    }
                }, promise::fail));
            } else {
                processMessage(context, message, promise);
            }
        }
    }

    private void processMetaHandshake(Context context, ServerMessage.Mutable message, Promise<Boolean> promise) {
        ServerSessionImpl session = context.session;
        _transport.getBayeux().handle(session, message, Promise.from(reply -> {
            _transport.processReply(session, reply, Promise.from(r -> {
                if (r != null) {
                    context.replies.add(r);
                    if (r.isSuccessful()) {
                        _session = session;
                    }
                }
                context.sendQueue = _transport.allowMessageDeliveryDuringHandshake(session) && r != null && r.isSuccessful();
                context.scheduleExpiration = true;
                promise.succeed(true);
            }, promise::fail));
        }, x -> scheduleExpirationAndFail(session, context.metaConnectCycle, promise, x)));
    }

    private void processMetaConnect(Context context, ServerMessage.Mutable message, Promise<Boolean> promise) {
        ServerSessionImpl session = context.session;
        // Remember the connected status before handling the message.
        boolean wasConnected = session != null && session.isConnected();
        _transport.getBayeux().handle(session, message, Promise.from(reply -> {
            boolean proceed = true;
            if (session != null) {
                boolean maySuspend = !session.shouldSchedule();
                boolean metaConnectDelivery = isMetaConnectDeliveryOnly(session);
                if ((maySuspend || !metaConnectDelivery) && reply.isSuccessful()) {
                    long timeout = session.calculateTimeout(_transport.getTimeout());
                    if (timeout > 0 && wasConnected && session.isConnected()) {
                        AbstractServerTransport.Scheduler scheduler = suspend(context, message, timeout);
                        session.setScheduler(scheduler);
                        proceed = false;
                    }
                }
                if (proceed && session.isDisconnected()) {
                    reply.getAdvice(true).put(Message.RECONNECT_FIELD, Message.RECONNECT_NONE_VALUE);
                }
            }
            promise.succeed(proceed);
        }, x -> scheduleExpirationAndFail(session, context.metaConnectCycle, promise, x)));
    }

    private void processMessage(Context context, ServerMessageImpl message, Promise<Boolean> promise) {
        ServerSessionImpl session = context.session;
        _transport.getBayeux().handle(session, message, Promise.from(y ->
                _transport.processReply(session, message.getAssociated(), Promise.from(reply -> {
                    if (reply != null) {
                        context.replies.add(reply);
                    }
                    if (!isMetaConnectDeliveryOnly(session)) {
                        context.sendQueue = true;
                    }
                    // Leave scheduleExpiration unchanged.
                    promise.succeed(true);
                }, promise::fail)), promise::fail));
    }

    private boolean isMetaConnectDeliveryOnly(ServerSessionImpl session) {
        return _transport.isMetaConnectDeliveryOnly() || (session != null && session.isMetaConnectDeliveryOnly());
    }

    private AbstractServerTransport.Scheduler suspend(Context context, ServerMessage.Mutable message, long timeout) {
        if (_logger.isDebugEnabled()) {
            _logger.debug("Suspended {} on {}", message, this);
        }
        context.session.notifySuspended(message, timeout);
        return new WebSocketScheduler(context, message, timeout);
    }

    private void resume(Context context, ServerMessage.Mutable message, Promise<Void> promise) {
        ServerMessage.Mutable reply = message.getAssociated();
        ServerSessionImpl session = context.session;
        if (session != null) {
            Map<String, Object> advice = session.takeAdvice(_transport);
            if (advice != null) {
                reply.put(Message.ADVICE_FIELD, advice);
            }
            if (session.isDisconnected()) {
                reply.getAdvice(true).put(Message.RECONNECT_FIELD, Message.RECONNECT_NONE_VALUE);
            }
        }
        _transport.processReply(session, reply, Promise.from(r -> {
            if (r != null) {
                context.replies.add(r);
            }
            context.sendQueue = true;
            context.scheduleExpiration = true;
            promise.succeed(null);
        }, x -> scheduleExpirationAndFail(session, context.metaConnectCycle, promise, x)));
    }

    private void scheduleExpirationAndFail(ServerSessionImpl session, long metaConnectCycle, Promise<?> promise, Throwable x) {
        _transport.scheduleExpiration(session, metaConnectCycle);
        promise.fail(x);
    }

    protected void flush(Context context, Promise<Void> promise) {
        List<ServerMessage> msgs = List.of();
        ServerSessionImpl session = context.session;
        if (context.sendQueue && session != null) {
            msgs = session.takeQueue(context.replies);
        }
        if (_logger.isDebugEnabled()) {
            _logger.debug("Flushing {}, replies={}, messages={} on {}", session, context.replies, msgs, this);
        }
        List<ServerMessage> messages = msgs;
        boolean queued = flusher.queue(new Entry(context, messages, Promise.from(y -> {
            promise.succeed(null);
            writeComplete(context, messages);
        }, promise::fail)));
        if (queued) {
            flusher.iterate();
        }
    }

    protected void writeComplete(Context context, List<ServerMessage> messages) {
    }

    private String toJSON(ServerMessage message) {
        return _transport.toJSON(message);
    }

    @Override
    public String toString() {
        return String.format("%s@%x", getClass().getSimpleName(), hashCode());
    }

    private class WebSocketScheduler implements AbstractServerTransport.Scheduler, Runnable, Promise<Void> {
        private final Context context;
        private final ServerMessage.Mutable message;
        private final AtomicMarkableReference<Scheduler.Task> taskRef;
        private final AtomicBoolean flushing = new AtomicBoolean();

        public WebSocketScheduler(Context context, ServerMessage.Mutable message, long timeout) {
            this.context = context;
            this.message = message;
            this.taskRef = new AtomicMarkableReference<>(timeout > 0 ? _transport.getBayeux().schedule(this, timeout) : null, true);
            context.metaConnectCycle = _transport.newMetaConnectCycle();
        }

        @Override
        public long getMetaConnectCycle() {
            return context.metaConnectCycle;
        }

        @Override
        public void schedule() {
            ServerSessionImpl session = context.session;
            boolean metaConnectDelivery = isMetaConnectDeliveryOnly(session);
            // When delivering only via /meta/connect, we want to behave similarly to HTTP.
            // Otherwise, the scheduler is not "disabled" by cancelling the
            // timeout, and it will continue to deliver messages to the client.
            if (metaConnectDelivery || session.isTerminated()) {
                if (cancelTimeout(false)) {
                    if (_logger.isDebugEnabled()) {
                        _logger.debug("Resuming suspended {} for {} on {}", message, session, AbstractWebSocketEndPoint.this);
                    }
                    session.notifyResumed(message, false);
                    resume(context, message, this);
                }
            } else {
                // Avoid sending messages if this scheduler has been disabled, so that the
                // messages remain in the session queue until the next scheduler is set.
                if (taskRef.isMarked()) {
                    Context ctx = new Context(session);
                    ctx.sendQueue = true;
                    ctx.metaConnectCycle = context.metaConnectCycle;
                    flush(ctx);
                }
            }
        }

        private void flush(Context context) {
            // This method may be called concurrently, for example when
            // two clients publish concurrently on the same channel.
            // We must avoid to dispatch multiple times, to save threads.
            if (flushing.compareAndSet(false, true)) {
                executeFlush(context, Promise.from(y -> {
                    // A thread may have seen flushing=true exactly
                    // when this thread is executing this promise:
                    // re-check whether there are messages to send.
                    flushing.set(false);
                    if (context.session.hasNonLazyMessages()) {
                        flush(context);
                    }
                }, this::fail));
            }
        }

        private void executeFlush(Context context, Promise<Void> promise) {
            _transport.getBayeux().execute(() -> AbstractWebSocketEndPoint.this.flush(context, promise));
        }

        @Override
        public void cancel() {
            if (cancelTimeout(true)) {
                if (_logger.isDebugEnabled()) {
                    _logger.debug("Cancelling suspended {} for {} on {}", message, context.session, AbstractWebSocketEndPoint.this);
                }
                _transport.scheduleExpiration(context.session, context.metaConnectCycle);
            }
        }

        @Override
        public void destroy() {
            if (cancelTimeout(true)) {
                close(1000, "Destroy");
            }
        }

        @Override
        public void run() {
            // Executed when the /meta/connect timeout expires.
            if (cancelTimeout(false)) {
                if (_logger.isDebugEnabled()) {
                    _logger.debug("Timing out suspended {} for {} on {}", message, context.session, AbstractWebSocketEndPoint.this);
                }
                context.session.notifyResumed(message, true);
                resume(context, message, this);
            }
        }

        private boolean cancelTimeout(boolean disable) {
            while (true) {
                Scheduler.Task task = taskRef.getReference();
                boolean enabled = taskRef.isMarked();
                if (taskRef.compareAndSet(task, null, enabled, !disable)) {
                    if (task == null) {
                        return false;
                    }
                    task.cancel();
                    return true;
                }
            }
        }

        @Override
        public void succeed(Void result) {
            executeFlush(context, Promise.from(y -> {}, this::fail));
        }

        @Override
        public void fail(Throwable failure) {
            close(1011, failure.toString());
        }

        @Override
        public String toString() {
            return String.format("%s@%x[cycle=%d,%s@%x]",
                    getClass().getSimpleName(),
                    hashCode(),
                    getMetaConnectCycle(),
                    AbstractWebSocketEndPoint.this.getClass().getSimpleName(),
                    AbstractWebSocketEndPoint.this.hashCode());
        }
    }

    private class Flusher extends IteratingCallback {
        private final Queue<Entry> _entries = new ArrayDeque<>();
        private State _state = State.IDLE;
        private StringBuilder _buffer;
        private Entry _entry;
        private int _messageIndex;
        private int _replyIndex;
        private Throwable _failure;

        private boolean queue(Entry entry) {
            Throwable failure;
            try (AutoLock l = lock.lock()) {
                failure = _failure;
                if (failure == null) {
                    return _entries.offer(entry);
                }
            }
            entry.fail(failure);
            return false;
        }

        @Override
        protected Action process() {
            while (true) {
                switch (_state) {
                    case IDLE: {
                        try (AutoLock l = lock.lock()) {
                            _entry = _entries.poll();
                        }
                        if (_logger.isDebugEnabled()) {
                            _logger.debug("Processing {} on {}", _entry, AbstractWebSocketEndPoint.this);
                        }
                        if (_entry == null) {
                            return Action.IDLE;
                        }
                        _state = State.HANDSHAKE;
                        _buffer = new StringBuilder(256);
                        break;
                    }
                    case HANDSHAKE: {
                        _state = State.MESSAGES;
                        List<ServerMessage.Mutable> replies = _entry._context.replies;
                        if (!replies.isEmpty()) {
                            ServerMessage.Mutable reply = replies.get(0);
                            if (Channel.META_HANDSHAKE.equals(reply.getChannel())) {
                                if (_logger.isDebugEnabled()) {
                                    _logger.debug("Processing handshake reply {}", reply);
                                }
                                List<ServerMessage> queue = _entry._queue;
                                if (_transport.allowMessageDeliveryDuringHandshake(_session) && !queue.isEmpty()) {
                                    reply.put("x-messages", queue.size());
                                }
                                _transport.getBayeux().freeze(reply);
                                _buffer.setLength(0);
                                _buffer.append("[");
                                _buffer.append(toJSON(reply));
                                _buffer.append("]");
                                ++_replyIndex;
                                AbstractWebSocketEndPoint.this.send(_session, _buffer.toString(), this);
                                return Action.SCHEDULED;
                            }
                        }
                        break;
                    }
                    case MESSAGES: {
                        List<ServerMessage> messages = _entry._queue;
                        int size = messages.size();
                        if (_messageIndex < size) {
                            int batchSize = _transport.getMessagesPerFrame();
                            batchSize = batchSize > 0 ? Math.min(batchSize, size) : size;
                            if (_logger.isDebugEnabled()) {
                                _logger.debug("Processing messages, batch size {}: {}", batchSize, messages);
                            }
                            _buffer.setLength(0);
                            _buffer.append("[");
                            boolean comma = false;
                            int endIndex = Math.min(size, _messageIndex + batchSize);
                            while (_messageIndex < endIndex) {
                                ServerMessage message = messages.get(_messageIndex);
                                if (comma) {
                                    _buffer.append(",");
                                }
                                comma = true;
                                _buffer.append(toJSON(message));
                                ++_messageIndex;
                            }
                            _buffer.append("]");
                            AbstractWebSocketEndPoint.this.send(_session, _buffer.toString(), this);
                            return Action.SCHEDULED;
                        }
                        // Start the interval timeout after writing the
                        // messages since they may take time to be written.
                        _entry.scheduleExpiration();
                        _state = State.REPLIES;
                        break;
                    }
                    case REPLIES: {
                        List<ServerMessage.Mutable> replies = _entry._context.replies;
                        int size = replies.size();
                        if (_replyIndex < size) {
                            if (_logger.isDebugEnabled()) {
                                _logger.debug("Processing replies {}", replies);
                            }
                            _buffer.setLength(0);
                            _buffer.append("[");
                            boolean comma = false;
                            while (_replyIndex < size) {
                                ServerMessage.Mutable reply = replies.get(_replyIndex);
                                _transport.getBayeux().freeze(reply);
                                if (comma) {
                                    _buffer.append(",");
                                }
                                comma = true;
                                _buffer.append(toJSON(reply));
                                ++_replyIndex;
                            }
                            _buffer.append("]");
                            AbstractWebSocketEndPoint.this.send(_session, _buffer.toString(), this);
                            return Action.SCHEDULED;
                        }
                        _state = State.COMPLETE;
                        break;
                    }
                    case COMPLETE: {
                        Entry entry = _entry;
                        _state = State.IDLE;
                        // Do not keep the buffer around while we are idle.
                        _buffer = null;
                        _entry = null;
                        _messageIndex = 0;
                        _replyIndex = 0;
                        entry._promise.succeed(null);
                        break;
                    }
                    default: {
                        throw new IllegalStateException("Invalid state " + _state);
                    }
                }
            }
        }

        @Override
        protected void onCompleteFailure(Throwable x) {
<<<<<<< HEAD
            Entry entry;
            try (AutoLock l = lock.lock()) {
=======
            List<Entry> entries;
            synchronized (this) {
>>>>>>> ee88091c
                _failure = x;
                entries = new ArrayList<>(_entries.size() + 1);
                if (_entry != null) {
                    entries.add(_entry);
                    _entry = null;
                }
                entries.addAll(_entries);
                _entries.clear();
            }
            entries.forEach(e -> e.fail(x));
        }
    }

    private class Entry {
        private final Context _context;
        private final List<ServerMessage> _queue;
        private final Promise<Void> _promise;

        private Entry(Context context, List<ServerMessage> queue, Promise<Void> promise) {
            this._context = context;
            this._queue = queue;
            this._promise = promise;
        }

        private void fail(Throwable failure) {
            // Schedule the expiration so that the session can be swept.
            scheduleExpiration();
            _promise.fail(failure);
        }

        private void scheduleExpiration() {
            if (_context.scheduleExpiration) {
                _transport.scheduleExpiration(_context.session, _context.metaConnectCycle);
            }
        }

        @Override
        public String toString() {
            return String.format("%s@%x[messages=%d,replies=%d]",
                    getClass().getSimpleName(),
                    hashCode(),
                    _queue.size(),
                    _context.replies.size());
        }
    }

    private enum State {
        IDLE, HANDSHAKE, MESSAGES, REPLIES, COMPLETE
    }

    public static class Context {
        private final List<ServerMessage.Mutable> replies = new ArrayList<>();
        private final ServerSessionImpl session;
        private boolean sendQueue;
        private boolean scheduleExpiration;
        private long metaConnectCycle;

        private Context(ServerSessionImpl session) {
            this.session = session;
        }
    }
}<|MERGE_RESOLUTION|>--- conflicted
+++ resolved
@@ -601,13 +601,8 @@
 
         @Override
         protected void onCompleteFailure(Throwable x) {
-<<<<<<< HEAD
-            Entry entry;
+            List<Entry> entries;
             try (AutoLock l = lock.lock()) {
-=======
-            List<Entry> entries;
-            synchronized (this) {
->>>>>>> ee88091c
                 _failure = x;
                 entries = new ArrayList<>(_entries.size() + 1);
                 if (_entry != null) {
