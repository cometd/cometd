/*
 * Copyright (c) 2008-2020 the original author or authors.
 *
 * Licensed under the Apache License, Version 2.0 (the "License");
 * you may not use this file except in compliance with the License.
 * You may obtain a copy of the License at
 *
 *     http://www.apache.org/licenses/LICENSE-2.0
 *
 * Unless required by applicable law or agreed to in writing, software
 * distributed under the License is distributed on an "AS IS" BASIS,
 * WITHOUT WARRANTIES OR CONDITIONS OF ANY KIND, either express or implied.
 * See the License for the specific language governing permissions and
 * limitations under the License.
 */
package org.cometd.server.websocket;

import java.io.OutputStream;
import java.net.HttpCookie;
import java.net.Socket;
import java.net.URI;
import java.nio.charset.StandardCharsets;
import java.util.Arrays;
import java.util.Collections;
import java.util.List;
import java.util.Map;
import java.util.concurrent.ConcurrentHashMap;
import java.util.concurrent.CountDownLatch;
import java.util.concurrent.TimeUnit;
import java.util.concurrent.atomic.AtomicInteger;

import javax.servlet.http.HttpServlet;
import javax.servlet.http.HttpServletRequest;
import javax.servlet.http.HttpServletResponse;
import javax.servlet.http.HttpSession;
import javax.websocket.HandshakeResponse;
import javax.websocket.server.HandshakeRequest;

import org.cometd.bayeux.Channel;
import org.cometd.bayeux.server.BayeuxContext;
import org.cometd.bayeux.server.BayeuxServer;
import org.cometd.bayeux.server.ServerChannel;
import org.cometd.bayeux.server.ServerMessage;
import org.cometd.bayeux.server.ServerSession;
import org.cometd.client.BayeuxClient;
import org.cometd.server.BayeuxServerImpl;
import org.cometd.server.websocket.javax.WebSocketTransport;
import org.cometd.server.websocket.jetty.JettyWebSocketTransport;
import org.eclipse.jetty.client.api.ContentResponse;
import org.eclipse.jetty.servlet.ServletHolder;
<<<<<<< HEAD
import org.eclipse.jetty.websocket.server.JettyServerUpgradeRequest;
import org.eclipse.jetty.websocket.server.JettyServerUpgradeResponse;
import org.junit.Assert;
import org.junit.Test;

import static org.junit.Assert.assertTrue;
=======
import org.eclipse.jetty.websocket.servlet.ServletUpgradeRequest;
import org.eclipse.jetty.websocket.servlet.ServletUpgradeResponse;
import org.junit.jupiter.api.Assertions;
import org.junit.jupiter.params.ParameterizedTest;
import org.junit.jupiter.params.provider.MethodSource;
>>>>>>> efd2583b

public class BayeuxContextTest extends ClientServerWebSocketTest {
    @ParameterizedTest
    @MethodSource("wsTypes")
    public void testRequestHeaderIsCaseInsensitive(String wsType) throws Exception {
        prepareAndStart(wsType, null);

        CountDownLatch latch = new CountDownLatch(1);
        bayeux.getChannel(Channel.META_HANDSHAKE).addListener(new ServerChannel.MessageListener() {
            @Override
            public boolean onMessage(ServerSession from, ServerChannel channel, ServerMessage.Mutable message) {
                BayeuxContext context = message.getBayeuxContext();
                Assertions.assertEquals(context.getHeader("Host"), context.getHeader("HOST"));
                Assertions.assertEquals(context.getHeader("Host"), context.getHeaderValues("HOST").get(0));
                latch.countDown();
                return true;
            }
        });

        BayeuxClient client = newBayeuxClient(wsType);
        client.handshake();

        Assertions.assertTrue(latch.await(5, TimeUnit.SECONDS));

        disconnectBayeuxClient(client);
    }

    @ParameterizedTest
    @MethodSource("wsTypes")
    public void testCookiesSentToServer(String wsType) throws Exception {
        prepareAndStart(wsType, null);

        String cookieName = "name";
        String cookieValue = "value";
        CountDownLatch latch = new CountDownLatch(1);
        bayeux.getChannel(Channel.META_HANDSHAKE).addListener(new ServerChannel.MessageListener() {
            @Override
            public boolean onMessage(ServerSession from, ServerChannel channel, ServerMessage.Mutable message) {
                BayeuxContext context = message.getBayeuxContext();
                Assertions.assertEquals(cookieValue, context.getCookie(cookieName));
                latch.countDown();
                return true;
            }
        });

        BayeuxClient client = newBayeuxClient(wsType);
        client.putCookie(new HttpCookie(cookieName, cookieValue));
        client.handshake();

        Assertions.assertTrue(latch.await(5, TimeUnit.SECONDS));

        disconnectBayeuxClient(client);
    }

    @ParameterizedTest
    @MethodSource("wsTypes")
    public void testCookiesSentToClient(String wsType) throws Exception {
        String wsTransportClass;
        switch (wsType) {
            case WEBSOCKET_JSR356:
            case WEBSOCKET_OKHTTP:
                wsTransportClass = CookieWebSocketTransport.class.getName();
                break;
            case WEBSOCKET_JETTY:
                wsTransportClass = CookieJettyWebSocketTransport.class.getName();
                break;
            default:
                throw new IllegalArgumentException();
        }
        prepareServer(wsType, 0, "/cometd", null, wsTransportClass);
        startServer();
        prepareClient(wsType);
        startClient();

        BayeuxClient client = newBayeuxClient(wsType);
        client.handshake();

        Assertions.assertTrue(client.waitFor(5000, BayeuxClient.State.CONNECTED));

        HttpCookie cookie = client.getCookie(CookieConstants.COOKIE_NAME);
        Assertions.assertEquals(CookieConstants.COOKIE_VALUE, cookie.getValue());

        disconnectBayeuxClient(client);
    }

    @ParameterizedTest
    @MethodSource("wsTypes")
    public void testMultipleCookiesSentToServer(String wsType) throws Exception {
        prepareAndStart(wsType, null);

        List<String> cookieNames = Arrays.asList("a", "BAYEUX_BROWSER", "b");
        List<String> cookieValues = Arrays.asList("1", "761e1pplr7yo3wmsri1x5y0gnnby", "2");
        StringBuilder cookies = new StringBuilder();
        for (int i = 0; i < cookieNames.size(); ++i) {
            cookies.append(cookieNames.get(i)).append("=").append(cookieValues.get(i)).append("; ");
        }

        CountDownLatch latch = new CountDownLatch(1);
        bayeux.getChannel(Channel.META_HANDSHAKE).addListener(new ServerChannel.MessageListener() {
            @Override
            public boolean onMessage(ServerSession from, ServerChannel channel, ServerMessage.Mutable message) {
                BayeuxContext context = message.getBayeuxContext();
                for (int i = 0; i < cookieNames.size(); ++i) {
                    Assertions.assertEquals(cookieValues.get(i), context.getCookie(cookieNames.get(i)));
                }
                latch.countDown();
                return true;
            }
        });

        try (Socket socket = new Socket("localhost", connector.getLocalPort())) {
            OutputStream output = socket.getOutputStream();
            String upgrade = "" +
                    "GET " + cometdServletPath + " HTTP/1.1\r\n" +
                    "Host: localhost:" + connector.getLocalPort() + "\r\n" +
                    "Connection: Upgrade\r\n" +
                    "Upgrade: websocket\r\n" +
                    "Sec-WebSocket-Key: dGhlIHNhbXBsZSBub25jZQ==\r\n" +
                    "Sec-WebSocket-Version: 13\r\n" +
                    "Cookie: " + cookies + "\r\n" +
                    "\r\n";
            output.write(upgrade.getBytes(StandardCharsets.UTF_8));
            output.flush();

            // Wait for the upgrade to take place on server side.
            Thread.sleep(1000);

            String handshake = "" +
                    "{" +
                    "\"id\":\"1\"," +
                    "\"channel\":\"/meta/handshake\"," +
                    "\"version\":\"1.0\"," +
                    "\"supportedConnectionTypes\":[\"websocket\"]" +
                    "}";
            byte[] handshakeBytes = handshake.getBytes(StandardCharsets.UTF_8);
            Assertions.assertTrue(handshakeBytes.length <= 125); // Max payload length

            output.write(0x81); // FIN FLAG + TYPE=TEXT
            output.write(0x80 + handshakeBytes.length); // MASK FLAG + LENGTH
            output.write(new byte[]{0, 0, 0, 0}); // MASK BYTES
            output.write(handshakeBytes); // PAYLOAD
            output.flush();

            Assertions.assertTrue(latch.await(5, TimeUnit.SECONDS));
        }
    }

    @ParameterizedTest
    @MethodSource("wsTypes")
    public void testSessionAttribute(String wsType) throws Exception {
        String wsTransportClass;
        switch (wsType) {
            case WEBSOCKET_JSR356:
            case WEBSOCKET_OKHTTP:
                wsTransportClass = SessionWebSocketTransport.class.getName();
                break;
            case WEBSOCKET_JETTY:
                wsTransportClass = SessionJettyWebSocketTransport.class.getName();
                break;
            default:
                throw new IllegalArgumentException();
        }
        prepareServer(wsType, 0, "/cometd", null, wsTransportClass);

        context.addServlet(new ServletHolder(new HttpServlet() {
            @Override
            protected void service(HttpServletRequest request, HttpServletResponse resp) {
                HttpSession session = request.getSession(true);
                session.setAttribute(SessionConstants.ATTRIBUTE_NAME, SessionConstants.ATTRIBUTE_VALUE);
            }
        }), "/session");
        startServer();
        prepareClient(wsType);
        startClient();

        // Make an HTTP request to prime the HttpSession
        URI uri = URI.create("http://localhost:" + connector.getLocalPort() + "/session");
        ContentResponse response = httpClient.newRequest(uri)
                .path("/session")
                .timeout(5, TimeUnit.SECONDS)
                .send();
        Assertions.assertEquals(200, response.getStatus());

        List<HttpCookie> cookies = httpClient.getCookieStore().get(uri);
        Assertions.assertNotNull(cookies);
        HttpCookie sessionCookie = null;
        for (HttpCookie cookie : cookies) {
            if ("jsessionid".equalsIgnoreCase(cookie.getName())) {
                sessionCookie = cookie;
            }
        }
        Assertions.assertNotNull(sessionCookie);

        CountDownLatch latch = new CountDownLatch(1);
        bayeux.addListener(new BayeuxServer.SessionListener() {
            @Override
            public void sessionAdded(ServerSession session, ServerMessage message) {
                Assertions.assertNotNull(message.getBayeuxContext().getHttpSessionId());
                Assertions.assertEquals(SessionConstants.ATTRIBUTE_VALUE, message.getBayeuxContext().getHttpSessionAttribute(SessionConstants.ATTRIBUTE_NAME));
                latch.countDown();
            }
        });

        BayeuxClient client = newBayeuxClient(wsType);
        client.getCookieStore().add(uri, sessionCookie);
        client.handshake();

        Assertions.assertTrue(latch.await(5, TimeUnit.SECONDS));
        Assertions.assertTrue(client.waitFor(5000, BayeuxClient.State.CONNECTED));

        disconnectBayeuxClient(client);
    }

    @ParameterizedTest
    @MethodSource("wsTypes")
    public void testContextAttribute(String wsType) throws Exception {
        prepareAndStart(wsType, null);

        CountDownLatch latch = new CountDownLatch(1);
        bayeux.addListener(new BayeuxServer.SessionListener() {
            @Override
            public void sessionAdded(ServerSession session, ServerMessage message) {
                Assertions.assertSame(bayeux, message.getBayeuxContext().getContextAttribute(BayeuxServer.ATTRIBUTE));
                latch.countDown();
            }
        });

        BayeuxClient client = newBayeuxClient(wsType);
        client.handshake();

        Assertions.assertTrue(latch.await(5, TimeUnit.SECONDS));
        Assertions.assertTrue(client.waitFor(5000, BayeuxClient.State.CONNECTED));

        disconnectBayeuxClient(client);
    }

    @ParameterizedTest
    @MethodSource("wsTypes")
    public void testConcurrentClientsHaveDifferentBayeuxContexts(String wsType) throws Exception {
        String wsTransportClass;
        switch (wsType) {
            case WEBSOCKET_JSR356:
            case WEBSOCKET_OKHTTP:
                wsTransportClass = ConcurrentBayeuxContextWebSocketTransport.class.getName();
                break;
            case WEBSOCKET_JETTY:
                wsTransportClass = ConcurrentBayeuxContextJettyWebSocketTransport.class.getName();
                break;
            default:
                throw new IllegalArgumentException();
        }
        prepareServer(wsType, 0, "/cometd", null, wsTransportClass);
        startServer();
        prepareClient(wsType);
        startClient();

        // The first client will be held by the server.
        BayeuxClient client1 = newBayeuxClient(wsType);
        // The connect operation is blocking, so we must use another thread.
        new Thread(client1::handshake).start();

        // Wait for the first client to arrive at the concurrency point.
        switch (wsType) {
            case WEBSOCKET_JSR356:
            case WEBSOCKET_OKHTTP: {
                CountDownLatch enterLatch = ((ConcurrentBayeuxContextWebSocketTransport)bayeux.getTransport("websocket")).enterLatch;
                Assertions.assertTrue(enterLatch.await(5, TimeUnit.SECONDS));
                break;
            }
            case WEBSOCKET_JETTY: {
                CountDownLatch enterLatch = ((ConcurrentBayeuxContextJettyWebSocketTransport)bayeux.getTransport("websocket")).enterLatch;
                Assertions.assertTrue(enterLatch.await(5, TimeUnit.SECONDS));
                break;
            }
            default:
                throw new IllegalArgumentException();
        }

        // Connect the second client.
        BayeuxClient client2 = newBayeuxClient(wsType);
        client2.handshake();
        Assertions.assertTrue(client2.waitFor(1000, BayeuxClient.State.CONNECTED));

        // Release the first client.
        switch (wsType) {
            case WEBSOCKET_JSR356:
            case WEBSOCKET_OKHTTP:
                ((ConcurrentBayeuxContextWebSocketTransport)bayeux.getTransport("websocket")).proceedLatch.countDown();
                break;
            case WEBSOCKET_JETTY:
                ((ConcurrentBayeuxContextJettyWebSocketTransport)bayeux.getTransport("websocket")).proceedLatch.countDown();
                break;
            default:
                throw new IllegalArgumentException();
        }
        Assertions.assertTrue(client1.waitFor(1000, BayeuxClient.State.CONNECTED));

        String channelName = "/service/test";
        Map<String, BayeuxContext> contexts = new ConcurrentHashMap<>();
        CountDownLatch contextLatch = new CountDownLatch(2);
        bayeux.createChannelIfAbsent(channelName).getReference().addListener(new ServerChannel.MessageListener() {
            @Override
            public boolean onMessage(ServerSession from, ServerChannel channel, ServerMessage.Mutable message) {
                contexts.put(from.getId(), message.getBayeuxContext());
                contextLatch.countDown();
                return true;
            }
        });

        client1.getChannel(channelName).publish("data");
        client2.getChannel(channelName).publish("data");
        Assertions.assertTrue(contextLatch.await(5, TimeUnit.SECONDS));

        Assertions.assertEquals(2, contexts.size());
        Assertions.assertNotSame(contexts.get(client1.getId()), contexts.get(client2.getId()));

        disconnectBayeuxClient(client1);
        disconnectBayeuxClient(client2);
    }

    public interface CookieConstants {
        public static final String COOKIE_NAME = "name";
        public static final String COOKIE_VALUE = "value";
    }

    public static class CookieWebSocketTransport extends WebSocketTransport implements CookieConstants {
        public CookieWebSocketTransport(BayeuxServerImpl bayeux) {
            super(bayeux);
        }

        @Override
        protected void modifyHandshake(HandshakeRequest request, HandshakeResponse response) {
            response.getHeaders().put("Set-Cookie", Collections.singletonList(COOKIE_NAME + "=" + COOKIE_VALUE));
        }
    }

    public static class CookieJettyWebSocketTransport extends JettyWebSocketTransport implements CookieConstants {
        public CookieJettyWebSocketTransport(BayeuxServerImpl bayeux) {
            super(bayeux);
        }

        @Override
        protected void modifyUpgrade(JettyServerUpgradeRequest request, JettyServerUpgradeResponse response) {
            response.setHeader("Set-Cookie", COOKIE_NAME + "=" + COOKIE_VALUE);
        }
    }

    public interface SessionConstants {
        public static final String ATTRIBUTE_NAME = "name";
        public static final String ATTRIBUTE_VALUE = "value";
    }

    public static class SessionWebSocketTransport extends WebSocketTransport implements SessionConstants {
        public SessionWebSocketTransport(BayeuxServerImpl bayeux) {
            super(bayeux);
        }

        @Override
        protected void modifyHandshake(HandshakeRequest request, HandshakeResponse response) {
            HttpSession session = (HttpSession)request.getHttpSession();
            Assertions.assertNotNull(session);
            Assertions.assertEquals(ATTRIBUTE_VALUE, session.getAttribute(ATTRIBUTE_NAME));
        }
    }

    public static class SessionJettyWebSocketTransport extends JettyWebSocketTransport implements SessionConstants {
        public SessionJettyWebSocketTransport(BayeuxServerImpl bayeux) {
            super(bayeux);
        }

        @Override
<<<<<<< HEAD
        protected void modifyUpgrade(JettyServerUpgradeRequest request, JettyServerUpgradeResponse response) {
            HttpSession session = (HttpSession)request.getSession();
            Assert.assertNotNull(session);
            Assert.assertEquals(ATTRIBUTE_VALUE, session.getAttribute(ATTRIBUTE_NAME));
=======
        protected void modifyUpgrade(ServletUpgradeRequest request, ServletUpgradeResponse response) {
            HttpSession session = request.getSession();
            Assertions.assertNotNull(session);
            Assertions.assertEquals(ATTRIBUTE_VALUE, session.getAttribute(ATTRIBUTE_NAME));
>>>>>>> efd2583b
        }
    }

    public static class ConcurrentBayeuxContextWebSocketTransport extends WebSocketTransport {
        private final AtomicInteger handshakes = new AtomicInteger();
        private final CountDownLatch enterLatch = new CountDownLatch(1);
        private final CountDownLatch proceedLatch = new CountDownLatch(1);

        public ConcurrentBayeuxContextWebSocketTransport(BayeuxServerImpl bayeux) {
            super(bayeux);
        }

        @Override
        protected void modifyHandshake(HandshakeRequest request, HandshakeResponse response) {
            onUpgrade(handshakes, enterLatch, proceedLatch);
            super.modifyHandshake(request, response);
        }
    }

    public static class ConcurrentBayeuxContextJettyWebSocketTransport extends JettyWebSocketTransport {
        private final AtomicInteger handshakes = new AtomicInteger();
        private final CountDownLatch enterLatch = new CountDownLatch(1);
        private final CountDownLatch proceedLatch = new CountDownLatch(1);

        public ConcurrentBayeuxContextJettyWebSocketTransport(BayeuxServerImpl bayeux) {
            super(bayeux);
        }

        @Override
        protected void modifyUpgrade(JettyServerUpgradeRequest request, JettyServerUpgradeResponse response) {
            onUpgrade(handshakes, enterLatch, proceedLatch);
            super.modifyUpgrade(request, response);
        }
    }

    private static void onUpgrade(AtomicInteger handshakes, CountDownLatch enterLatch, CountDownLatch proceedLatch) {
        int count = handshakes.incrementAndGet();
        if (count == 1) {
            try {
                enterLatch.countDown();
                if (!proceedLatch.await(5, TimeUnit.SECONDS)) {
                    throw new IllegalStateException();
                }
            } catch (InterruptedException x) {
                throw new IllegalStateException(x);
            }
        }
    }
}<|MERGE_RESOLUTION|>--- conflicted
+++ resolved
@@ -48,20 +48,11 @@
 import org.cometd.server.websocket.jetty.JettyWebSocketTransport;
 import org.eclipse.jetty.client.api.ContentResponse;
 import org.eclipse.jetty.servlet.ServletHolder;
-<<<<<<< HEAD
 import org.eclipse.jetty.websocket.server.JettyServerUpgradeRequest;
 import org.eclipse.jetty.websocket.server.JettyServerUpgradeResponse;
-import org.junit.Assert;
-import org.junit.Test;
-
-import static org.junit.Assert.assertTrue;
-=======
-import org.eclipse.jetty.websocket.servlet.ServletUpgradeRequest;
-import org.eclipse.jetty.websocket.servlet.ServletUpgradeResponse;
 import org.junit.jupiter.api.Assertions;
 import org.junit.jupiter.params.ParameterizedTest;
 import org.junit.jupiter.params.provider.MethodSource;
->>>>>>> efd2583b
 
 public class BayeuxContextTest extends ClientServerWebSocketTest {
     @ParameterizedTest
@@ -433,17 +424,10 @@
         }
 
         @Override
-<<<<<<< HEAD
         protected void modifyUpgrade(JettyServerUpgradeRequest request, JettyServerUpgradeResponse response) {
             HttpSession session = (HttpSession)request.getSession();
-            Assert.assertNotNull(session);
-            Assert.assertEquals(ATTRIBUTE_VALUE, session.getAttribute(ATTRIBUTE_NAME));
-=======
-        protected void modifyUpgrade(ServletUpgradeRequest request, ServletUpgradeResponse response) {
-            HttpSession session = request.getSession();
             Assertions.assertNotNull(session);
             Assertions.assertEquals(ATTRIBUTE_VALUE, session.getAttribute(ATTRIBUTE_NAME));
->>>>>>> efd2583b
         }
     }
 
