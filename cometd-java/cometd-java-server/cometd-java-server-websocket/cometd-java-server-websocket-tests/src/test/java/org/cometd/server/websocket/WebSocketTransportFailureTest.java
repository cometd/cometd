/*
 * Copyright (c) 2008-2020 the original author or authors.
 *
 * Licensed under the Apache License, Version 2.0 (the "License");
 * you may not use this file except in compliance with the License.
 * You may obtain a copy of the License at
 *
 *     http://www.apache.org/licenses/LICENSE-2.0
 *
 * Unless required by applicable law or agreed to in writing, software
 * distributed under the License is distributed on an "AS IS" BASIS,
 * WITHOUT WARRANTIES OR CONDITIONS OF ANY KIND, either express or implied.
 * See the License for the specific language governing permissions and
 * limitations under the License.
 */
package org.cometd.server.websocket;

import java.net.URI;
import java.util.Collections;
import java.util.HashMap;
import java.util.Map;
import java.util.concurrent.BlockingQueue;
import java.util.concurrent.CountDownLatch;
import java.util.concurrent.LinkedBlockingQueue;
import java.util.concurrent.TimeUnit;
import org.cometd.bayeux.Channel;
import org.cometd.bayeux.Message;
import org.cometd.bayeux.Promise;
import org.cometd.bayeux.server.BayeuxServer;
import org.cometd.bayeux.server.ServerChannel;
import org.cometd.bayeux.server.ServerMessage;
import org.cometd.bayeux.server.ServerSession;
import org.cometd.common.JSONContext;
import org.cometd.common.JettyJSONContextClient;
import org.cometd.server.AbstractServerTransport;
import org.cometd.server.BayeuxServerImpl;
import org.cometd.server.CometDServlet;
import org.cometd.server.websocket.javax.WebSocketTransport;
import org.eclipse.jetty.client.HttpClient;
import org.eclipse.jetty.server.Server;
import org.eclipse.jetty.server.ServerConnector;
import org.eclipse.jetty.servlet.ServletContextHandler;
import org.eclipse.jetty.servlet.ServletHolder;
import org.eclipse.jetty.util.thread.QueuedThreadPool;
import org.eclipse.jetty.websocket.api.Session;
import org.eclipse.jetty.websocket.api.WebSocketAdapter;
import org.eclipse.jetty.websocket.client.WebSocketClient;
import org.eclipse.jetty.websocket.javax.server.config.JavaxWebSocketServletContainerInitializer;
import org.junit.jupiter.api.AfterEach;
import org.junit.jupiter.api.Assertions;
import org.junit.jupiter.api.Test;

public class WebSocketTransportFailureTest {
    private Server server;
    private ServerConnector connector;
    private HttpClient httpClient;
    private WebSocketClient client;
    private BayeuxServerImpl bayeux;

    @AfterEach
    public void dispose() throws Exception {
        if (client != null) {
            client.stop();
        }
        if (httpClient != null) {
            httpClient.stop();
        }
        if (server != null) {
            server.stop();
        }
    }

    private void startServer(Map<String, String> params) throws Exception {
        QueuedThreadPool serverThreads = new QueuedThreadPool();
        serverThreads.setName("server");
        server = new Server(serverThreads);

        connector = new ServerConnector(server);
        server.addConnector(connector);

<<<<<<< HEAD
        context = new ServletContextHandler(server, "/");
        JavaxWebSocketServletContainerInitializer.configure(context, null);
=======
        ServletContextHandler context = new ServletContextHandler(server, "/");
        WebSocketServerContainerInitializer.configure(context, null);
>>>>>>> 0de3cb06

        String cometdURLMapping = "/cometd/*";
        ServletHolder cometdServletHolder = new ServletHolder(CometDServlet.class);
        cometdServletHolder.setInitParameter("transports", WebSocketTransport.class.getName());
        cometdServletHolder.setInitParameter("timeout", "10000");
        cometdServletHolder.setInitParameter("ws.cometdURLMapping", cometdURLMapping);
        if (params != null) {
            for (Map.Entry<String, String> entry : params.entrySet()) {
                cometdServletHolder.setInitParameter(entry.getKey(), entry.getValue());
            }
        }
        cometdServletHolder.setInitOrder(1);
        context.addServlet(cometdServletHolder, cometdURLMapping);

        server.start();
        bayeux = (BayeuxServerImpl)context.getServletContext().getAttribute(BayeuxServer.ATTRIBUTE);
    }

    private void startClient() throws Exception {
        QueuedThreadPool clientThreads = new QueuedThreadPool();
        clientThreads.setName("client");
        httpClient = new HttpClient();
        httpClient.setExecutor(clientThreads);
        httpClient.start();
        client = new WebSocketClient(httpClient);
        client.start();
    }

    @Test
    public void testClientAbortsAfterFirstMetaConnect() throws Exception {
        long maxInterval = 2000;

        Map<String, String> params = new HashMap<>();
        params.put(AbstractServerTransport.MAX_INTERVAL_OPTION, String.valueOf(maxInterval));
        startServer(params);
        startClient();

        BlockingQueue<Message> messages = new LinkedBlockingQueue<>();
        URI uri = URI.create("ws://localhost:" + connector.getLocalPort() + "/cometd");
        Session wsSession = client.connect(new WebSocketEndPoint(messages), uri).get(5, TimeUnit.SECONDS);

        String handshake = "[{" +
                "\"id\":\"1\"," +
                "\"channel\": \"/meta/handshake\"," +
                "\"version\": \"1.0\"," +
                "\"minimumVersion\": \"1.0\"," +
                "\"supportedConnectionTypes\": [\"websocket\"]" +
                "}]";
        wsSession.getRemote().sendString(handshake);

        Message message = messages.poll(5, TimeUnit.SECONDS);
        Assertions.assertNotNull(message);
        Assertions.assertEquals(Channel.META_HANDSHAKE, message.getChannel());
        Assertions.assertTrue(message.isSuccessful());
        String clientId = message.getClientId();

        String connect = "[{" +
                "\"id\":\"2\"," +
                "\"channel\":\"/meta/connect\"," +
                "\"connectionType\":\"long-polling\"," +
                "\"clientId\":\"" + clientId + "\"," +
                "\"advice\": {\"timeout\":0}" +
                "}]";
        wsSession.getRemote().sendString(connect);

        ServerSession session = bayeux.getSession(clientId);

        CountDownLatch removeLatch = new CountDownLatch(1);
        session.addListener((ServerSession.RemovedListener)(s, m, t) -> removeLatch.countDown());
        // Disconnect the client abruptly.
        disconnect(wsSession);
        // Add messages for the client; the first message is written to
        // buffers, but the second message throws while trying to write it.
        session.deliver(null, "/foo", "bar1", Promise.noop());
        session.deliver(null, "/foo", "bar2", Promise.noop());

        // The session should expire on the server.
        Assertions.assertTrue(removeLatch.await(3 * maxInterval, TimeUnit.MILLISECONDS));
        Assertions.assertNull(bayeux.getSession(clientId));
    }

    @Test
    public void testMetaConnectConcurrentWithExpiration() throws Exception {
        long maxInterval = 2000;
        Map<String, String> params = new HashMap<>();
        params.put(AbstractServerTransport.MAX_INTERVAL_OPTION, String.valueOf(maxInterval));
        startServer(params);
        startClient();

        BlockingQueue<Message> messages = new LinkedBlockingQueue<>();
        URI uri = URI.create("ws://localhost:" + connector.getLocalPort() + "/cometd");
        Session session = client.connect(new WebSocketEndPoint(messages), uri).get(5, TimeUnit.SECONDS);

        String handshake = "[{" +
                "\"id\":\"1\"," +
                "\"channel\": \"/meta/handshake\"," +
                "\"version\": \"1.0\"," +
                "\"minimumVersion\": \"1.0\"," +
                "\"supportedConnectionTypes\": [\"websocket\"]" +
                "}]";
        session.getRemote().sendString(handshake);

        Message message = messages.poll(5, TimeUnit.SECONDS);
        Assertions.assertNotNull(message);
        Assertions.assertEquals(Channel.META_HANDSHAKE, message.getChannel());
        Assertions.assertTrue(message.isSuccessful());

        // Expire the session when receiving the first /meta/connect.
        bayeux.getChannel(Channel.META_CONNECT).addListener(new ServerChannel.MessageListener() {
            @Override
            public boolean onMessage(ServerSession sender, ServerChannel channel, ServerMessage.Mutable message) {
                // Simulate that the session expired exactly when this message was received.
                bayeux.removeServerSession(sender, true);
                return true;
            }
        });

        String clientId = message.getClientId();
        String connect = "[{" +
                "\"id\":\"2\"," +
                "\"channel\":\"/meta/connect\"," +
                "\"connectionType\":\"long-polling\"," +
                "\"clientId\":\"" + clientId + "\"," +
                "\"advice\": {\"timeout\":0}" +
                "}]";
        session.getRemote().sendString(connect);

        message = messages.poll(2 * maxInterval, TimeUnit.MILLISECONDS);
        Assertions.assertNotNull(message);
        Assertions.assertEquals(Channel.META_CONNECT, message.getChannel());
        Assertions.assertFalse(message.isSuccessful());
        Map<String, Object> advice = message.getAdvice();
        Assertions.assertNotNull(advice);
        Assertions.assertEquals(Message.RECONNECT_HANDSHAKE_VALUE, advice.get(Message.RECONNECT_FIELD));
    }

    private void disconnect(Session session) {
        try {
            session.disconnect();
        } catch (Throwable x) {
            x.printStackTrace();
        }
    }

    public class WebSocketEndPoint extends WebSocketAdapter {
        private final JSONContext.Client jsonContext = new JettyJSONContextClient();
        private final BlockingQueue<Message> messages;

        public WebSocketEndPoint(BlockingQueue<Message> messages) {
            this.messages = messages;
        }

        @Override
        public void onWebSocketText(String message) {
            try {
                Message.Mutable[] mutables = jsonContext.parse(message);
                Collections.addAll(messages, mutables);
            } catch (Throwable x) {
                disconnect(getSession());
            }
        }
    }
}<|MERGE_RESOLUTION|>--- conflicted
+++ resolved
@@ -78,13 +78,8 @@
         connector = new ServerConnector(server);
         server.addConnector(connector);
 
-<<<<<<< HEAD
-        context = new ServletContextHandler(server, "/");
+        ServletContextHandler context = new ServletContextHandler(server, "/");
         JavaxWebSocketServletContainerInitializer.configure(context, null);
-=======
-        ServletContextHandler context = new ServletContextHandler(server, "/");
-        WebSocketServerContainerInitializer.configure(context, null);
->>>>>>> 0de3cb06
 
         String cometdURLMapping = "/cometd/*";
         ServletHolder cometdServletHolder = new ServletHolder(CometDServlet.class);
