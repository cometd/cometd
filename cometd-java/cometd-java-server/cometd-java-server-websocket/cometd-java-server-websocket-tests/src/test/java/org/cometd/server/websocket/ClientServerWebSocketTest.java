/*
 * Copyright (c) 2008-2020 the original author or authors.
 *
 * Licensed under the Apache License, Version 2.0 (the "License");
 * you may not use this file except in compliance with the License.
 * You may obtain a copy of the License at
 *
 *     http://www.apache.org/licenses/LICENSE-2.0
 *
 * Unless required by applicable law or agreed to in writing, software
 * distributed under the License is distributed on an "AS IS" BASIS,
 * WITHOUT WARRANTIES OR CONDITIONS OF ANY KIND, either express or implied.
 * See the License for the specific language governing permissions and
 * limitations under the License.
 */
package org.cometd.server.websocket;

import java.util.Arrays;
import java.util.Map;
import java.util.Set;

import javax.servlet.ServletContainerInitializer;
import javax.servlet.ServletContextEvent;
import javax.servlet.ServletContextListener;
import javax.servlet.ServletException;
import javax.websocket.ContainerProvider;
import javax.websocket.WebSocketContainer;

import okhttp3.OkHttpClient;
import org.cometd.bayeux.server.BayeuxServer;
import org.cometd.client.BayeuxClient;
import org.cometd.client.http.jetty.JettyHttpClientTransport;
import org.cometd.client.transport.ClientTransport;
import org.cometd.client.websocket.okhttp.OkHttpWebSocketTransport;
import org.cometd.server.BayeuxServerImpl;
import org.cometd.server.CometDServlet;
import org.cometd.server.http.JSONTransport;
import org.cometd.server.websocket.javax.WebSocketTransport;
import org.cometd.server.websocket.jetty.JettyWebSocketTransport;
import org.eclipse.jetty.client.HttpClient;
import org.eclipse.jetty.server.Server;
import org.eclipse.jetty.server.ServerConnector;
import org.eclipse.jetty.servlet.ServletContextHandler;
import org.eclipse.jetty.servlet.ServletHolder;
import org.eclipse.jetty.util.thread.QueuedThreadPool;
import org.eclipse.jetty.websocket.client.WebSocketClient;
import org.eclipse.jetty.websocket.javax.server.config.JavaxWebSocketServletContainerInitializer;
import org.eclipse.jetty.websocket.server.config.JettyWebSocketServletContainerInitializer;
import org.junit.After;
import org.junit.Rule;
import org.junit.rules.TestWatcher;
import org.junit.runner.Description;
import org.junit.runner.RunWith;
import org.junit.runners.Parameterized;
import org.slf4j.Logger;
import org.slf4j.LoggerFactory;

@RunWith(Parameterized.class)
public abstract class ClientServerWebSocketTest {
    protected static final String WEBSOCKET_JSR356 = "JSR356";
    protected static final String WEBSOCKET_JETTY = "JETTY";
    protected static final String WEBSOCKET_OKHTTP = "OKHTTP";

    @Parameterized.Parameters(name = "{index}: WebSocket implementation: {0}")
    public static Iterable<Object[]> data() {
        return Arrays.asList(new Object[][]
                {
                        {WEBSOCKET_JSR356},
                        {WEBSOCKET_JETTY},
                        {WEBSOCKET_OKHTTP}
                }
        );
    }

    @Rule
    public final TestWatcher testName = new TestWatcher() {
        @Override
        protected void starting(Description description) {
            super.starting(description);
            System.err.printf("Running %s.%s%n", description.getTestClass().getName(), description.getMethodName());
        }
    };
    protected final Logger logger = LoggerFactory.getLogger(getClass());
    protected final String wsTransportType;
    protected ServerConnector connector;
    protected Server server;
    protected ServletContextHandler context;
    protected String cometdServletPath;
    protected HttpClient httpClient;
    protected WebSocketContainer wsClientContainer;
    protected WebSocketClient wsClient;
    protected OkHttpClient okHttpClient;
    protected String cometdURL;
    protected BayeuxServerImpl bayeux;

    protected ClientServerWebSocketTest(String wsTransportType) {
        this.wsTransportType = wsTransportType;
    }

    protected void prepareAndStart(Map<String, String> initParams) throws Exception {
        prepareAndStart("/cometd", initParams);
    }

    protected void prepareAndStart(String servletPath, Map<String, String> initParams) throws Exception {
        prepareServer(0, servletPath, initParams, true);
        prepareClient();
        startServer();
        startClient();
    }

    protected void prepareServer(int port, Map<String, String> initParams, boolean eager) throws Exception {
        prepareServer(port, "/cometd", initParams, eager);
    }

    protected void prepareServer(int port, String servletPath, Map<String, String> initParams, boolean eager) throws Exception {
        String wsTransportClass;
        switch (wsTransportType) {
            case WEBSOCKET_JSR356:
            case WEBSOCKET_OKHTTP:
                wsTransportClass = WebSocketTransport.class.getName();
                break;
            case WEBSOCKET_JETTY:
                wsTransportClass = JettyWebSocketTransport.class.getName();
                break;
            default:
                throw new IllegalArgumentException();
        }
        prepareServer(port, servletPath, initParams, eager, wsTransportClass);
    }

    protected void prepareServer(int port, String servletPath, Map<String, String> initParams, boolean eager, String wsTransportClass) throws Exception {
        QueuedThreadPool serverThreads = new QueuedThreadPool();
        serverThreads.setName("server");
        server = new Server(serverThreads);

        connector = new ServerConnector(server);
        connector.setPort(port);
        server.addConnector(connector);

        context = new ServletContextHandler(server, "/", true, false);

        ServletContainerInitializer initializer;
        switch (wsTransportType) {
            case WEBSOCKET_JSR356:
            case WEBSOCKET_OKHTTP:
<<<<<<< HEAD
                initializer = new JavaxWebSocketServletContainerInitializer();
                break;
            case WEBSOCKET_JETTY:
                initializer = new JettyWebSocketServletContainerInitializer();
=======
                WebSocketServerContainerInitializer.configure(context, null);
                break;
            case WEBSOCKET_JETTY:
                WebSocketUpgradeFilter.configure(context);
>>>>>>> e8789a61
                break;
            default:
                throw new IllegalArgumentException("Unsupported transport " + wsTransportType);
        }

        context.addEventListener(new ServletContextListener() {
            @Override
            public void contextInitialized(ServletContextEvent sce) {
                try {
                    initializer.onStartup(Set.of(), sce.getServletContext());
                } catch (ServletException x) {
                    throw new RuntimeException(x);
                }
            }
        });

        // CometD servlet
        cometdServletPath = servletPath;
        if (cometdServletPath.endsWith("/*")) {
            cometdServletPath = cometdServletPath.substring(0, cometdServletPath.length() - 2);
        }
        String cometdURLMapping = cometdServletPath;
        if (!cometdURLMapping.endsWith("/*")) {
            cometdURLMapping = cometdURLMapping + "/*";
        }
        ServletHolder cometdServletHolder = new ServletHolder(CometDServlet.class);
        String transports = wsTransportClass + "," + JSONTransport.class.getName();
        cometdServletHolder.setInitParameter("transports", transports);
        cometdServletHolder.setInitParameter("timeout", "10000");
        cometdServletHolder.setInitParameter("ws.cometdURLMapping", cometdURLMapping);
        if (eager) {
            cometdServletHolder.setInitOrder(1);
        }
        if (initParams != null) {
            for (Map.Entry<String, String> entry : initParams.entrySet()) {
                cometdServletHolder.setInitParameter(entry.getKey(), entry.getValue());
            }
        }
        context.addServlet(cometdServletHolder, cometdURLMapping);
    }

    protected void prepareClient() {
        QueuedThreadPool clientThreads = new QueuedThreadPool();
        clientThreads.setName("client");
        httpClient = new HttpClient();
        httpClient.setExecutor(clientThreads);
        switch (wsTransportType) {
            case WEBSOCKET_JSR356:
                wsClientContainer = ContainerProvider.getWebSocketContainer();
                httpClient.addBean(wsClientContainer, true);
                break;
            case WEBSOCKET_JETTY:
                wsClient = new WebSocketClient(httpClient);
                httpClient.addBean(wsClient, true);
                break;
            case WEBSOCKET_OKHTTP:
                okHttpClient = new OkHttpClient();
                break;
            default:
                throw new IllegalArgumentException();
        }
    }

    protected void startServer() throws Exception {
        server.start();
        int port = connector.getLocalPort();
        cometdURL = "http://localhost:" + port + cometdServletPath;
        bayeux = (BayeuxServerImpl)context.getServletContext().getAttribute(BayeuxServer.ATTRIBUTE);
    }

    protected void startClient() throws Exception {
        httpClient.start();
    }

    protected BayeuxClient newBayeuxClient() {
        return new BayeuxClient(cometdURL, newWebSocketTransport(null));
    }

    protected ClientTransport newLongPollingTransport(Map<String, Object> options) {
        return new JettyHttpClientTransport(options, httpClient);
    }

    protected ClientTransport newWebSocketTransport(Map<String, Object> options) {
        return newWebSocketTransport(null, options);
    }

    protected ClientTransport newWebSocketTransport(String url, Map<String, Object> options) {
        ClientTransport result;
        switch (wsTransportType) {
            case WEBSOCKET_JSR356:
                result = newWebSocketTransport(url, options, wsClientContainer);
                break;
            case WEBSOCKET_JETTY:
                result = newJettyWebSocketTransport(url, options, wsClient);
                break;
            case WEBSOCKET_OKHTTP:
                result = newOkHttpWebSocketTransport(url, options, okHttpClient);
                break;
            default:
                throw new IllegalArgumentException();
        }
        return result;
    }

    protected org.cometd.client.websocket.javax.WebSocketTransport newWebSocketTransport(String url, Map<String, Object> options, WebSocketContainer wsContainer) {
        return new org.cometd.client.websocket.javax.WebSocketTransport(url, options, null, wsContainer);
    }

    protected org.cometd.client.websocket.jetty.JettyWebSocketTransport newJettyWebSocketTransport(String url, Map<String, Object> options, WebSocketClient wsClient) {
        return new org.cometd.client.websocket.jetty.JettyWebSocketTransport(url, options, null, wsClient);
    }

    protected OkHttpWebSocketTransport newOkHttpWebSocketTransport(String url, Map<String, Object> options, OkHttpClient okHttpClient) {
        return new OkHttpWebSocketTransport(url, options, null, okHttpClient);
    }

    protected void disconnectBayeuxClient(BayeuxClient client) {
        client.disconnect(1000);
    }

    @After
    public void stopAndDispose() throws Exception {
        stopClient();
        stopServer();
    }

    protected void stopServer() throws Exception {
        if (server != null) {
            server.stop();
        }
    }

    protected void stopClient() throws Exception {
        if (httpClient != null) {
            httpClient.stop();
        }
    }
}<|MERGE_RESOLUTION|>--- conflicted
+++ resolved
@@ -17,12 +17,7 @@
 
 import java.util.Arrays;
 import java.util.Map;
-import java.util.Set;
-
-import javax.servlet.ServletContainerInitializer;
-import javax.servlet.ServletContextEvent;
-import javax.servlet.ServletContextListener;
-import javax.servlet.ServletException;
+
 import javax.websocket.ContainerProvider;
 import javax.websocket.WebSocketContainer;
 
@@ -139,36 +134,17 @@
 
         context = new ServletContextHandler(server, "/", true, false);
 
-        ServletContainerInitializer initializer;
-        switch (wsTransportType) {
-            case WEBSOCKET_JSR356:
-            case WEBSOCKET_OKHTTP:
-<<<<<<< HEAD
-                initializer = new JavaxWebSocketServletContainerInitializer();
-                break;
-            case WEBSOCKET_JETTY:
-                initializer = new JettyWebSocketServletContainerInitializer();
-=======
-                WebSocketServerContainerInitializer.configure(context, null);
-                break;
-            case WEBSOCKET_JETTY:
-                WebSocketUpgradeFilter.configure(context);
->>>>>>> e8789a61
+        switch (wsTransportType) {
+            case WEBSOCKET_JSR356:
+            case WEBSOCKET_OKHTTP:
+                JavaxWebSocketServletContainerInitializer.configure(context, null);
+                break;
+            case WEBSOCKET_JETTY:
+                JettyWebSocketServletContainerInitializer.configure(context, null);
                 break;
             default:
                 throw new IllegalArgumentException("Unsupported transport " + wsTransportType);
         }
-
-        context.addEventListener(new ServletContextListener() {
-            @Override
-            public void contextInitialized(ServletContextEvent sce) {
-                try {
-                    initializer.onStartup(Set.of(), sce.getServletContext());
-                } catch (ServletException x) {
-                    throw new RuntimeException(x);
-                }
-            }
-        });
 
         // CometD servlet
         cometdServletPath = servletPath;
