/*
 * Copyright (c) 2008-2020 the original author or authors.
 *
 * Licensed under the Apache License, Version 2.0 (the "License");
 * you may not use this file except in compliance with the License.
 * You may obtain a copy of the License at
 *
 *     http://www.apache.org/licenses/LICENSE-2.0
 *
 * Unless required by applicable law or agreed to in writing, software
 * distributed under the License is distributed on an "AS IS" BASIS,
 * WITHOUT WARRANTIES OR CONDITIONS OF ANY KIND, either express or implied.
 * See the License for the specific language governing permissions and
 * limitations under the License.
 */
package org.cometd.server.websocket;

import java.util.Arrays;
import java.util.List;
import java.util.Map;

import javax.websocket.ContainerProvider;
import javax.websocket.WebSocketContainer;

import okhttp3.OkHttpClient;
import org.cometd.bayeux.server.BayeuxServer;
import org.cometd.client.BayeuxClient;
import org.cometd.client.http.jetty.JettyHttpClientTransport;
import org.cometd.client.transport.ClientTransport;
import org.cometd.client.websocket.okhttp.OkHttpWebSocketTransport;
import org.cometd.server.BayeuxServerImpl;
import org.cometd.server.CometDServlet;
import org.cometd.server.http.JSONTransport;
import org.cometd.server.websocket.javax.WebSocketTransport;
import org.cometd.server.websocket.jetty.JettyWebSocketTransport;
import org.eclipse.jetty.client.HttpClient;
import org.eclipse.jetty.server.Server;
import org.eclipse.jetty.server.ServerConnector;
import org.eclipse.jetty.servlet.ServletContextHandler;
import org.eclipse.jetty.servlet.ServletHolder;
import org.eclipse.jetty.util.thread.QueuedThreadPool;
import org.eclipse.jetty.websocket.client.WebSocketClient;
<<<<<<< HEAD
import org.eclipse.jetty.websocket.javax.server.config.JavaxWebSocketServletContainerInitializer;
import org.eclipse.jetty.websocket.server.config.JettyWebSocketServletContainerInitializer;
import org.junit.After;
import org.junit.Rule;
import org.junit.rules.TestWatcher;
import org.junit.runner.Description;
import org.junit.runner.RunWith;
import org.junit.runners.Parameterized;
=======
import org.eclipse.jetty.websocket.jsr356.server.deploy.WebSocketServerContainerInitializer;
import org.eclipse.jetty.websocket.server.WebSocketUpgradeFilter;
import org.junit.jupiter.api.AfterEach;
import org.junit.jupiter.api.extension.BeforeTestExecutionCallback;
import org.junit.jupiter.api.extension.RegisterExtension;
>>>>>>> efd2583b
import org.slf4j.Logger;
import org.slf4j.LoggerFactory;

public abstract class ClientServerWebSocketTest {
    protected static final String WEBSOCKET_JSR356 = "JSR356";
    protected static final String WEBSOCKET_JETTY = "JETTY";
    protected static final String WEBSOCKET_OKHTTP = "OKHTTP";

    public static List<String> wsTypes() {
        return Arrays.asList(WEBSOCKET_JSR356, WEBSOCKET_JETTY, WEBSOCKET_OKHTTP);
    }

    @RegisterExtension
    final BeforeTestExecutionCallback printMethodName = context ->
            System.err.printf("Running %s.%s()%n", context.getRequiredTestClass().getSimpleName(), context.getRequiredTestMethod().getName());
    protected final Logger logger = LoggerFactory.getLogger(getClass());
    protected ServerConnector connector;
    protected Server server;
    protected ServletContextHandler context;
    protected String cometdServletPath;
    protected HttpClient httpClient;
    protected WebSocketContainer wsClientContainer;
    protected WebSocketClient wsClient;
    protected OkHttpClient okHttpClient;
    protected String cometdURL;
    protected BayeuxServerImpl bayeux;

    protected void prepareAndStart(String wsType, Map<String, String> initParams) throws Exception {
        prepareAndStart(wsType, "/cometd", initParams);
    }

    protected void prepareAndStart(String wsType, String servletPath, Map<String, String> initParams) throws Exception {
        prepareServer(wsType, 0, servletPath, initParams);
        prepareClient(wsType);
        startServer();
        startClient();
    }

    protected void prepareServer(String wsType, int port) throws Exception {
        prepareServer(wsType, port, "/cometd", null);
    }

    protected void prepareServer(String wsType, int port, String servletPath, Map<String, String> initParams) throws Exception {
        String wsTransportClass;
        switch (wsType) {
            case WEBSOCKET_JSR356:
            case WEBSOCKET_OKHTTP:
                wsTransportClass = WebSocketTransport.class.getName();
                break;
            case WEBSOCKET_JETTY:
                wsTransportClass = JettyWebSocketTransport.class.getName();
                break;
            default:
                throw new IllegalArgumentException();
        }
        prepareServer(wsType, port, servletPath, initParams, wsTransportClass);
    }

    protected void prepareServer(String wsType, int port, String servletPath, Map<String, String> initParams, String wsTransportClass) throws Exception {
        QueuedThreadPool serverThreads = new QueuedThreadPool();
        serverThreads.setName("server");
        server = new Server(serverThreads);

        connector = new ServerConnector(server);
        connector.setPort(port);
        server.addConnector(connector);

        context = new ServletContextHandler(server, "/", true, false);

        switch (wsType) {
            case WEBSOCKET_JSR356:
            case WEBSOCKET_OKHTTP:
                JavaxWebSocketServletContainerInitializer.configure(context, null);
                break;
            case WEBSOCKET_JETTY:
                JettyWebSocketServletContainerInitializer.configure(context, null);
                break;
            default:
                throw new IllegalArgumentException("Unsupported transport " + wsTransportType);
        }

        // CometD servlet
        cometdServletPath = servletPath;
        if (cometdServletPath.endsWith("/*")) {
            cometdServletPath = cometdServletPath.substring(0, cometdServletPath.length() - 2);
        }
        String cometdURLMapping = cometdServletPath;
        if (!cometdURLMapping.endsWith("/*")) {
            cometdURLMapping = cometdURLMapping + "/*";
        }
        ServletHolder cometdServletHolder = new ServletHolder(CometDServlet.class);
        String transports = wsTransportClass + "," + JSONTransport.class.getName();
        cometdServletHolder.setInitParameter("transports", transports);
        cometdServletHolder.setInitParameter("timeout", "10000");
        cometdServletHolder.setInitParameter("ws.cometdURLMapping", cometdURLMapping);
        cometdServletHolder.setInitOrder(1);
        if (initParams != null) {
            for (Map.Entry<String, String> entry : initParams.entrySet()) {
                cometdServletHolder.setInitParameter(entry.getKey(), entry.getValue());
            }
        }
        context.addServlet(cometdServletHolder, cometdURLMapping);
    }

    protected void prepareClient(String wsType) {
        QueuedThreadPool clientThreads = new QueuedThreadPool();
        clientThreads.setName("client");
        httpClient = new HttpClient();
        httpClient.setExecutor(clientThreads);
        switch (wsType) {
            case WEBSOCKET_JSR356:
                wsClientContainer = ContainerProvider.getWebSocketContainer();
                httpClient.addBean(wsClientContainer, true);
                break;
            case WEBSOCKET_JETTY:
                wsClient = new WebSocketClient(httpClient);
                httpClient.addBean(wsClient, true);
                break;
            case WEBSOCKET_OKHTTP:
                okHttpClient = new OkHttpClient();
                break;
            default:
                throw new IllegalArgumentException();
        }
    }

    protected void startServer() throws Exception {
        server.start();
        int port = connector.getLocalPort();
        cometdURL = "http://localhost:" + port + cometdServletPath;
        bayeux = (BayeuxServerImpl)context.getServletContext().getAttribute(BayeuxServer.ATTRIBUTE);
    }

    protected void startClient() throws Exception {
        httpClient.start();
    }

    protected BayeuxClient newBayeuxClient(String wsType) {
        return new BayeuxClient(cometdURL, newWebSocketTransport(wsType, null));
    }

    protected ClientTransport newLongPollingTransport(Map<String, Object> options) {
        return new JettyHttpClientTransport(options, httpClient);
    }

    protected ClientTransport newWebSocketTransport(String wsType, Map<String, Object> options) {
        return newWebSocketTransport(wsType, null, options);
    }

    protected ClientTransport newWebSocketTransport(String wsType, String url, Map<String, Object> options) {
        ClientTransport result;
        switch (wsType) {
            case WEBSOCKET_JSR356:
                result = newWebSocketTransport(url, options, wsClientContainer);
                break;
            case WEBSOCKET_JETTY:
                result = newJettyWebSocketTransport(url, options, wsClient);
                break;
            case WEBSOCKET_OKHTTP:
                result = newOkHttpWebSocketTransport(url, options, okHttpClient);
                break;
            default:
                throw new IllegalArgumentException();
        }
        return result;
    }

    protected ClientTransport newWebSocketTransport(String url, Map<String, Object> options, WebSocketContainer wsContainer) {
        return new org.cometd.client.websocket.javax.WebSocketTransport(url, options, null, wsContainer);
    }

    protected ClientTransport newJettyWebSocketTransport(String url, Map<String, Object> options, WebSocketClient wsClient) {
        return new org.cometd.client.websocket.jetty.JettyWebSocketTransport(url, options, null, wsClient);
    }

    protected ClientTransport newOkHttpWebSocketTransport(String url, Map<String, Object> options, OkHttpClient okHttpClient) {
        return new OkHttpWebSocketTransport(url, options, null, okHttpClient);
    }

    protected void disconnectBayeuxClient(BayeuxClient client) {
        client.disconnect(1000);
    }

    @AfterEach
    public void stopAndDispose() throws Exception {
        stopClient();
        stopServer();
    }

    protected void stopServer() throws Exception {
        if (server != null) {
            server.stop();
        }
    }

    protected void stopClient() throws Exception {
        if (httpClient != null) {
            httpClient.stop();
        }
    }
}<|MERGE_RESOLUTION|>--- conflicted
+++ resolved
@@ -40,22 +40,11 @@
 import org.eclipse.jetty.servlet.ServletHolder;
 import org.eclipse.jetty.util.thread.QueuedThreadPool;
 import org.eclipse.jetty.websocket.client.WebSocketClient;
-<<<<<<< HEAD
 import org.eclipse.jetty.websocket.javax.server.config.JavaxWebSocketServletContainerInitializer;
 import org.eclipse.jetty.websocket.server.config.JettyWebSocketServletContainerInitializer;
-import org.junit.After;
-import org.junit.Rule;
-import org.junit.rules.TestWatcher;
-import org.junit.runner.Description;
-import org.junit.runner.RunWith;
-import org.junit.runners.Parameterized;
-=======
-import org.eclipse.jetty.websocket.jsr356.server.deploy.WebSocketServerContainerInitializer;
-import org.eclipse.jetty.websocket.server.WebSocketUpgradeFilter;
 import org.junit.jupiter.api.AfterEach;
 import org.junit.jupiter.api.extension.BeforeTestExecutionCallback;
 import org.junit.jupiter.api.extension.RegisterExtension;
->>>>>>> efd2583b
 import org.slf4j.Logger;
 import org.slf4j.LoggerFactory;
 
@@ -114,7 +103,7 @@
         prepareServer(wsType, port, servletPath, initParams, wsTransportClass);
     }
 
-    protected void prepareServer(String wsType, int port, String servletPath, Map<String, String> initParams, String wsTransportClass) throws Exception {
+    protected void prepareServer(String wsType, int port, String servletPath, Map<String, String> initParams, String wsTransportClass) {
         QueuedThreadPool serverThreads = new QueuedThreadPool();
         serverThreads.setName("server");
         server = new Server(serverThreads);
@@ -134,7 +123,7 @@
                 JettyWebSocketServletContainerInitializer.configure(context, null);
                 break;
             default:
-                throw new IllegalArgumentException("Unsupported transport " + wsTransportType);
+                throw new IllegalArgumentException("Unsupported transport " + wsType);
         }
 
         // CometD servlet
