--- conflicted
+++ resolved
@@ -509,11 +509,7 @@
     @Override
     public boolean removeSession(ServerSession session)
     {
-<<<<<<< HEAD
-        return removeSession(session, false).getReference() != null;
-=======
         return removeSession(session, true).getReference() != null;
->>>>>>> 6c70fa91
     }
 
     @Override
@@ -564,11 +560,7 @@
         ServerSessionImpl removed = _sessions.remove(session.getId());
 
         if (removed != session)
-<<<<<<< HEAD
-            return new MarkedReference<>(null, false);
-=======
             return MarkedReference.empty();
->>>>>>> 6c70fa91
 
         // Invoke BayeuxServer.SessionListener first, so that the application
         // can be "pre-notified" that a session is being removed before the
