/*
 * Copyright (c) 2008-2018 the original author or authors.
 *
 * Licensed under the Apache License, Version 2.0 (the "License");
 * you may not use this file except in compliance with the License.
 * You may obtain a copy of the License at
 *
 *     http://www.apache.org/licenses/LICENSE-2.0
 *
 * Unless required by applicable law or agreed to in writing, software
 * distributed under the License is distributed on an "AS IS" BASIS,
 * WITHOUT WARRANTIES OR CONDITIONS OF ANY KIND, either express or implied.
 * See the License for the specific language governing permissions and
 * limitations under the License.
 */
package org.cometd.server.transport;

import java.io.IOException;
import java.text.ParseException;
import java.util.ArrayList;
import java.util.Arrays;
import java.util.List;
import java.util.concurrent.TimeoutException;

import javax.servlet.AsyncContext;
import javax.servlet.ServletOutputStream;
import javax.servlet.http.HttpServletRequest;
import javax.servlet.http.HttpServletResponse;

import org.cometd.bayeux.Channel;
import org.cometd.bayeux.Promise;
import org.cometd.bayeux.server.ServerMessage;
import org.cometd.server.BayeuxServerImpl;
import org.cometd.server.ServerSessionImpl;

/**
 * <p>The base class for HTTP transports that use blocking stream I/O.</p>
 */
public abstract class AbstractStreamHttpTransport extends AbstractHttpTransport {
    private static final String CONTEXT_ATTRIBUTE = "org.cometd.transport.context";
    private static final String HEARTBEAT_TIMEOUT_ATTRIBUTE = "org.cometd.transport.heartbeat.timeout";

    protected AbstractStreamHttpTransport(BayeuxServerImpl bayeux, String name) {
        super(bayeux, name);
    }

    @Override
    public void handle(HttpServletRequest request, HttpServletResponse response) {
        // API calls could be async, so we must be async in the request processing too.
        AsyncContext asyncContext = request.startAsync();
        // Explicitly disable the timeout, to prevent
        // that the timeout fires in case of slow reads.
        asyncContext.setTimeout(0);

        Promise<Void> promise = new Promise<Void>() {
            @Override
            public void succeed(Void result) {
                asyncContext.complete();
                if (_logger.isDebugEnabled()) {
                    _logger.debug("Handling successful");
                }
            }

            @Override
            public void fail(Throwable failure) {
                int code = failure instanceof TimeoutException ?
                        HttpServletResponse.SC_REQUEST_TIMEOUT :
                        HttpServletResponse.SC_INTERNAL_SERVER_ERROR;
                sendError(request, response, code, failure);
                asyncContext.complete();
                if (_logger.isDebugEnabled()) {
                    _logger.debug("Handling failed", failure);
                }
            }
        };

        Context context = (Context)request.getAttribute(CONTEXT_ATTRIBUTE);
        if (context == null) {
            process(new Context(request, response), promise);
        } else {
            ServerMessage.Mutable message = context.scheduler.getMessage();
            context.session.notifyResumed(message, (Boolean)request.getAttribute(HEARTBEAT_TIMEOUT_ATTRIBUTE));
            resume(context, message, Promise.from(y -> flush(context, promise), promise::fail));
        }
    }

    protected void process(Context context, Promise<Void> promise) {
        HttpServletRequest request = context.request;
        try {
            try {
                ServerMessage.Mutable[] messages = parseMessages(request);
                if (_logger.isDebugEnabled()) {
                    _logger.debug("Parsed {} messages", messages == null ? -1 : messages.length);
                }
                if (messages != null) {
                    processMessages(context, messages, promise);
                } else {
                    promise.succeed(null);
                }
            } catch (ParseException x) {
                handleJSONParseException(request, context.response, x.getMessage(), x.getCause());
                promise.succeed(null);
            }
        } catch (Throwable x) {
            promise.fail(x);
        }
    }

    @Override
    protected HttpScheduler suspend(Context context, Promise<Void> promise, ServerMessage.Mutable message, long timeout) {
        HttpServletRequest request = context.request;
        context.scheduler = newHttpScheduler(context, promise, message, timeout);
        request.setAttribute(CONTEXT_ATTRIBUTE, context);
        if (_logger.isDebugEnabled()) {
            _logger.debug("Suspended {}", message);
        }
        context.session.notifySuspended(message, timeout);
        return context.scheduler;
    }

    protected HttpScheduler newHttpScheduler(Context context, Promise<Void> promise, ServerMessage.Mutable message, long timeout) {
        return new DispatchingLongPollScheduler(context, promise, message, timeout);
    }

    protected abstract ServerMessage.Mutable[] parseMessages(HttpServletRequest request) throws IOException, ParseException;

    protected ServerMessage.Mutable[] parseMessages(String[] requestParameters) throws IOException, ParseException {
        if (requestParameters == null || requestParameters.length == 0) {
            throw new IOException("Missing '" + MESSAGE_PARAM + "' request parameter");
        }

        if (requestParameters.length == 1) {
            return parseMessages(requestParameters[0]);
        }

        List<ServerMessage.Mutable> messages = new ArrayList<>();
        for (String batch : requestParameters) {
            if (batch == null) {
                continue;
            }
            ServerMessage.Mutable[] parsed = parseMessages(batch);
            if (parsed != null) {
                messages.addAll(Arrays.asList(parsed));
            }
        }
        return messages.toArray(new ServerMessage.Mutable[0]);
    }

    @Override
    protected void write(Context context, List<ServerMessage> messages, Promise<Void> promise) {
        HttpServletRequest request = context.request;
        HttpServletResponse response = context.response;
        try {
            ServerSessionImpl session = context.session;
            List<ServerMessage.Mutable> replies = context.replies;
            int replyIndex = 0;
            boolean needsComma = false;
            ServletOutputStream output;
            try {
                output = beginWrite(request, response);

                // First message is always the handshake reply, if any.
                if (replies.size() > 0) {
                    ServerMessage.Mutable reply = replies.get(0);
                    if (Channel.META_HANDSHAKE.equals(reply.getChannel())) {
                        if (allowMessageDeliveryDuringHandshake(session) && !messages.isEmpty()) {
                            reply.put("x-messages", messages.size());
                        }
                        getBayeux().freeze(reply);
                        writeMessage(response, output, session, reply);
                        needsComma = true;
                        ++replyIndex;
                    }
                }

                // Write the messages.
                for (ServerMessage message : messages) {
                    if (needsComma) {
                        output.write(',');
                    }
                    needsComma = true;
                    writeMessage(response, output, session, message);
                }
            } finally {
                // Start the interval timeout after writing the messages
                // since they may take time to be written, even in case
                // of exceptions to make sure the session can be swept.
<<<<<<< HEAD
                if (context.scheduleExpiration && session != null && (session.isHandshook() || session.isConnected())) {
                    session.scheduleExpiration(getInterval());
=======
                if (scheduleExpiration) {
                    scheduleExpiration(session);
>>>>>>> 75a25839
                }
            }

            // Write the replies, if any.
            while (replyIndex < replies.size()) {
                ServerMessage.Mutable reply = replies.get(replyIndex);
                if (needsComma) {
                    output.write(',');
                }
                needsComma = true;
                getBayeux().freeze(reply);
                writeMessage(response, output, session, reply);
                ++replyIndex;
            }

            endWrite(response, output);
<<<<<<< HEAD
            promise.succeed(null);
            writeComplete(context, messages);
=======
            writeComplete(request, response, session, messages, replies);
>>>>>>> 75a25839
        } catch (Throwable x) {
            if (_logger.isDebugEnabled()) {
                _logger.debug("Failure writing messages", x);
            }
<<<<<<< HEAD
            promise.fail(x);
=======
            error(request, response, getAsyncContext(request), HttpServletResponse.SC_INTERNAL_SERVER_ERROR);
>>>>>>> 75a25839
        }
    }

    protected void writeMessage(HttpServletResponse response, ServletOutputStream output, ServerSessionImpl session, ServerMessage message) throws IOException {
        output.write(toJSONBytes(message, response.getCharacterEncoding()));
    }

    protected abstract ServletOutputStream beginWrite(HttpServletRequest request, HttpServletResponse response) throws IOException;

    protected abstract void endWrite(HttpServletResponse response, ServletOutputStream output) throws IOException;

    protected void writeComplete(Context context, List<ServerMessage> messages) {
    }

    protected class DispatchingLongPollScheduler extends LongPollScheduler {
        public DispatchingLongPollScheduler(Context context, Promise<Void> promise, ServerMessage.Mutable message, long timeout) {
            super(context, promise, message, timeout);
        }

        @Override
        protected void dispatch(boolean timeout) {
            // We dispatch() when either we are suspended or timed out, instead of doing a write() + complete().
            // If we have to write a message to 10 clients, and the first client write() blocks, then we would
            // be delaying the other 9 clients.
            // By always calling dispatch() we allow each write to be on its own thread, and it may block without
            // affecting other writes.
            // Only with Servlet 3.1 and standard asynchronous I/O we would be able to do write() + complete()
            // without blocking, and it will be much more efficient because there is no thread dispatching and
            // there will be more mechanical sympathy.
            HttpServletRequest request = getContext().request;
            request.setAttribute(HEARTBEAT_TIMEOUT_ATTRIBUTE, timeout);
            request.getAsyncContext().dispatch();
        }
    }
}<|MERGE_RESOLUTION|>--- conflicted
+++ resolved
@@ -185,13 +185,8 @@
                 // Start the interval timeout after writing the messages
                 // since they may take time to be written, even in case
                 // of exceptions to make sure the session can be swept.
-<<<<<<< HEAD
-                if (context.scheduleExpiration && session != null && (session.isHandshook() || session.isConnected())) {
-                    session.scheduleExpiration(getInterval());
-=======
-                if (scheduleExpiration) {
+                if (context.scheduleExpiration) {
                     scheduleExpiration(session);
->>>>>>> 75a25839
                 }
             }
 
@@ -208,21 +203,13 @@
             }
 
             endWrite(response, output);
-<<<<<<< HEAD
             promise.succeed(null);
             writeComplete(context, messages);
-=======
-            writeComplete(request, response, session, messages, replies);
->>>>>>> 75a25839
         } catch (Throwable x) {
             if (_logger.isDebugEnabled()) {
                 _logger.debug("Failure writing messages", x);
             }
-<<<<<<< HEAD
             promise.fail(x);
-=======
-            error(request, response, getAsyncContext(request), HttpServletResponse.SC_INTERNAL_SERVER_ERROR);
->>>>>>> 75a25839
         }
     }
 
@@ -254,7 +241,10 @@
             // there will be more mechanical sympathy.
             HttpServletRequest request = getContext().request;
             request.setAttribute(HEARTBEAT_TIMEOUT_ATTRIBUTE, timeout);
-            request.getAsyncContext().dispatch();
+            AsyncContext asyncContext = getAsyncContext(request);
+            if (asyncContext != null) {
+                asyncContext.dispatch();
+            }
         }
     }
 }