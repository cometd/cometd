--- conflicted
+++ resolved
@@ -266,14 +266,8 @@
         }
     }
 
-<<<<<<< HEAD
     public boolean allowMessageDeliveryDuringHandshake(ServerSessionImpl session) {
-        return (session != null && session.isAllowMessageDeliveryDuringHandshake()) ||
-                isAllowMessageDeliveryDuringHandshake();
-=======
-    protected boolean allowMessageDeliveryDuringHandshake(ServerSessionImpl session) {
         return session != null && session.isAllowMessageDeliveryDuringHandshake();
->>>>>>> f56fb50d
     }
 
     @Override
