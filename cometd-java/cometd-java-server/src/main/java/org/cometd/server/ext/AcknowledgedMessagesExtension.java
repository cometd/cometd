/*
 * Copyright (c) 2008-2014 the original author or authors.
 *
 * Licensed under the Apache License, Version 2.0 (the "License");
 * you may not use this file except in compliance with the License.
 * You may obtain a copy of the License at
 *
 *     http://www.apache.org/licenses/LICENSE-2.0
 *
 * Unless required by applicable law or agreed to in writing, software
 * distributed under the License is distributed on an "AS IS" BASIS,
 * WITHOUT WARRANTIES OR CONDITIONS OF ANY KIND, either express or implied.
 * See the License for the specific language governing permissions and
 * limitations under the License.
 */
package org.cometd.server.ext;

import java.util.Map;

import org.cometd.bayeux.Channel;
import org.cometd.bayeux.Message;
import org.cometd.bayeux.server.BayeuxServer;
import org.cometd.bayeux.server.BayeuxServer.Extension;
import org.cometd.bayeux.server.ServerMessage.Mutable;
import org.cometd.bayeux.server.ServerSession;
import org.cometd.server.ServerSessionImpl;
import org.slf4j.Logger;
import org.slf4j.LoggerFactory;

/**
<<<<<<< HEAD
 * <p>Installing this extension in a {@link BayeuxServer} provides support to
 * message acknowledgement if a client also supports it.</p>
 *
=======
 * <p>Installing this extension in a {@link BayeuxServer} provides support for
 * server-to-client message acknowledgement if a client also supports it.</p>
>>>>>>> 7708b1c2
 * <p>The main role of this extension is to install the
 * {@link AcknowledgedMessagesClientExtension} on the {@link ServerSession}
 * instances created during successful handshakes.</p>
 */
public class AcknowledgedMessagesExtension extends Extension.Adapter
{
    private final Logger _logger = LoggerFactory.getLogger(getClass().getName());

    @Override
    public boolean sendMeta(ServerSession remote, Mutable message)
    {
        if (Channel.META_HANDSHAKE.equals(message.getChannel()) && message.isSuccessful())
        {
            Message rcv = message.getAssociated();

            Map<String, Object> rcvExt = rcv.getExt();
            boolean clientRequestedAcks = rcvExt != null && rcvExt.get("ack") == Boolean.TRUE;

            if (clientRequestedAcks && remote != null)
            {
                ServerSessionImpl session = (ServerSessionImpl)remote;
                _logger.debug("Enabled message acknowledgement for session {}", session);
                session.addExtension(new AcknowledgedMessagesClientExtension(session));
            }

            Map<String, Object> sndExt = message.getExt(true);
            sndExt.put("ack", Boolean.TRUE);
        }
        return true;
    }
}<|MERGE_RESOLUTION|>--- conflicted
+++ resolved
@@ -28,14 +28,8 @@
 import org.slf4j.LoggerFactory;
 
 /**
-<<<<<<< HEAD
- * <p>Installing this extension in a {@link BayeuxServer} provides support to
- * message acknowledgement if a client also supports it.</p>
- *
-=======
  * <p>Installing this extension in a {@link BayeuxServer} provides support for
  * server-to-client message acknowledgement if a client also supports it.</p>
->>>>>>> 7708b1c2
  * <p>The main role of this extension is to install the
  * {@link AcknowledgedMessagesClientExtension} on the {@link ServerSession}
  * instances created during successful handshakes.</p>
