--- conflicted
+++ resolved
@@ -626,7 +626,8 @@
                 // A /meta/connect was returned to
                 // the client, and another message was
                 // received, so extend the expiration.
-                _expireTime = Math.max(_expireTime, now + getMaxInterval());
+                long maxInterval = calculateMaxInterval(getServerTransport().getMaxInterval());
+                _expireTime = Math.max(_expireTime, now + TimeUnit.MILLISECONDS.toNanos(maxInterval));
             }
         }
         if (_logger.isDebugEnabled()) {
@@ -639,12 +640,7 @@
         long maxInterval = calculateMaxInterval(defaultMaxInterval);
         long now = System.nanoTime();
         synchronized (getLock()) {
-<<<<<<< HEAD
-            _scheduleTime = now;
             _expireTime = now + TimeUnit.MILLISECONDS.toNanos(interval + maxInterval);
-=======
-            _expireTime = now + interval + getMaxInterval();
->>>>>>> 74734ee9
         }
         if (_logger.isDebugEnabled()) {
             _logger.debug("Scheduled expiration for {}", this);
