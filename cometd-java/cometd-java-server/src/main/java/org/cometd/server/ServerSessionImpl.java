/*
 * Copyright (c) 2008-2016 the original author or authors.
 *
 * Licensed under the Apache License, Version 2.0 (the "License");
 * you may not use this file except in compliance with the License.
 * You may obtain a copy of the License at
 *
 *     http://www.apache.org/licenses/LICENSE-2.0
 *
 * Unless required by applicable law or agreed to in writing, software
 * distributed under the License is distributed on an "AS IS" BASIS,
 * WITHOUT WARRANTIES OR CONDITIONS OF ANY KIND, either express or implied.
 * See the License for the specific language governing permissions and
 * limitations under the License.
 */
package org.cometd.server;

import java.io.IOException;
import java.util.ArrayList;
import java.util.Collections;
import java.util.HashMap;
import java.util.List;
import java.util.Map;
import java.util.Queue;
import java.util.Set;
import java.util.concurrent.ConcurrentHashMap;
import java.util.concurrent.CopyOnWriteArrayList;
import java.util.concurrent.TimeUnit;
import java.util.concurrent.atomic.AtomicBoolean;
import java.util.concurrent.atomic.AtomicLong;

import org.cometd.bayeux.Channel;
import org.cometd.bayeux.Message;
import org.cometd.bayeux.Session;
import org.cometd.bayeux.server.LocalSession;
import org.cometd.bayeux.server.ServerChannel;
import org.cometd.bayeux.server.ServerMessage;
import org.cometd.bayeux.server.ServerSession;
import org.cometd.bayeux.server.ServerTransport;
import org.cometd.common.HashMapMessage;
import org.cometd.server.AbstractServerTransport.Scheduler;
import org.cometd.server.transport.AbstractHttpTransport;
import org.eclipse.jetty.util.ArrayQueue;
import org.eclipse.jetty.util.AttributesMap;
import org.eclipse.jetty.util.component.ContainerLifeCycle;
import org.eclipse.jetty.util.component.Dumpable;
import org.slf4j.Logger;
import org.slf4j.LoggerFactory;

public class ServerSessionImpl implements ServerSession, Dumpable
{
    private static final AtomicLong _idCount = new AtomicLong();

    private static final Logger _logger = LoggerFactory.getLogger(ServerSession.class);
    private final BayeuxServerImpl _bayeux;
    private final String _id;
    private final List<ServerSessionListener> _listeners = new CopyOnWriteArrayList<>();
    private final List<Extension> _extensions = new CopyOnWriteArrayList<>();
    private final ArrayQueue<ServerMessage> _queue = new ArrayQueue<>(8, 16, this);
    private final LocalSessionImpl _localSession;
    private final AttributesMap _attributes = new AttributesMap();
    private final AtomicBoolean _connected = new AtomicBoolean();
    private final AtomicBoolean _disconnected = new AtomicBoolean();
    private final AtomicBoolean _handshook = new AtomicBoolean();
    private final Map<ServerChannelImpl, Boolean> _subscribedTo = new ConcurrentHashMap<>();
    private final LazyTask _lazyTask = new LazyTask();
    private AbstractServerTransport.Scheduler _scheduler;
    private ServerTransport _advisedTransport;
    private int _maxQueue = -1;
    private long _transientTimeout = -1;
    private long _transientInterval = -1;
    private long _timeout = -1;
    private long _interval = -1;
    private long _maxInterval = -1;
    private long _maxProcessing = -1;
    private long _maxLazy = -1;
    private boolean _metaConnectDelivery;
    private int _batch;
    private String _userAgent;
    private long _messageTime = -1;
    private long _expireTime;
    private boolean _nonLazyMessages;
    private boolean _broadcastToPublisher;
    private boolean _allowMessageDeliveryDuringHandshake;

    protected ServerSessionImpl(BayeuxServerImpl bayeux)
    {
        this(bayeux, null, null);
    }

    protected ServerSessionImpl(BayeuxServerImpl bayeux, LocalSessionImpl localSession, String idHint)
    {
        _bayeux = bayeux;
        _localSession = localSession;

        StringBuilder id = new StringBuilder(30);
        int len = 20;
        if (idHint != null)
        {
            len += idHint.length() + 1;
            id.append(idHint);
            id.append('_');
        }
        int index = id.length();

        while (id.length() < len)
        {
            id.append(Long.toString(_bayeux.randomLong(), 36));
        }

        id.insert(index, Long.toString(_idCount.incrementAndGet(), 36));

        _id = id.toString();

        ServerTransport transport = _bayeux.getCurrentTransport();
        if (transport != null)
            _maxInterval = transport.getMaxInterval();

        _broadcastToPublisher = _bayeux.isBroadcastToPublisher();
    }

    public BayeuxServerImpl getBayeuxServer()
    {
        return _bayeux;
    }

    /**
     * @return the remote user agent
     */
    public String getUserAgent()
    {
        return _userAgent;
    }

    /**
     * @param userAgent the remote user agent
     */
    public void setUserAgent(String userAgent)
    {
        _userAgent = userAgent;
    }

    protected void sweep(long now)
    {
        if (isLocalSession())
            return;

        boolean remove = false;
        Scheduler scheduler = null;
        synchronized (getLock())
        {
            if (_expireTime == 0)
            {
                if (_maxProcessing > 0 && now > _messageTime + _maxProcessing)
                {
                    _logger.info("Sweeping session during processing {}", this);
                    remove = true;
                }
            }
            else
            {
                if (now > _expireTime)
                {
                    if (_logger.isDebugEnabled())
                        _logger.debug("Sweeping session {}", this);
                    remove = true;
                }
            }
            if (remove)
                scheduler = _scheduler;
        }
        if (remove)
        {
            if (scheduler != null)
                scheduler.cancel();
            _bayeux.removeServerSession(this, true);
        }
    }

    public Set<ServerChannel> getSubscriptions()
    {
        return Collections.<ServerChannel>unmodifiableSet(_subscribedTo.keySet());
    }

    public void addExtension(Extension extension)
    {
        _extensions.add(extension);
    }

    public void removeExtension(Extension extension)
    {
        _extensions.remove(extension);
    }

    public List<Extension> getExtensions()
    {
        return Collections.unmodifiableList(_extensions);
    }

    public void batch(Runnable batch)
    {
        startBatch();
        try
        {
            batch.run();
        }
        finally
        {
            endBatch();
        }
    }

    public void deliver(Session sender, ServerMessage.Mutable message)
    {
        ServerSession session = null;
        if (sender instanceof ServerSession)
            session = (ServerSession)sender;
        else if (sender instanceof LocalSession)
            session = ((LocalSession)sender).getServerSession();

        if (message instanceof ServerMessageImpl)
            ((ServerMessageImpl)message).setLocal(true);

        if (!_bayeux.extendSend(session, this, message))
            return;

        doDeliver(session, message);
    }

    public void deliver(Session sender, String channelId, Object data)
    {
        ServerMessage.Mutable message = _bayeux.newMessage();
        message.setChannel(channelId);
        message.setData(data);
        deliver(sender, message);
    }

    protected void doDeliver(ServerSession sender, ServerMessage.Mutable mutable)
    {
        if (sender == this && !isBroadcastToPublisher())
            return;

        ServerMessage.Mutable message = extendSend(mutable);
        if (message == null)
            return;

        _bayeux.freeze(message);

        if (!_listeners.isEmpty())
        {
            for (ServerSessionListener listener : _listeners)
            {
                if (listener instanceof MessageListener)
                {
                    if (!notifyOnMessage((MessageListener)listener, sender, message))
                        return;
                }
            }
        }

        Boolean wakeup = enqueueMessage(sender, message);
        if (wakeup == null)
            return;

        if (wakeup)
        {
            if (message.isLazy())
                flushLazy(message);
            else
                flush();
        }
    }

    private Boolean enqueueMessage(ServerSession sender, ServerMessage.Mutable message)
    {
        synchronized (getLock())
        {
            if (!_listeners.isEmpty())
            {
                for (ServerSessionListener listener : _listeners)
                {
                    if (listener instanceof MaxQueueListener)
                    {
                        final int maxQueueSize = _maxQueue;
                        if (maxQueueSize > 0 && _queue.size() > maxQueueSize)
                        {
                            if (!notifyQueueMaxed((MaxQueueListener)listener, this, _queue, sender, message))
                                return null;
                        }
                    }

                }
            }
            addMessage(message);
            if (!_listeners.isEmpty())
            {
                for (ServerSessionListener listener : _listeners)
                {
                    if (listener instanceof QueueListener)
                        notifyQueued((QueueListener)listener, sender, message);
                }
            }
            return _batch == 0;
        }
    }

    protected ServerMessage.Mutable extendSend(ServerMessage.Mutable mutable)
    {
        ServerMessage.Mutable message = null;
        if (mutable.isMeta())
        {
            if (extendSendMeta(mutable))
                message = mutable;
        }
        else
        {
            message = extendSendMessage(mutable);
        }
        return message;
    }

    private boolean notifyQueueMaxed(MaxQueueListener listener, ServerSession session, Queue<ServerMessage> queue, ServerSession sender, ServerMessage message)
    {
        try
        {
            return listener.queueMaxed(session, queue, sender, message);
        }
        catch (Throwable x)
        {
            _logger.info("Exception while invoking listener " + listener, x);
            return true;
        }
    }

    private boolean notifyOnMessage(MessageListener listener, ServerSession from, ServerMessage message)
    {
        try
        {
            return listener.onMessage(this, from, message);
        }
        catch (Throwable x)
        {
            _logger.info("Exception while invoking listener " + listener, x);
            return true;
        }
    }

    private void notifyQueued(QueueListener listener, ServerSession session, ServerMessage message)
    {
        try
        {
            listener.queued(session, message);
        }
        catch (Throwable x)
        {
            _logger.info("Exception while invoking listener " + listener, x);
        }
    }

    protected void handshake()
    {
        _handshook.set(true);

        AbstractServerTransport transport = (AbstractServerTransport)_bayeux.getCurrentTransport();
        if (transport != null)
        {
            _maxQueue = transport.getOption(AbstractServerTransport.MAX_QUEUE_OPTION, -1);
            _maxInterval = transport.getMaxInterval();
            _maxProcessing = transport.getOption(AbstractServerTransport.MAX_PROCESSING_OPTION, -1);
            _maxLazy = transport.getMaxLazyTimeout();
        }
    }

    protected void connected()
    {
        _connected.set(true);
    }

    public void disconnect()
    {
        boolean connected = _bayeux.removeServerSession(this, false);
        if (connected)
        {
            ServerMessage.Mutable message = _bayeux.newMessage();
            message.setChannel(Channel.META_DISCONNECT);
            deliver(this, message);
            flush();
        }
    }

    public boolean endBatch()
    {
        boolean result = false;
        synchronized (getLock())
        {
            if (--_batch == 0 && _nonLazyMessages)
                result = true;
        }
        if (result)
            flush();
        return result;
    }

    public LocalSession getLocalSession()
    {
        return _localSession;
    }

    public boolean isLocalSession()
    {
        return _localSession != null;
    }

    public void startBatch()
    {
        synchronized (getLock())
        {
            ++_batch;
        }
    }

    public void addListener(ServerSessionListener listener)
    {
        _listeners.add(listener);
    }

    public String getId()
    {
        return _id;
    }

    public Object getLock()
    {
        return this;
    }

    public Queue<ServerMessage> getQueue()
    {
        return _queue;
    }

    public boolean hasNonLazyMessages()
    {
        synchronized (getLock())
        {
            return _nonLazyMessages;
        }
    }

    private void clearQueue()
    {
        _queue.clear();
        _nonLazyMessages = false;
    }

    protected void addMessage(ServerMessage message)
    {
        synchronized (getLock())
        {
            _queue.add(message);
            _nonLazyMessages |= !message.isLazy();
        }
    }

    public List<ServerMessage> takeQueue()
    {
        List<ServerMessage> copy = Collections.emptyList();
        synchronized (getLock())
        {
            // Always call listeners, even if the queue is
            // empty since they may add messages to the queue.
            if (!_listeners.isEmpty())
            {
                for (ServerSessionListener listener : _listeners)
                {
                    if (listener instanceof DeQueueListener)
                        notifyDeQueue((DeQueueListener)listener, this, _queue);
                }
            }

            int size = _queue.size();
            if (size > 0)
            {
                copy = new ArrayList<>(size);
                copy.addAll(_queue);
            }
            clearQueue();
        }
        return copy;
    }

    private void notifyDeQueue(DeQueueListener listener, ServerSession serverSession, Queue<ServerMessage> queue)
    {
        try
        {
            listener.deQueue(serverSession, queue);
        }
        catch (Throwable x)
        {
            _logger.info("Exception while invoking listener " + listener, x);
        }
    }

    public void removeListener(ServerSessionListener listener)
    {
        _listeners.remove(listener);
    }

    public List<ServerSessionListener> getListeners()
    {
        return Collections.unmodifiableList(_listeners);
    }

    public void setScheduler(AbstractServerTransport.Scheduler newScheduler)
    {
        if (newScheduler == null)
        {
            Scheduler oldScheduler;
            synchronized (getLock())
            {
                oldScheduler = _scheduler;
                if (oldScheduler != null)
                    _scheduler = null;
            }
            if (oldScheduler != null)
                oldScheduler.cancel();
        }
        else
        {
            Scheduler oldScheduler;
            boolean schedule = false;
            synchronized (getLock())
            {
                oldScheduler = _scheduler;
                _scheduler = newScheduler;
                if (hasNonLazyMessages() && _batch == 0)
                {
                    schedule = true;
                    if (newScheduler instanceof AbstractHttpTransport.HttpScheduler)
                        _scheduler = null;
                }
            }
            if (oldScheduler != null && oldScheduler != newScheduler)
                oldScheduler.cancel();
            if (schedule)
                newScheduler.schedule();
        }
    }

    public void flush()
    {
        Scheduler scheduler;
        synchronized (getLock())
        {
            _lazyTask.cancel();

            scheduler = _scheduler;

            if (scheduler != null)
            {
                if (scheduler instanceof AbstractHttpTransport.HttpScheduler)
                    _scheduler = null;
            }
        }
        if (scheduler != null)
        {
            scheduler.schedule();
            // If there is a scheduler, then it's a remote session
            // and we should not perform local delivery, so we return
            return;
        }

        // do local delivery
        if (_localSession != null && hasNonLazyMessages())
        {
            for (ServerMessage msg : takeQueue())
                _localSession.receive(new HashMapMessage(msg));
        }
    }

    private void flushLazy(ServerMessage message)
    {
        synchronized (getLock())
        {
            ServerChannel channel = _bayeux.getChannel(message.getChannel());
            long lazyTimeout = -1;
            if (channel != null)
                lazyTimeout = channel.getLazyTimeout();
            if (lazyTimeout <= 0)
                lazyTimeout = _maxLazy;

            if (lazyTimeout <= 0)
                flush();
            else
                _lazyTask.schedule(lazyTimeout);
        }
    }

    public void cancelSchedule()
    {
        Scheduler scheduler;
        synchronized (getLock())
        {
            scheduler = _scheduler;
            if (scheduler != null)
                _scheduler = null;
        }
        if (scheduler != null)
            scheduler.cancel();
    }

    public void cancelExpiration()
    {
        long now = System.currentTimeMillis();
        synchronized (getLock())
        {
            _messageTime = now;
            _expireTime = 0;
        }
    }

    public void scheduleExpiration(long defaultInterval)
    {
        long interval = calculateInterval(defaultInterval);
        long now = System.currentTimeMillis();
        synchronized (getLock())
        {
            _expireTime = now + interval + _maxInterval;
        }
    }

    protected long getMaxInterval()
    {
        return _maxInterval;
    }

    long getIntervalTimestamp()
    {
        return _expireTime;
    }

    public Object getAttribute(String name)
    {
        return _attributes.getAttribute(name);
    }

    public Set<String> getAttributeNames()
    {
        return _attributes.getAttributeNameSet();
    }

    public Object removeAttribute(String name)
    {
        Object old = getAttribute(name);
        _attributes.removeAttribute(name);
        return old;
    }

    public void setAttribute(String name, Object value)
    {
        _attributes.setAttribute(name, value);
    }

    public boolean isHandshook()
    {
        return _handshook.get();
    }

    public boolean isConnected()
    {
        return _connected.get();
    }

    public boolean isDisconnected()
    {
        return _disconnected.get();
    }

    protected boolean extendRecv(ServerMessage.Mutable message)
    {
        if (!_extensions.isEmpty())
        {
            for (Extension extension : _extensions)
            {
                boolean proceed = message.isMeta() ?
                        notifyRcvMeta(extension, message) :
                        notifyRcv(extension, message);
                if (!proceed)
                    return false;
            }
        }
        return true;
    }

    private boolean notifyRcvMeta(Extension extension, ServerMessage.Mutable message)
    {
        try
        {
            return extension.rcvMeta(this, message);
        }
        catch (Throwable x)
        {
            _logger.info("Exception while invoking extension " + extension, x);
            return true;
        }
    }

    private boolean notifyRcv(Extension extension, ServerMessage.Mutable message)
    {
        try
        {
            return extension.rcv(this, message);
        }
        catch (Throwable x)
        {
            _logger.info("Exception while invoking extension " + extension, x);
            return true;
        }
    }

    protected boolean extendSendMeta(ServerMessage.Mutable message)
    {
        if (!message.isMeta())
            throw new IllegalStateException();

        if (!_extensions.isEmpty())
        {
            for (Extension extension : _extensions)
                if (!notifySendMeta(extension, message))
                    return false;
        }

        return true;
    }

    private boolean notifySendMeta(Extension extension, ServerMessage.Mutable message)
    {
        try
        {
            return extension.sendMeta(this, message);
        }
        catch (Throwable x)
        {
            _logger.info("Exception while invoking extension " + extension, x);
            return true;
        }
    }

    protected ServerMessage.Mutable extendSendMessage(ServerMessage.Mutable message)
    {
        if (message.isMeta())
            throw new IllegalStateException();

        if (!_extensions.isEmpty())
        {
            for (Extension extension : _extensions)
            {
                message = notifySend(extension, message);
                if (message == null)
                    return null;
            }
        }

        return message;
    }

    private ServerMessage.Mutable notifySend(Extension extension, ServerMessage.Mutable message)
    {
        try
        {
            ServerMessage result = extension.send(this, message);
            if (result instanceof ServerMessage.Mutable)
                return (ServerMessage.Mutable)result;
            else
                return result == null ? null : _bayeux.newMessage(result);
        }
        catch (Throwable x)
        {
            _logger.info("Exception while invoking extension " + extension, x);
            return message;
        }
    }

    public void reAdvise()
    {
        _advisedTransport = null;
    }

    public Map<String, Object> takeAdvice(ServerTransport transport)
    {
        if (transport != null && transport != _advisedTransport)
        {
            _advisedTransport = transport;

            // The timeout is calculated based on the values of the session/transport
            // because we want to send to the client the *next* timeout
            long timeout = getTimeout() < 0 ? transport.getTimeout() : getTimeout();

            // The interval is calculated using also the transient value
            // because we want to send to the client the *current* interval
            long interval = calculateInterval(transport.getInterval());

            Map<String, Object> advice = new HashMap<>(3);
            advice.put(Message.RECONNECT_FIELD, Message.RECONNECT_RETRY_VALUE);
            advice.put(Message.INTERVAL_FIELD, interval);
            advice.put(Message.TIMEOUT_FIELD, timeout);
            if (transport instanceof AbstractServerTransport)
            {
                if (((AbstractServerTransport)transport).isHandshakeReconnect())
                    advice.put(Message.MAX_INTERVAL_FIELD, getMaxInterval());
            }
            return advice;
        }

        // advice has not changed, so return null.
        return null;
    }

    public long getTimeout()
    {
        return _timeout;
    }

    public long getInterval()
    {
        return _interval;
    }

    public void setTimeout(long timeoutMS)
    {
        _timeout = timeoutMS;
        _advisedTransport = null;
    }

    public void setInterval(long intervalMS)
    {
        _interval = intervalMS;
        _advisedTransport = null;
    }

    public boolean isBroadcastToPublisher()
    {
        return _broadcastToPublisher;
    }

    public void setBroadcastToPublisher(boolean value)
    {
        _broadcastToPublisher = value;
    }

    /**
     * @param timedOut whether the session has been timed out
     * @return True if the session was connected.
     */
    protected boolean removed(boolean timedOut)
    {
        if (!timedOut)
            _disconnected.set(true);
        boolean connected = _connected.getAndSet(false);
        boolean handshook = _handshook.getAndSet(false);
        if (connected || handshook)
        {
            for (ServerChannelImpl channel : _subscribedTo.keySet())
                channel.unsubscribe(this);

            for (ServerSessionListener listener : _listeners)
            {
                if (listener instanceof ServerSession.RemoveListener)
                    notifyRemoved((RemoveListener)listener, this, timedOut);
            }
        }
        return connected;
    }

    private void notifyRemoved(RemoveListener listener, ServerSession serverSession, boolean timedout)
    {
        try
        {
            listener.removed(serverSession, timedout);
        }
        catch (Throwable x)
        {
            _logger.info("Exception while invoking listener " + listener, x);
        }
    }

    public void setMetaConnectDeliveryOnly(boolean meta)
    {
        _metaConnectDelivery = meta;
    }

    public boolean isMetaConnectDeliveryOnly()
    {
        return _metaConnectDelivery;
    }

    public boolean isAllowMessageDeliveryDuringHandshake()
    {
        return _allowMessageDeliveryDuringHandshake;
    }

    public void setAllowMessageDeliveryDuringHandshake(boolean allow)
    {
        _allowMessageDeliveryDuringHandshake = allow;
    }

    protected void subscribedTo(ServerChannelImpl channel)
    {
        _subscribedTo.put(channel, Boolean.TRUE);
    }

    protected void unsubscribedFrom(ServerChannelImpl channel)
    {
        _subscribedTo.remove(channel);
    }

<<<<<<< HEAD
    protected void dump(StringBuilder b, String indent)
    {
        b.append(toString());
        b.append('\n');

        for (ServerSessionListener child : _listeners)
        {
            b.append(indent);
            b.append(" +-");
            b.append(child);
            b.append('\n');
        }

        if (isLocalSession())
        {
            b.append(indent);
            b.append(" +-");
            _localSession.dump(b, indent + "   ");
        }
    }

    @Override
    public String toString()
    {
        return String.format("%s - last message %d ms ago", _id, System.currentTimeMillis() - _messageTime);
    }

=======
>>>>>>> 6815e9ff
    public long calculateTimeout(long defaultTimeout)
    {
        if (_transientTimeout >= 0)
            return _transientTimeout;

        if (_timeout >= 0)
            return _timeout;

        return defaultTimeout;
    }

    public long calculateInterval(long defaultInterval)
    {
        if (_transientInterval >= 0)
            return _transientInterval;

        if (_interval >= 0)
            return _interval;

        return defaultInterval;
    }

    /**
     * Updates the transient timeout with the given value.
     * The transient timeout is the one sent by the client, that should
     * temporarily override the session/transport timeout, for example
     * when the client sends {timeout:0}
     *
     * @param timeout the value to update the timeout to
     * @see #updateTransientInterval(long)
     */
    public void updateTransientTimeout(long timeout)
    {
        _transientTimeout = timeout;
    }

    /**
     * Updates the transient interval with the given value.
     * The transient interval is the one sent by the client, that should
     * temporarily override the session/transport interval, for example
     * when the client sends {timeout:0,interval:60000}
     *
     * @param interval the value to update the interval to
     * @see #updateTransientTimeout(long)
     */
    public void updateTransientInterval(long interval)
    {
        _transientInterval = interval;
    }

    @Override
    public String dump()
    {
        return ContainerLifeCycle.dump(this);
    }

    @Override
    public void dump(Appendable out, String indent) throws IOException
    {
        ContainerLifeCycle.dumpObject(out, this);

        List<Object> children = new ArrayList<>();

        children.add(new Dumpable()
        {
            @Override
            public String dump()
            {
                return null;
            }

            @Override
            public void dump(Appendable out, String indent) throws IOException
            {
                List<ServerSessionListener> listeners = getListeners();
                ContainerLifeCycle.dumpObject(out, "listeners: " + listeners.size());
                if (_bayeux.isDetailedDump())
                    ContainerLifeCycle.dump(out, indent, listeners);
            }
        });

        ContainerLifeCycle.dump(out, indent, children);
    }

    @Override
    public String toString()
    {
        long connect;
        long expire;
        long now = System.currentTimeMillis();
        synchronized (getLock())
        {
            connect = now - _connectTimestamp;
            expire = _intervalTimestamp == 0 ? 0 : _intervalTimestamp - now;
        }
        return String.format("%s,connect=%d,expire=%d", _id, connect, expire);
    }

    private class LazyTask implements Runnable
    {
        private long _execution;
        private volatile org.eclipse.jetty.util.thread.Scheduler.Task _task;

        @Override
        public void run()
        {
            flush();
            _execution = 0;
            _task = null;
        }

        public boolean cancel()
        {
            org.eclipse.jetty.util.thread.Scheduler.Task task = _task;
            return task != null && task.cancel();
        }

        public boolean schedule(long lazyTimeout)
        {
            long execution = System.nanoTime() + TimeUnit.MILLISECONDS.toNanos(lazyTimeout);
            if (_task == null || execution < _execution)
            {
                cancel();
                _execution = execution;
                _task = _bayeux.schedule(this, lazyTimeout);
                return true;
            }
            return false;
        }
    }
}<|MERGE_RESOLUTION|>--- conflicted
+++ resolved
@@ -77,7 +77,7 @@
     private boolean _metaConnectDelivery;
     private int _batch;
     private String _userAgent;
-    private long _messageTime = -1;
+    private long _messageTime;
     private long _expireTime;
     private boolean _nonLazyMessages;
     private boolean _broadcastToPublisher;
@@ -914,36 +914,6 @@
         _subscribedTo.remove(channel);
     }
 
-<<<<<<< HEAD
-    protected void dump(StringBuilder b, String indent)
-    {
-        b.append(toString());
-        b.append('\n');
-
-        for (ServerSessionListener child : _listeners)
-        {
-            b.append(indent);
-            b.append(" +-");
-            b.append(child);
-            b.append('\n');
-        }
-
-        if (isLocalSession())
-        {
-            b.append(indent);
-            b.append(" +-");
-            _localSession.dump(b, indent + "   ");
-        }
-    }
-
-    @Override
-    public String toString()
-    {
-        return String.format("%s - last message %d ms ago", _id, System.currentTimeMillis() - _messageTime);
-    }
-
-=======
->>>>>>> 6815e9ff
     public long calculateTimeout(long defaultTimeout)
     {
         if (_transientTimeout >= 0)
@@ -1031,15 +1001,15 @@
     @Override
     public String toString()
     {
-        long connect;
+        long last;
         long expire;
         long now = System.currentTimeMillis();
         synchronized (getLock())
         {
-            connect = now - _connectTimestamp;
-            expire = _intervalTimestamp == 0 ? 0 : _intervalTimestamp - now;
-        }
-        return String.format("%s,connect=%d,expire=%d", _id, connect, expire);
+            last = now - _messageTime;
+            expire = _expireTime == 0 ? 0 : _expireTime - now;
+        }
+        return String.format("%s,last=%d,expire=%d", _id, last, expire);
     }
 
     private class LazyTask implements Runnable
