--- conflicted
+++ resolved
@@ -240,29 +240,9 @@
 
         _bayeux.freeze((Mutable)message);
 
-<<<<<<< HEAD
         if (!_listeners.isEmpty())
         {
             for (ServerSessionListener listener : _listeners)
-=======
-        for (ServerSessionListener listener : _listeners)
-        {
-            if (listener instanceof MaxQueueListener)
-            {
-                final int maxQueueSize = _maxQueue;
-                final int queueSize;
-                synchronized (getLock())
-                {
-                    queueSize = _queue.size();
-                }
-                if (maxQueueSize > 0 && queueSize > maxQueueSize)
-                {
-                    if (!notifyQueueMaxed((MaxQueueListener)listener, from, message))
-                        return;
-                }
-            }
-            if (listener instanceof MessageListener)
->>>>>>> 7708b1c2
             {
                 if (listener instanceof MaxQueueListener)
                 {
@@ -293,7 +273,7 @@
                 for (ServerSessionListener listener : _listeners)
                 {
                     if (listener instanceof QueueListener)
-                        notifyQueued((QueueListener)listener, from, message);
+                        notifyQueued((QueueListener)listener, sender, message);
                 }
             }
             wakeup = _batch == 0;
@@ -340,7 +320,7 @@
         {
             listener.queued(session, message);
         }
-        catch (Exception x)
+        catch (Throwable x)
         {
             _logger.info("Exception while invoking listener " + listener, x);
         }
@@ -469,25 +449,8 @@
             int size = _queue.size();
             if (size > 0)
             {
-<<<<<<< HEAD
-                for (ServerSessionListener listener : _listeners)
-                {
-                    if (listener instanceof DeQueueListener)
-                        notifyDeQueue((DeQueueListener)listener, this, _queue);
-                }
-
-                // The queue may have changed by the listeners, re-read the size
-                size = _queue.size();
-                if (size > 0)
-                {
-                    copy = new ArrayList<>(size);
-                    copy.addAll(_queue);
-                    clearQueue();
-                }
-=======
-                copy = new ArrayList<ServerMessage>(size);
+                copy = new ArrayList<>(size);
                 copy.addAll(_queue);
->>>>>>> 7708b1c2
             }
             clearQueue();
         }
