/*
 * Copyright (c) 2008-2019 the original author or authors.
 *
 * Licensed under the Apache License, Version 2.0 (the "License");
 * you may not use this file except in compliance with the License.
 * You may obtain a copy of the License at
 *
 *     http://www.apache.org/licenses/LICENSE-2.0
 *
 * Unless required by applicable law or agreed to in writing, software
 * distributed under the License is distributed on an "AS IS" BASIS,
 * WITHOUT WARRANTIES OR CONDITIONS OF ANY KIND, either express or implied.
 * See the License for the specific language governing permissions and
 * limitations under the License.
 */
package org.cometd.server.transport;

import java.io.IOException;
import java.net.InetSocketAddress;
import java.nio.charset.StandardCharsets;
import java.security.Principal;
import java.util.ArrayList;
import java.util.Arrays;
import java.util.Collection;
import java.util.Collections;
import java.util.HashMap;
import java.util.List;
import java.util.Locale;
import java.util.Map;
import java.util.concurrent.ConcurrentHashMap;
import java.util.concurrent.ConcurrentMap;
import java.util.concurrent.CopyOnWriteArrayList;
import java.util.concurrent.TimeUnit;
import java.util.concurrent.TimeoutException;
import java.util.concurrent.atomic.AtomicBoolean;
import java.util.concurrent.atomic.AtomicInteger;

import javax.servlet.AsyncContext;
import javax.servlet.AsyncEvent;
import javax.servlet.AsyncListener;
import javax.servlet.RequestDispatcher;
import javax.servlet.ServletContext;
import javax.servlet.ServletException;
import javax.servlet.http.Cookie;
import javax.servlet.http.HttpServletRequest;
import javax.servlet.http.HttpServletResponse;
import javax.servlet.http.HttpSession;

import org.cometd.bayeux.Channel;
import org.cometd.bayeux.Message;
import org.cometd.bayeux.Promise;
import org.cometd.bayeux.server.BayeuxContext;
import org.cometd.bayeux.server.ServerMessage;
import org.cometd.bayeux.server.ServerSession;
import org.cometd.common.AsyncFoldLeft;
import org.cometd.server.AbstractServerTransport;
import org.cometd.server.BayeuxServerImpl;
import org.cometd.server.ServerMessageImpl;
import org.cometd.server.ServerSessionImpl;

/**
 * <p>HTTP ServerTransport base class, used by ServerTransports that use
 * HTTP as transport or to initiate a transport connection.</p>
 */
public abstract class AbstractHttpTransport extends AbstractServerTransport {
    public final static String PREFIX = "long-polling";
    public static final String JSON_DEBUG_OPTION = "jsonDebug";
    public static final String MESSAGE_PARAM = "message";
    public final static String BROWSER_COOKIE_NAME_OPTION = "browserCookieName";
    public final static String BROWSER_COOKIE_DOMAIN_OPTION = "browserCookieDomain";
    public final static String BROWSER_COOKIE_PATH_OPTION = "browserCookiePath";
    public final static String BROWSER_COOKIE_SECURE_OPTION = "browserCookieSecure";
    public final static String BROWSER_COOKIE_HTTP_ONLY_OPTION = "browserCookieHttpOnly";
    public final static String BROWSER_COOKIE_SAME_SITE_OPTION = "browserCookieSameSite";
    public final static String MAX_SESSIONS_PER_BROWSER_OPTION = "maxSessionsPerBrowser";
    public final static String HTTP2_MAX_SESSIONS_PER_BROWSER_OPTION = "http2MaxSessionsPerBrowser";
    public final static String MULTI_SESSION_INTERVAL_OPTION = "multiSessionInterval";
    public final static String TRUST_CLIENT_SESSION = "trustClientSession";

    private final Map<String, Collection<ServerSessionImpl>> _sessions = new HashMap<>();
    private final ConcurrentMap<String, AtomicInteger> _browserMap = new ConcurrentHashMap<>();
    private final Map<String, AtomicInteger> _browserSweep = new ConcurrentHashMap<>();
    private String _browserCookieName;
    private String _browserCookieDomain;
    private String _browserCookiePath;
    private boolean _browserCookieSecure;
    private boolean _browserCookieHttpOnly;
    private String _browserCookieSameSite;
    private int _maxSessionsPerBrowser;
    private int _http2MaxSessionsPerBrowser;
    private long _multiSessionInterval;
    private boolean _trustClientSession;
    private long _lastSweep;

    protected AbstractHttpTransport(BayeuxServerImpl bayeux, String name) {
        super(bayeux, name);
        setOptionPrefix(PREFIX);
    }

    @Override
    public void init() {
        super.init();
        _browserCookieName = getOption(BROWSER_COOKIE_NAME_OPTION, "BAYEUX_BROWSER");
        _browserCookieDomain = getOption(BROWSER_COOKIE_DOMAIN_OPTION, null);
        _browserCookiePath = getOption(BROWSER_COOKIE_PATH_OPTION, "/");
        _browserCookieSecure = getOption(BROWSER_COOKIE_SECURE_OPTION, false);
        _browserCookieHttpOnly = getOption(BROWSER_COOKIE_HTTP_ONLY_OPTION, true);
        _browserCookieSameSite = getOption(BROWSER_COOKIE_SAME_SITE_OPTION, null);
        _maxSessionsPerBrowser = getOption(MAX_SESSIONS_PER_BROWSER_OPTION, 1);
        _http2MaxSessionsPerBrowser = getOption(HTTP2_MAX_SESSIONS_PER_BROWSER_OPTION, -1);
        _multiSessionInterval = getOption(MULTI_SESSION_INTERVAL_OPTION, 2000);
        _trustClientSession = getOption(TRUST_CLIENT_SESSION, false);
    }

    protected long getMultiSessionInterval() {
        return _multiSessionInterval;
    }

    public abstract boolean accept(HttpServletRequest request);

    public abstract void handle(HttpServletRequest request, HttpServletResponse response) throws IOException, ServletException;

    protected abstract HttpScheduler suspend(Context context, Promise<Void> promise, ServerMessage.Mutable message, long timeout);

    protected abstract void write(Context context, List<ServerMessage> messages, Promise<Void> promise);

    protected void processMessages(Context context, ServerMessage.Mutable[] messages, Promise<Void> promise) {
        if (messages.length == 0) {
            promise.fail(new IOException("protocol violation"));
        } else {
            Collection<ServerSessionImpl> sessions = findCurrentSessions(context.request);
            ServerMessage.Mutable message = messages[0];
            ServerSessionImpl session = findSession(sessions, message);
            if (_logger.isDebugEnabled()) {
                _logger.debug("Processing {} messages for session {}", messages.length, session);
            }
            boolean batch = session != null && !Channel.META_CONNECT.equals(message.getChannel());
            if (batch) {
                session.startBatch();
            }

            context.messages = messages;
            context.session = session;
            context.bayeuxContext = new HttpContext(context.request);
            AsyncFoldLeft.run(messages, null, (result, item, loop) -> processMessage(context, (ServerMessageImpl)item, Promise.from(loop::proceed, loop::fail)), Promise.from(y -> {
                flush(context, promise);
                if (batch) {
                    session.endBatch();
                }
            }, promise::fail));
        }
    }

    private void processMessage(Context context, ServerMessageImpl message, Promise<Void> promise) {
        if (_logger.isDebugEnabled()) {
            _logger.debug("Processing {}", message);
        }

        message.setServerTransport(this);
        message.setBayeuxContext(context.bayeuxContext);
        ServerSessionImpl session = context.session;
        if (session != null) {
            session.setServerTransport(this);
        }

        String channel = message.getChannel();
        if (Channel.META_HANDSHAKE.equals(channel)) {
            if (context.messages.length > 1) {
                promise.fail(new IOException("bayeux protocol violation"));
            } else {
                processMetaHandshake(context, message, promise);
            }
        } else if (Channel.META_CONNECT.equals(channel)) {
            boolean canSuspend = context.messages.length == 1;
            processMetaConnect(context, message, canSuspend, Promise.from(y -> resume(context, message, promise), promise::fail));
        } else {
            processMessage1(context, message, promise);
        }
    }

    protected ServerSessionImpl findSession(Collection<ServerSessionImpl> sessions, ServerMessage.Mutable message) {
        if (Channel.META_HANDSHAKE.equals(message.getChannel())) {
            ServerSessionImpl session = getBayeux().newServerSession();
            session.setAllowMessageDeliveryDuringHandshake(isAllowMessageDeliveryDuringHandshake());
            return session;
        }

        // Is there an existing, trusted, session ?
        String clientId = message.getClientId();
        if (sessions != null) {
            if (clientId != null) {
                for (ServerSessionImpl session : sessions) {
                    if (session.getId().equals(clientId)) {
                        return session;
                    }
                }
            }
        }

        if (_trustClientSession) {
            return (ServerSessionImpl)getBayeux().getSession(clientId);
        }

        return null;
    }

    protected Collection<ServerSessionImpl> findCurrentSessions(HttpServletRequest request) {
        Cookie[] cookies = request.getCookies();
        if (cookies != null) {
            for (Cookie cookie : cookies) {
                if (_browserCookieName.equals(cookie.getName())) {
                    synchronized (_sessions) {
                        return _sessions.get(cookie.getValue());
                    }
                }
            }
        }
        return null;
    }

    private void processMetaHandshake(Context context, ServerMessage.Mutable message, Promise<Void> promise) {
        handleMessage(context, message, Promise.from(reply -> {
            ServerSessionImpl session = context.session;
            if (reply.isSuccessful()) {
                String id = findBrowserId(context);
                if (id == null) {
                    id = setBrowserId(context);
                }
                final String browserId = id;

                session.setBrowserId(browserId);
                synchronized (_sessions) {
                    // The list is modified inside sync blocks, but
                    // iterated outside, so it must be concurrent.
                    Collection<ServerSessionImpl> sessions = _sessions.computeIfAbsent(browserId, k -> new CopyOnWriteArrayList<>());
                    sessions.add(session);
                }

                session.addListener((ServerSession.RemoveListener)(s, timeout) -> {
                    synchronized (_sessions) {
                        Collection<ServerSessionImpl> sessions = _sessions.get(browserId);
                        sessions.remove(session);
                        if (sessions.isEmpty()) {
                            _sessions.remove(browserId);
                        }
                    }
                });
            }
            processReply(session, reply, Promise.from(r -> {
                if (r != null) {
                    context.replies.add(r);
                }
                context.sendQueue = r != null && r.isSuccessful() && allowMessageDeliveryDuringHandshake(session);
                context.scheduleExpiration = true;
                promise.succeed(null);
            }, promise::fail));
        }, promise::fail));
    }

    private void processMetaConnect(Context context, ServerMessage.Mutable message, boolean canSuspend, Promise<Void> promise) {
        ServerSessionImpl session = context.session;
        if (session != null) {
            // Cancel the previous scheduler to cancel any prior waiting long poll.
            // This should also decrement the browser ID.
            session.setScheduler(null);
        }

        boolean wasConnected = session != null && session.isConnected();
        handleMessage(context, message, Promise.from(reply -> {
            boolean proceed = true;
            if (session != null) {
                boolean maySuspend = !session.shouldSchedule();
                if (canSuspend && maySuspend && reply.isSuccessful()) {
                    HttpServletRequest request = context.request;
                    // Detect if we have multiple sessions from the same browser.
                    boolean allowSuspendConnect = incBrowserId(session, isHTTP2(request));
                    if (allowSuspendConnect) {
                        long timeout = session.calculateTimeout(getTimeout());

                        // Support old clients that do not send advice:{timeout:0} on the first connect
                        if (timeout > 0 && wasConnected && session.isConnected()) {
                            // Between the last time we checked for messages in the queue
                            // (which was false, otherwise we would not be in this branch)
                            // and now, messages may have been added to the queue.
                            // We will suspend anyway, but setting the scheduler on the
                            // session will decide atomically if we need to resume or not.

                            HttpScheduler scheduler = suspend(context, promise, message, timeout);
                            // Setting the scheduler may resume the /meta/connect
                            session.setScheduler(scheduler);
                            proceed = false;
                        } else {
                            decBrowserId(session, isHTTP2(request));
                        }
                    } else {
                        // There are multiple sessions from the same browser
                        Map<String, Object> advice = reply.getAdvice(true);
                        advice.put("multiple-clients", true);

                        long multiSessionInterval = getMultiSessionInterval();
                        if (multiSessionInterval > 0) {
                            advice.put(Message.RECONNECT_FIELD, Message.RECONNECT_RETRY_VALUE);
                            advice.put(Message.INTERVAL_FIELD, multiSessionInterval);
                        } else {
                            advice.put(Message.RECONNECT_FIELD, Message.RECONNECT_NONE_VALUE);
                            reply.setSuccessful(false);
                        }
                    }
                }
                if (proceed && session.isDisconnected()) {
                    reply.getAdvice(true).put(Message.RECONNECT_FIELD, Message.RECONNECT_NONE_VALUE);
                }
            }
            if (proceed) {
                promise.succeed(null);
            }
        }, promise::fail));
    }

    private void processMessage1(Context context, ServerMessageImpl message, Promise<Void> promise) {
        handleMessage(context, message, Promise.from(y -> {
            ServerSessionImpl session = context.session;
            processReply(session, message.getAssociated(), Promise.from(reply -> {
                if (reply != null) {
                    context.replies.add(reply);
                }
                boolean metaConnectDelivery = isMetaConnectDeliveryOnly() || session != null && session.isMetaConnectDeliveryOnly();
                if (!metaConnectDelivery) {
                    context.sendQueue = true;
                }
                // Leave scheduleExpiration unchanged.
                promise.succeed(null);
            }, promise::fail));
        }, promise::fail));
    }

    protected boolean isHTTP2(HttpServletRequest request) {
        return "HTTP/2.0".equals(request.getProtocol());
    }

    protected void flush(Context context, Promise<Void> promise) {
        List<ServerMessage> messages = Collections.emptyList();
        ServerSessionImpl session = context.session;
        if (context.sendQueue && session != null) {
            messages = session.takeQueue(context.replies);
        }
        if (_logger.isDebugEnabled()) {
            _logger.debug("Flushing {}, replies={}, messages={}", session, context.replies, messages);
        }
        write(context, messages, promise);
    }

    protected void resume(Context context, ServerMessage.Mutable message, Promise<Void> promise) {
        if (_logger.isDebugEnabled()) {
            _logger.debug("Resumed {}", message);
        }

        ServerMessage.Mutable reply = message.getAssociated();
        ServerSessionImpl session = context.session;
        if (session != null) {
            Map<String, Object> advice = session.takeAdvice(this);
            if (advice != null) {
                reply.put(Message.ADVICE_FIELD, advice);
            }
            if (session.isDisconnected()) {
                reply.getAdvice(true).put(Message.RECONNECT_FIELD, Message.RECONNECT_NONE_VALUE);
            }
        }

        processReply(session, reply, Promise.from(r -> {
            if (r != null) {
                context.replies.add(r);
            }
            context.sendQueue = true;
            context.scheduleExpiration = true;
            promise.succeed(null);
        }, promise::fail));
    }

    protected void sendError(HttpServletRequest request, HttpServletResponse response, int code, Throwable failure) {
        try {
            request.setAttribute(RequestDispatcher.ERROR_EXCEPTION, failure);
            response.setStatus(code);
        } catch (Throwable x) {
            if (_logger.isDebugEnabled()) {
                _logger.debug("", x);
            }
        }
    }

    protected String findBrowserId(Context context) {
        return context.bayeuxContext.getCookie(_browserCookieName);
    }

    protected String setBrowserId(Context context) {
        StringBuilder builder = new StringBuilder();
        while (builder.length() < 16) {
            builder.append(Long.toString(getBayeux().randomLong(), 36));
        }
        builder.setLength(16);
        String browserId = builder.toString();

        // Need to support the SameSite attribute so build the cookie manually.
        builder.setLength(0);
        builder.append(_browserCookieName).append("=").append(browserId);
        if (_browserCookieDomain != null) {
            builder.append("; Domain=").append(_browserCookieDomain);
        }
        if (_browserCookiePath != null) {
            builder.append("; Path=").append(_browserCookiePath);
        }
        if (_browserCookieHttpOnly) {
            builder.append("; HttpOnly");
        }
<<<<<<< HEAD
        cookie.setPath(_browserCookiePath);
        cookie.setSecure(_browserCookieSecure);
        cookie.setHttpOnly(_browserCookieHttpOnly);
        cookie.setMaxAge(-1);
        context.response.addCookie(cookie);
=======
        if (request.isSecure() && _browserCookieSecure) {
            builder.append("; Secure");
        }
        if (_browserCookieSameSite != null) {
            builder.append("; SameSite=").append(_browserCookieSameSite);
        }
        response.addHeader("Set-Cookie", builder.toString());

>>>>>>> 9781eea0
        return browserId;
    }

    /**
     * Increments the count of sessions for the given browser identifier.
     *
     * @param session the session that increments the count
     * @param http2   whether the HTTP protocol is HTTP/2
     * @return true if the count is below the max sessions per browser value.
     * If false is returned, the count is not incremented.
     * @see #decBrowserId(ServerSessionImpl, boolean)
     */
    protected boolean incBrowserId(ServerSessionImpl session, boolean http2) {
        int maxSessionsPerBrowser = http2 ? _http2MaxSessionsPerBrowser : _maxSessionsPerBrowser;
        if (maxSessionsPerBrowser < 0) {
            return true;
        } else if (maxSessionsPerBrowser == 0) {
            return false;
        }

        String browserId = session.getBrowserId();
        AtomicInteger count = _browserMap.get(browserId);
        if (count == null) {
            AtomicInteger newCount = new AtomicInteger();
            count = _browserMap.putIfAbsent(browserId, newCount);
            if (count == null) {
                count = newCount;
            }
        }

        // Increment
        int sessions = count.incrementAndGet();

        // If was zero, remove from the sweep
        if (sessions == 1) {
            _browserSweep.remove(browserId);
        }

        boolean result = true;
        if (sessions > maxSessionsPerBrowser) {
            sessions = count.decrementAndGet();
            result = false;
        }

        if (_logger.isDebugEnabled()) {
            _logger.debug("client {} {} sessions for {}", browserId, sessions, session);
        }

        return result;
    }

    protected void decBrowserId(ServerSessionImpl session, boolean http2) {
        int maxSessionsPerBrowser = http2 ? _http2MaxSessionsPerBrowser : _maxSessionsPerBrowser;
        String browserId = session.getBrowserId();
        if (maxSessionsPerBrowser <= 0 || browserId == null) {
            return;
        }

        int sessions = -1;
        AtomicInteger count = _browserMap.get(browserId);
        if (count != null) {
            sessions = count.decrementAndGet();
        }

        if (sessions == 0) {
            _browserSweep.put(browserId, new AtomicInteger(0));
        }

        if (_logger.isDebugEnabled()) {
            _logger.debug("client {} {} sessions for {}", browserId, sessions, session);
        }
    }

    protected void handleJSONParseException(HttpServletRequest request, HttpServletResponse response, String json, Throwable failure) throws IOException {
        _logger.warn("Could not parse JSON: " + json, failure);
        sendError(request, response, HttpServletResponse.SC_BAD_REQUEST, failure);
    }

    protected void handleMessage(Context context, ServerMessage.Mutable message, Promise<ServerMessage.Mutable> promise) {
        getBayeux().handle(context.session, message, promise);
    }

    protected AsyncContext getAsyncContext(HttpServletRequest request) {
        try {
            return request.getAsyncContext();
        } catch (Throwable x) {
            if (_logger.isDebugEnabled()) {
                _logger.debug("Could not retrieve AsyncContext for " + request, x);
            }
            return null;
        }
    }

    /**
     * Sweeps the transport for old Browser IDs
     */
    @Override
    protected void sweep() {
        long now = System.nanoTime();
        long elapsed = TimeUnit.NANOSECONDS.toMillis(now - _lastSweep);
        if (_lastSweep != 0 && elapsed > 0) {
            // Calculate the maximum sweeps that a browser ID can be 0 as the
            // maximum interval time divided by the sweep period, doubled for safety
            int maxSweeps = (int)(2 * getMaxInterval() / elapsed);
            for (Map.Entry<String, AtomicInteger> entry : _browserSweep.entrySet()) {
                AtomicInteger count = entry.getValue();
                // if the ID has been in the sweep map for 3 sweeps
                if (count != null && count.incrementAndGet() > maxSweeps) {
                    String key = entry.getKey();
                    // remove it from both browser Maps
                    if (_browserSweep.remove(key) == count && _browserMap.get(key).get() == 0) {
                        _browserMap.remove(key);
                        if (_logger.isDebugEnabled()) {
                            _logger.debug("Swept browserId {}", key);
                        }
                    }
                }
            }
        }
        _lastSweep = now;
    }

    protected byte[] toJSONBytes(ServerMessage msg) {
        ServerMessageImpl message = (ServerMessageImpl)(msg instanceof ServerMessageImpl ? msg : getBayeux().newMessage(msg));
        byte[] bytes = message.getJSONBytes();
        if (bytes == null) {
            bytes = toJSON(message).getBytes(StandardCharsets.UTF_8);
        }
        return bytes;
    }

    private static class HttpContext implements BayeuxContext {
        final HttpServletRequest _request;

        private HttpContext(HttpServletRequest request) {
            _request = request;
        }

        @Override
        public Principal getUserPrincipal() {
            return _request.getUserPrincipal();
        }

        @Override
        public boolean isUserInRole(String role) {
            return _request.isUserInRole(role);
        }

        @Override
        public InetSocketAddress getRemoteAddress() {
            return new InetSocketAddress(_request.getRemoteHost(), _request.getRemotePort());
        }

        @Override
        public InetSocketAddress getLocalAddress() {
            return new InetSocketAddress(_request.getLocalName(), _request.getLocalPort());
        }

        @Override
        public String getHeader(String name) {
            return _request.getHeader(name);
        }

        @Override
        public List<String> getHeaderValues(String name) {
            return Collections.list(_request.getHeaders(name));
        }

        @Override
        public String getParameter(String name) {
            return _request.getParameter(name);
        }

        @Override
        public List<String> getParameterValues(String name) {
            return Arrays.asList(_request.getParameterValues(name));
        }

        @Override
        public String getCookie(String name) {
            Cookie[] cookies = _request.getCookies();
            if (cookies != null) {
                for (Cookie c : cookies) {
                    if (name.equals(c.getName())) {
                        return c.getValue();
                    }
                }
            }
            return null;
        }

        @Override
        public String getHttpSessionId() {
            HttpSession session = _request.getSession(false);
            if (session != null) {
                return session.getId();
            }
            return null;
        }

        @Override
        public Object getHttpSessionAttribute(String name) {
            HttpSession session = _request.getSession(false);
            if (session != null) {
                return session.getAttribute(name);
            }
            return null;
        }

        @Override
        public void setHttpSessionAttribute(String name, Object value) {
            HttpSession session = _request.getSession(false);
            if (session != null) {
                session.setAttribute(name, value);
            } else {
                throw new IllegalStateException("!session");
            }
        }

        @Override
        public void invalidateHttpSession() {
            HttpSession session = _request.getSession(false);
            if (session != null) {
                session.invalidate();
            }
        }

        @Override
        public Object getRequestAttribute(String name) {
            return _request.getAttribute(name);
        }

        private ServletContext getServletContext() {
            HttpSession s = _request.getSession(false);
            if (s != null) {
                return s.getServletContext();
            } else {
                s = _request.getSession(true);
                ServletContext servletContext = s.getServletContext();
                s.invalidate();
                return servletContext;
            }
        }

        @Override
        public Object getContextAttribute(String name) {
            return getServletContext().getAttribute(name);
        }

        @Override
        public String getContextInitParameter(String name) {
            return getServletContext().getInitParameter(name);
        }

        @Override
        public String getContextPath() {
            return _request.getContextPath();
        }

        @Override
        public String getURL() {
            StringBuffer url = _request.getRequestURL();
            String query = _request.getQueryString();
            if (query != null) {
                url.append("?").append(query);
            }
            return url.toString();
        }

        @Override
        public List<Locale> getLocales() {
            return Collections.list(_request.getLocales());
        }

        @Override
        public String getProtocol() {
            return _request.getProtocol();
        }

        @Override
        public boolean isSecure() {
            return _request.isSecure();
        }
    }

    public interface HttpScheduler extends Scheduler {
        public ServerMessage.Mutable getMessage();
    }

    protected abstract class LongPollScheduler implements Runnable, HttpScheduler, AsyncListener {
        private final Context context;
        private final Promise<Void> promise;
        private final ServerMessage.Mutable message;
        private final org.eclipse.jetty.util.thread.Scheduler.Task task;
        private final AtomicBoolean cancel;

        protected LongPollScheduler(Context context, Promise<Void> promise, ServerMessage.Mutable message, long timeout) {
            this.context = context;
            this.promise = promise;
            this.message = message;
            this.task = getBayeux().schedule(this, timeout);
            this.cancel = new AtomicBoolean();
            AsyncContext asyncContext = getAsyncContext(context.request);
            if (asyncContext != null) {
                asyncContext.addListener(this);
            }
        }

        public Context getContext() {
            return context;
        }

        public Promise<Void> getPromise() {
            return promise;
        }

        @Override
        public ServerMessage.Mutable getMessage() {
            return message;
        }

        @Override
        public void schedule() {
            if (cancelTimeout()) {
                if (_logger.isDebugEnabled()) {
                    _logger.debug("Resuming /meta/connect after schedule");
                }
                resume(false);
            }
        }

        @Override
        public void cancel() {
            if (cancelTimeout()) {
                if (_logger.isDebugEnabled()) {
                    _logger.debug("Cancelling {}", message);
                }
                error(new TimeoutException());
            }
        }

        @Override
        public void destroy() {
            cancel();
        }

        private boolean cancelTimeout() {
            // Cannot rely on the return value of task.cancel()
            // since it may be invoked when the task is in run()
            // where cancellation is not possible (it's too late).
            boolean cancelled = cancel.compareAndSet(false, true);
            task.cancel();
            return cancelled;
        }

        @Override
        public void run() {
            if (cancelTimeout()) {
                context.session.setScheduler(null);
                if (_logger.isDebugEnabled()) {
                    _logger.debug("Resuming /meta/connect after timeout");
                }
                resume(true);
            }
        }

        private void resume(boolean timeout) {
            decBrowserId(context.session, isHTTP2(context.request));
            dispatch(timeout);
        }

        @Override
        public void onStartAsync(AsyncEvent event) {
        }

        @Override
        public void onTimeout(AsyncEvent event) {
        }

        @Override
        public void onComplete(AsyncEvent asyncEvent) throws IOException {
        }

        @Override
        public void onError(AsyncEvent event) {
            error(event.getThrowable());
        }

        protected abstract void dispatch(boolean timeout);

        private void error(Throwable failure) {
            HttpServletRequest request = context.request;
            decBrowserId(context.session, isHTTP2(request));
            promise.fail(failure);
        }
    }

    public static class Context {
        protected final List<ServerMessage.Mutable> replies = new ArrayList<>();
        public final HttpServletRequest request;
        public final HttpServletResponse response;
        protected ServerMessage.Mutable[] messages;
        protected ServerSessionImpl session;
        protected BayeuxContext bayeuxContext;
        protected boolean sendQueue;
        protected boolean scheduleExpiration;
        protected HttpScheduler scheduler;

        protected Context(HttpServletRequest request, HttpServletResponse response) {
            this.request = request;
            this.response = response;
        }
    }
}<|MERGE_RESOLUTION|>--- conflicted
+++ resolved
@@ -412,22 +412,14 @@
         if (_browserCookieHttpOnly) {
             builder.append("; HttpOnly");
         }
-<<<<<<< HEAD
-        cookie.setPath(_browserCookiePath);
-        cookie.setSecure(_browserCookieSecure);
-        cookie.setHttpOnly(_browserCookieHttpOnly);
-        cookie.setMaxAge(-1);
-        context.response.addCookie(cookie);
-=======
-        if (request.isSecure() && _browserCookieSecure) {
+        if (context.request.isSecure() && _browserCookieSecure) {
             builder.append("; Secure");
         }
         if (_browserCookieSameSite != null) {
             builder.append("; SameSite=").append(_browserCookieSameSite);
         }
-        response.addHeader("Set-Cookie", builder.toString());
-
->>>>>>> 9781eea0
+        context.response.addHeader("Set-Cookie", builder.toString());
+
         return browserId;
     }
 
@@ -438,6 +430,7 @@
      * @param http2   whether the HTTP protocol is HTTP/2
      * @return true if the count is below the max sessions per browser value.
      * If false is returned, the count is not incremented.
+     *
      * @see #decBrowserId(ServerSessionImpl, boolean)
      */
     protected boolean incBrowserId(ServerSessionImpl session, boolean http2) {
