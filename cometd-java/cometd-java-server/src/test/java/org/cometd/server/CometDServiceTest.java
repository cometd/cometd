--- conflicted
+++ resolved
@@ -25,31 +25,9 @@
     {
         final String channel1 = "/foo";
         final String channel2 = "/bar";
-<<<<<<< HEAD
         final AtomicReference<CountDownLatch> publishLatch1 = new AtomicReference<>(new CountDownLatch(1));
         final AtomicReference<CountDownLatch> publishLatch2 = new AtomicReference<>(new CountDownLatch(1));
-        AbstractService service = new AbstractService(bayeux, "test_remove")
-        {
-            {
-                addService(channel1, "one");
-                addService(channel2, "two");
-            }
-
-            public void one(ServerSession remote, ServerMessage.Mutable message)
-            {
-                publishLatch1.get().countDown();
-            }
-
-            public void two(ServerSession remote, ServerMessage.Mutable message)
-            {
-                publishLatch2.get().countDown();
-            }
-        };
-=======
-        final AtomicReference<CountDownLatch> publishLatch1 = new AtomicReference<CountDownLatch>(new CountDownLatch(1));
-        final AtomicReference<CountDownLatch> publishLatch2 = new AtomicReference<CountDownLatch>(new CountDownLatch(1));
         AbstractService service = new OneTwoService(bayeux, channel1, channel2, publishLatch1, publishLatch2);
->>>>>>> 2bfee7a6
 
         Request handshake = newBayeuxRequest("[{" +
                 "\"channel\": \"/meta/handshake\"," +
