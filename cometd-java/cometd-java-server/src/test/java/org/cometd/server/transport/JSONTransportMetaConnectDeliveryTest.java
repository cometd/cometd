--- conflicted
+++ resolved
@@ -16,7 +16,6 @@
 
 package org.cometd.server.transport;
 
-import java.util.HashMap;
 import java.util.Map;
 
 import org.cometd.bayeux.Message;
@@ -33,15 +32,11 @@
     @Test
     public void testJSONTransportMetaConnectDelivery() throws Exception
     {
-<<<<<<< HEAD
-        Request handshake = newBayeuxRequest("[{" +
-=======
         Map<String, String> options = new HashMap<String, String>();
         options.put("long-polling.json.metaConnectDeliverOnly", "true");
         startServer(options);
 
-        ContentExchange handshake = newBayeuxExchange("[{" +
->>>>>>> 006b72cb
+        Request handshake = newBayeuxRequest("[{" +
                 "\"channel\": \"/meta/handshake\"," +
                 "\"version\": \"1.0\"," +
                 "\"minimumVersion\": \"1.0\"," +
