--- conflicted
+++ resolved
@@ -37,25 +37,7 @@
     }
 
     @Test
-<<<<<<< HEAD
-    public void testSessionHijackingAllowed() throws Exception
-    {
-=======
-    public void testSessionHijackingForbidden() throws Exception {
-        // Default settings forbid session hijacking.
-        startServer(null);
-
-        // Message should fail.
-        Message.Mutable[] messages = testSessionHijacking();
-        Assert.assertEquals(1, messages.length);
-        Message message = messages[0];
-        Assert.assertFalse(message.isSuccessful());
-        Assert.assertTrue(((String)message.get(Message.ERROR_FIELD)).startsWith("402"));
-    }
-
-    @Test
     public void testSessionHijackingAllowed() throws Exception {
->>>>>>> ed602f7e
         Map<String, String> settings = new HashMap<>();
         settings.put(AbstractHttpTransport.TRUST_CLIENT_SESSION, String.valueOf(true));
         startServer(settings);
