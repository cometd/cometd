--- conflicted
+++ resolved
@@ -221,13 +221,8 @@
 
     @Override
     public Iterator<T> iterator() {
-<<<<<<< HEAD
-        final Object[] objects = toArray();
+        Object[] objects = toArray();
         return new Iterator<>() {
-=======
-        Object[] objects = toArray();
-        return new Iterator<T>() {
->>>>>>> 9679a367
             private int index = 0;
 
             @Override
