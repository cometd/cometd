--- conflicted
+++ resolved
@@ -33,6 +33,7 @@
 import java.util.concurrent.CopyOnWriteArrayList;
 import java.util.concurrent.TimeUnit;
 import java.util.stream.Collectors;
+
 import javax.servlet.http.HttpServletRequest;
 
 import org.cometd.bayeux.Channel;
@@ -188,13 +189,8 @@
         } else {
             if (option instanceof String) {
                 Class<?> jsonContextClass = Thread.currentThread().getContextClassLoader().loadClass((String)option);
-<<<<<<< HEAD
-                if (JSONContext.Server.class.isAssignableFrom(jsonContextClass)) {
-                    _jsonContext = (JSONContext.Server)jsonContextClass.getConstructor().newInstance();
-=======
                 if (JSONContextServer.class.isAssignableFrom(jsonContextClass)) {
-                    _jsonContext = (JSONContextServer)jsonContextClass.newInstance();
->>>>>>> b83b33b2
+                    _jsonContext = (JSONContextServer)jsonContextClass.getConstructor().newInstance();
                 } else {
                     throw new IllegalArgumentException("Invalid " + JSONContextServer.class.getName() + " implementation class");
                 }
