/*
 * Copyright (c) 2008-2020 the original author or authors.
 *
 * Licensed under the Apache License, Version 2.0 (the "License");
 * you may not use this file except in compliance with the License.
 * You may obtain a copy of the License at
 *
 *     http://www.apache.org/licenses/LICENSE-2.0
 *
 * Unless required by applicable law or agreed to in writing, software
 * distributed under the License is distributed on an "AS IS" BASIS,
 * WITHOUT WARRANTIES OR CONDITIONS OF ANY KIND, either express or implied.
 * See the License for the specific language governing permissions and
 * limitations under the License.
 */
package org.cometd.server.http;

import java.io.IOException;
import java.net.InetSocketAddress;
import java.nio.charset.StandardCharsets;
import java.security.Principal;
import java.util.ArrayList;
import java.util.Arrays;
import java.util.Collection;
import java.util.Collections;
import java.util.HashMap;
import java.util.List;
import java.util.Locale;
import java.util.Map;
import java.util.concurrent.ConcurrentHashMap;
import java.util.concurrent.ConcurrentMap;
import java.util.concurrent.CopyOnWriteArrayList;
import java.util.concurrent.TimeUnit;
import java.util.concurrent.TimeoutException;
import java.util.concurrent.atomic.AtomicInteger;
<<<<<<< HEAD
=======
import java.util.concurrent.atomic.AtomicReference;
>>>>>>> b0cd5677
import javax.servlet.AsyncContext;
import javax.servlet.AsyncEvent;
import javax.servlet.AsyncListener;
import javax.servlet.RequestDispatcher;
import javax.servlet.ServletContext;
import javax.servlet.ServletException;
import javax.servlet.http.Cookie;
import javax.servlet.http.HttpServletRequest;
import javax.servlet.http.HttpServletResponse;
import javax.servlet.http.HttpSession;
import org.cometd.bayeux.Channel;
import org.cometd.bayeux.Message;
import org.cometd.bayeux.Promise;
import org.cometd.bayeux.server.BayeuxContext;
import org.cometd.bayeux.server.ServerMessage;
import org.cometd.bayeux.server.ServerSession;
import org.cometd.common.AsyncFoldLeft;
import org.cometd.server.AbstractServerTransport;
import org.cometd.server.BayeuxServerImpl;
import org.cometd.server.ServerMessageImpl;
import org.cometd.server.ServerSessionImpl;
<<<<<<< HEAD
import org.eclipse.jetty.util.thread.AutoLock;
=======
import org.eclipse.jetty.util.thread.Scheduler.Task;
>>>>>>> b0cd5677
import org.slf4j.Logger;
import org.slf4j.LoggerFactory;

/**
 * <p>HTTP ServerTransport base class, used by ServerTransports that use
 * HTTP as transport or to initiate a transport connection.</p>
 */
public abstract class AbstractHttpTransport extends AbstractServerTransport {
    public final static String PREFIX = "long-polling";
    public static final String JSON_DEBUG_OPTION = "jsonDebug";
    public static final String MESSAGE_PARAM = "message";
    public final static String BROWSER_COOKIE_NAME_OPTION = "browserCookieName";
    public final static String BROWSER_COOKIE_DOMAIN_OPTION = "browserCookieDomain";
    public final static String BROWSER_COOKIE_PATH_OPTION = "browserCookiePath";
    public final static String BROWSER_COOKIE_SECURE_OPTION = "browserCookieSecure";
    public final static String BROWSER_COOKIE_HTTP_ONLY_OPTION = "browserCookieHttpOnly";
    public final static String BROWSER_COOKIE_SAME_SITE_OPTION = "browserCookieSameSite";
    public final static String MAX_SESSIONS_PER_BROWSER_OPTION = "maxSessionsPerBrowser";
    public final static String HTTP2_MAX_SESSIONS_PER_BROWSER_OPTION = "http2MaxSessionsPerBrowser";
    public final static String MULTI_SESSION_INTERVAL_OPTION = "multiSessionInterval";
    public final static String TRUST_CLIENT_SESSION_OPTION = "trustClientSession";
    public final static String DUPLICATE_META_CONNECT_HTTP_RESPONSE_CODE_OPTION = "duplicateMetaConnectHttpResponseCode";
    private static final Logger LOGGER = LoggerFactory.getLogger(AbstractHttpTransport.class);

    private final AutoLock lock = new AutoLock();
    private final Map<String, Collection<ServerSessionImpl>> _sessions = new HashMap<>();
    private final ConcurrentMap<String, AtomicInteger> _browserMap = new ConcurrentHashMap<>();
    private final Map<String, AtomicInteger> _browserSweep = new ConcurrentHashMap<>();
    private String _browserCookieName;
    private String _browserCookieDomain;
    private String _browserCookiePath;
    private boolean _browserCookieSecure;
    private boolean _browserCookieHttpOnly;
    private String _browserCookieSameSite;
    private int _maxSessionsPerBrowser;
    private int _http2MaxSessionsPerBrowser;
    private long _multiSessionInterval;
    private boolean _trustClientSession;
    private int _duplicateMetaConnectHttpResponseCode;
    private long _lastSweep;

    protected AbstractHttpTransport(BayeuxServerImpl bayeux, String name) {
        super(bayeux, name);
        setOptionPrefix(PREFIX);
    }

    @Override
    public void init() {
        super.init();
        _browserCookieName = getOption(BROWSER_COOKIE_NAME_OPTION, "BAYEUX_BROWSER");
        _browserCookieDomain = getOption(BROWSER_COOKIE_DOMAIN_OPTION, null);
        _browserCookiePath = getOption(BROWSER_COOKIE_PATH_OPTION, "/");
        _browserCookieSecure = getOption(BROWSER_COOKIE_SECURE_OPTION, false);
        _browserCookieHttpOnly = getOption(BROWSER_COOKIE_HTTP_ONLY_OPTION, true);
        _browserCookieSameSite = getOption(BROWSER_COOKIE_SAME_SITE_OPTION, null);
        _maxSessionsPerBrowser = getOption(MAX_SESSIONS_PER_BROWSER_OPTION, 1);
        _http2MaxSessionsPerBrowser = getOption(HTTP2_MAX_SESSIONS_PER_BROWSER_OPTION, -1);
        _multiSessionInterval = getOption(MULTI_SESSION_INTERVAL_OPTION, 2000);
        _trustClientSession = getOption(TRUST_CLIENT_SESSION_OPTION, false);
        _duplicateMetaConnectHttpResponseCode = getOption(DUPLICATE_META_CONNECT_HTTP_RESPONSE_CODE_OPTION, HttpServletResponse.SC_INTERNAL_SERVER_ERROR);
        if (_duplicateMetaConnectHttpResponseCode < 400) {
            throw new IllegalArgumentException("Option '" + DUPLICATE_META_CONNECT_HTTP_RESPONSE_CODE_OPTION +
                    "' must be greater or equal to 400, not " + _duplicateMetaConnectHttpResponseCode);
        }
    }

    protected long getMultiSessionInterval() {
        return _multiSessionInterval;
    }

    protected int getDuplicateMetaConnectHttpResponseCode() {
        return _duplicateMetaConnectHttpResponseCode;
    }

    public abstract boolean accept(HttpServletRequest request);

    public abstract void handle(HttpServletRequest request, HttpServletResponse response) throws IOException, ServletException;

    protected abstract HttpScheduler suspend(Context context, Promise<Void> promise, ServerMessage.Mutable message, long timeout);

    protected abstract void write(Context context, List<ServerMessage> messages, Promise<Void> promise);

    protected void processMessages(Context context, List<ServerMessage.Mutable> messages, Promise<Void> promise) {
        if (messages.isEmpty()) {
            promise.fail(new IOException("protocol violation"));
        } else {
            Collection<ServerSessionImpl> sessions = findCurrentSessions(context.request);
            ServerMessage.Mutable message = messages.get(0);
            ServerSessionImpl session = findSession(sessions, message);
            if (LOGGER.isDebugEnabled()) {
                LOGGER.debug("Processing {} messages for session {}", messages.size(), session);
            }
            boolean batch = session != null && !Channel.META_CONNECT.equals(message.getChannel());
            if (batch) {
                session.startBatch();
            }

            context.messages = messages;
            context.session = session;
            context.bayeuxContext = new HttpContext(context.request);
            AsyncFoldLeft.run(messages, null, (result, item, loop) -> processMessage(context, (ServerMessageImpl)item, Promise.from(loop::proceed, loop::fail)), Promise.from(y -> {
                flush(context, promise);
                if (batch) {
                    session.endBatch();
                }
            }, promise::fail));
        }
    }

    private void processMessage(Context context, ServerMessageImpl message, Promise<Void> promise) {
        if (LOGGER.isDebugEnabled()) {
            LOGGER.debug("Processing {}", message);
        }

        message.setServerTransport(this);
        message.setBayeuxContext(context.bayeuxContext);
        ServerSessionImpl session = context.session;
        if (session != null) {
            session.setServerTransport(this);
        }

        String channel = message.getChannel();
        if (Channel.META_HANDSHAKE.equals(channel)) {
            if (context.messages.size() > 1) {
                promise.fail(new IOException("bayeux protocol violation"));
            } else {
                processMetaHandshake(context, message, promise);
            }
        } else if (Channel.META_CONNECT.equals(channel)) {
            boolean canSuspend = context.messages.size() == 1;
            processMetaConnect(context, message, canSuspend, Promise.from(y -> resume(context, message, promise), promise::fail));
        } else {
            processMessage1(context, message, promise);
        }
    }

    protected ServerSessionImpl findSession(Collection<ServerSessionImpl> sessions, ServerMessage.Mutable message) {
        if (Channel.META_HANDSHAKE.equals(message.getChannel())) {
            ServerSessionImpl session = getBayeux().newServerSession();
            session.setAllowMessageDeliveryDuringHandshake(isAllowMessageDeliveryDuringHandshake());
            return session;
        }

        // Is there an existing, trusted, session ?
        String clientId = message.getClientId();
        if (sessions != null) {
            if (clientId != null) {
                for (ServerSessionImpl session : sessions) {
                    if (session.getId().equals(clientId)) {
                        return session;
                    }
                }
            }
        }

        if (_trustClientSession) {
            return (ServerSessionImpl)getBayeux().getSession(clientId);
        }

        return null;
    }

    protected Collection<ServerSessionImpl> findCurrentSessions(HttpServletRequest request) {
        Cookie[] cookies = request.getCookies();
        if (cookies != null) {
            for (Cookie cookie : cookies) {
                if (_browserCookieName.equals(cookie.getName())) {
                    try (AutoLock l = lock.lock()) {
                        return _sessions.get(cookie.getValue());
                    }
                }
            }
        }
        return null;
    }

    private void processMetaHandshake(Context context, ServerMessage.Mutable message, Promise<Void> promise) {
        handleMessage(context, message, Promise.from(reply -> {
            ServerSessionImpl session = context.session;
            if (reply.isSuccessful()) {
                String id = findBrowserId(context);
                if (id == null) {
                    id = setBrowserId(context);
                }
                String browserId = id;
                session.setBrowserId(browserId);
<<<<<<< HEAD
                try (AutoLock l = lock.lock()) {
=======

                synchronized (_sessions) {
>>>>>>> b0cd5677
                    // The list is modified inside sync blocks, but
                    // iterated outside, so it must be concurrent.
                    Collection<ServerSessionImpl> sessions = _sessions.computeIfAbsent(browserId, k -> new CopyOnWriteArrayList<>());
                    sessions.add(session);
                }

                session.addListener((ServerSession.RemovedListener)(s, m, t) -> {
                    try (AutoLock l = lock.lock()) {
                        Collection<ServerSessionImpl> sessions = _sessions.get(browserId);
                        sessions.remove(session);
                        if (sessions.isEmpty()) {
                            _sessions.remove(browserId);
                        }
                    }
                });
            }
            processReply(session, reply, Promise.from(r -> {
                if (r != null) {
                    context.replies.add(r);
                }
                context.sendQueue = r != null && r.isSuccessful() && allowMessageDeliveryDuringHandshake(session);
                context.scheduleExpiration = true;
                promise.succeed(null);
            }, x -> scheduleExpirationAndFail(session, context.metaConnectCycle, promise, x)));
        }, promise::fail));
    }

    private void processMetaConnect(Context context, ServerMessage.Mutable message, boolean canSuspend, Promise<Void> promise) {
        ServerSessionImpl session = context.session;
        if (session != null) {
            // Cancel the previous scheduler to cancel any prior waiting /meta/connect.
            session.setScheduler(null);
        }

        boolean wasConnected = session != null && session.isConnected();
        handleMessage(context, message, Promise.from(reply -> {
            boolean proceed = true;
            if (session != null) {
                boolean maySuspend = !session.shouldSchedule();
                if (canSuspend && maySuspend && reply.isSuccessful()) {
                    HttpServletRequest request = context.request;
                    // Detect if we have multiple sessions from the same browser.
                    boolean allowSuspendConnect = incBrowserId(session, isHTTP2(request));
                    if (allowSuspendConnect) {
                        long timeout = session.calculateTimeout(getTimeout());

                        // Support old clients that do not send advice:{timeout:0} on the first connect
                        if (timeout > 0 && wasConnected && session.isConnected()) {
                            // Between the last time we checked for messages in the queue
                            // (which was false, otherwise we would not be in this branch)
                            // and now, messages may have been added to the queue.
                            // We will suspend anyway, but setting the scheduler on the
                            // session will decide atomically if we need to resume or not.

                            HttpScheduler scheduler = suspend(context, promise, message, timeout);
                            // Setting the scheduler may resume the /meta/connect
                            session.setScheduler(scheduler);
                            proceed = false;
                        } else {
                            decBrowserId(session, isHTTP2(request));
                        }
                    } else {
                        // There are multiple sessions from the same browser
                        Map<String, Object> advice = reply.getAdvice(true);
                        advice.put("multiple-clients", true);

                        long multiSessionInterval = getMultiSessionInterval();
                        if (multiSessionInterval > 0) {
                            advice.put(Message.RECONNECT_FIELD, Message.RECONNECT_RETRY_VALUE);
                            advice.put(Message.INTERVAL_FIELD, multiSessionInterval);
                        } else {
                            advice.put(Message.RECONNECT_FIELD, Message.RECONNECT_NONE_VALUE);
                            reply.setSuccessful(false);
                        }
                    }
                }
                if (proceed && session.isDisconnected()) {
                    reply.getAdvice(true).put(Message.RECONNECT_FIELD, Message.RECONNECT_NONE_VALUE);
                }
            }
            if (proceed) {
                promise.succeed(null);
            }
        }, x -> scheduleExpirationAndFail(session, context.metaConnectCycle, promise, x)));
    }

    private void processMessage1(Context context, ServerMessageImpl message, Promise<Void> promise) {
        handleMessage(context, message, Promise.from(y -> {
            ServerSessionImpl session = context.session;
            processReply(session, message.getAssociated(), Promise.from(reply -> {
                if (reply != null) {
                    context.replies.add(reply);
                }
                boolean metaConnectDelivery = isMetaConnectDeliveryOnly() || session != null && session.isMetaConnectDeliveryOnly();
                if (!metaConnectDelivery) {
                    context.sendQueue = true;
                }
                // Leave scheduleExpiration unchanged.
                promise.succeed(null);
            }, promise::fail));
        }, promise::fail));
    }

    protected boolean isHTTP2(HttpServletRequest request) {
        return "HTTP/2.0".equals(request.getProtocol());
    }

    protected void flush(Context context, Promise<Void> promise) {
        List<ServerMessage> messages = Collections.emptyList();
        ServerSessionImpl session = context.session;
        if (context.sendQueue && session != null) {
            messages = session.takeQueue(context.replies);
        }
        if (LOGGER.isDebugEnabled()) {
            LOGGER.debug("Flushing {}, replies={}, messages={}", session, context.replies, messages);
        }
        write(context, messages, promise);
    }

    protected void resume(Context context, ServerMessage.Mutable message, Promise<Void> promise) {
        if (LOGGER.isDebugEnabled()) {
            LOGGER.debug("Resumed {}", message);
        }

        ServerMessage.Mutable reply = message.getAssociated();
        ServerSessionImpl session = context.session;
        if (session != null) {
            Map<String, Object> advice = session.takeAdvice(this);
            if (advice != null) {
                reply.put(Message.ADVICE_FIELD, advice);
            }
            if (session.isDisconnected()) {
                reply.getAdvice(true).put(Message.RECONNECT_FIELD, Message.RECONNECT_NONE_VALUE);
            }
        }

        processReply(session, reply, Promise.from(r -> {
            if (r != null) {
                context.replies.add(r);
            }
            context.sendQueue = true;
            context.scheduleExpiration = true;
            promise.succeed(null);
        }, x -> scheduleExpirationAndFail(session, context.metaConnectCycle, promise, x)));
    }

    private void scheduleExpirationAndFail(ServerSessionImpl session, long metaConnectCycle, Promise<Void> promise, Throwable x) {
        // If there was a valid session, but something went wrong while processing
        // the reply, schedule the expiration so the session will eventually be swept.
        scheduleExpiration(session, metaConnectCycle);
        promise.fail(x);
    }

    protected void sendError(HttpServletRequest request, HttpServletResponse response, int code, Throwable failure) {
        try {
            request.setAttribute(RequestDispatcher.ERROR_EXCEPTION, failure);
            response.setStatus(code);
        } catch (Throwable x) {
            if (LOGGER.isDebugEnabled()) {
                LOGGER.debug("", x);
            }
        }
    }

    protected String findBrowserId(Context context) {
        return context.bayeuxContext.getCookie(_browserCookieName);
    }

    protected String setBrowserId(Context context) {
        StringBuilder builder = new StringBuilder();
        while (builder.length() < 16) {
            builder.append(Long.toString(getBayeux().randomLong(), 36));
        }
        builder.setLength(16);
        String browserId = builder.toString();

        // Need to support the SameSite attribute so build the cookie manually.
        builder.setLength(0);
        builder.append(_browserCookieName).append("=").append(browserId);
        if (_browserCookieDomain != null) {
            builder.append("; Domain=").append(_browserCookieDomain);
        }
        if (_browserCookiePath != null) {
            builder.append("; Path=").append(_browserCookiePath);
        }
        if (_browserCookieHttpOnly) {
            builder.append("; HttpOnly");
        }
        if (context.request.isSecure() && _browserCookieSecure) {
            builder.append("; Secure");
        }
        if (_browserCookieSameSite != null) {
            builder.append("; SameSite=").append(_browserCookieSameSite);
        }
        context.response.addHeader("Set-Cookie", builder.toString());

        return browserId;
    }

    /**
     * Increments the count of sessions for the given browser identifier.
     *
     * @param session the session that increments the count
     * @param http2   whether the HTTP protocol is HTTP/2
     * @return true if the count is below the max sessions per browser value.
     * If false is returned, the count is not incremented.
     *
     * @see #decBrowserId(ServerSessionImpl, boolean)
     */
    protected boolean incBrowserId(ServerSessionImpl session, boolean http2) {
        int maxSessionsPerBrowser = http2 ? _http2MaxSessionsPerBrowser : _maxSessionsPerBrowser;
        if (maxSessionsPerBrowser < 0) {
            return true;
        } else if (maxSessionsPerBrowser == 0) {
            return false;
        }

        String browserId = session.getBrowserId();
        AtomicInteger count = _browserMap.get(browserId);
        if (count == null) {
            AtomicInteger newCount = new AtomicInteger();
            count = _browserMap.putIfAbsent(browserId, newCount);
            if (count == null) {
                count = newCount;
            }
        }

        // Increment
        int sessions = count.incrementAndGet();

        // If was zero, remove from the sweep
        if (sessions == 1) {
            _browserSweep.remove(browserId);
        }

        boolean result = true;
        if (sessions > maxSessionsPerBrowser) {
            sessions = count.decrementAndGet();
            result = false;
        }

        if (LOGGER.isDebugEnabled()) {
            LOGGER.debug("client {} {} sessions for {}", browserId, sessions, session);
        }

        return result;
    }

    protected void decBrowserId(ServerSessionImpl session, boolean http2) {
        int maxSessionsPerBrowser = http2 ? _http2MaxSessionsPerBrowser : _maxSessionsPerBrowser;
        String browserId = session.getBrowserId();
        if (maxSessionsPerBrowser <= 0 || browserId == null) {
            return;
        }

        int sessions = -1;
        AtomicInteger count = _browserMap.get(browserId);
        if (count != null) {
            sessions = count.decrementAndGet();
        }

        if (sessions == 0) {
            _browserSweep.put(browserId, new AtomicInteger(0));
        }

        if (LOGGER.isDebugEnabled()) {
            LOGGER.debug("client {} {} sessions for {}", browserId, sessions, session);
        }
    }

    protected void handleJSONParseException(HttpServletRequest request, HttpServletResponse response, String json, Throwable failure) throws IOException {
        LOGGER.warn("Could not parse JSON: " + json, failure);
        sendError(request, response, HttpServletResponse.SC_BAD_REQUEST, failure);
    }

    protected void handleMessage(Context context, ServerMessage.Mutable message, Promise<ServerMessage.Mutable> promise) {
        getBayeux().handle(context.session, message, promise);
    }

    protected AsyncContext getAsyncContext(HttpServletRequest request) {
        try {
            return request.getAsyncContext();
        } catch (Throwable x) {
            if (LOGGER.isDebugEnabled()) {
                LOGGER.debug("Could not retrieve AsyncContext for " + request, x);
            }
            return null;
        }
    }

    /**
     * Sweeps the transport for old Browser IDs
     */
    @Override
    protected void sweep() {
        long now = System.nanoTime();
        long elapsed = TimeUnit.NANOSECONDS.toMillis(now - _lastSweep);
        if (_lastSweep != 0 && elapsed > 0) {
            // Calculate the maximum sweeps that a browser ID can be 0 as the
            // maximum interval time divided by the sweep period, doubled for safety
            int maxSweeps = (int)(2 * getMaxInterval() / elapsed);
            for (Map.Entry<String, AtomicInteger> entry : _browserSweep.entrySet()) {
                AtomicInteger count = entry.getValue();
                // if the ID has been in the sweep map for 3 sweeps
                if (count != null && count.incrementAndGet() > maxSweeps) {
                    String key = entry.getKey();
                    // remove it from both browser Maps
                    if (_browserSweep.remove(key) == count && _browserMap.get(key).get() == 0) {
                        _browserMap.remove(key);
                        if (LOGGER.isDebugEnabled()) {
                            LOGGER.debug("Swept browserId {}", key);
                        }
                    }
                }
            }
        }
        _lastSweep = now;
    }

    protected byte[] toJSONBytes(ServerMessage msg) {
        ServerMessageImpl message = (ServerMessageImpl)(msg instanceof ServerMessageImpl ? msg : getBayeux().newMessage(msg));
        byte[] bytes = message.getJSONBytes();
        if (bytes == null) {
            bytes = toJSON(message).getBytes(StandardCharsets.UTF_8);
        }
        return bytes;
    }

    private static class HttpContext implements BayeuxContext {
        final HttpServletRequest _request;

        private HttpContext(HttpServletRequest request) {
            _request = request;
        }

        @Override
        public Principal getUserPrincipal() {
            return _request.getUserPrincipal();
        }

        @Override
        public boolean isUserInRole(String role) {
            return _request.isUserInRole(role);
        }

        @Override
        public InetSocketAddress getRemoteAddress() {
            return new InetSocketAddress(_request.getRemoteHost(), _request.getRemotePort());
        }

        @Override
        public InetSocketAddress getLocalAddress() {
            return new InetSocketAddress(_request.getLocalName(), _request.getLocalPort());
        }

        @Override
        public String getHeader(String name) {
            return _request.getHeader(name);
        }

        @Override
        public List<String> getHeaderValues(String name) {
            return Collections.list(_request.getHeaders(name));
        }

        @Override
        public String getParameter(String name) {
            return _request.getParameter(name);
        }

        @Override
        public List<String> getParameterValues(String name) {
            return Arrays.asList(_request.getParameterValues(name));
        }

        @Override
        public String getCookie(String name) {
            Cookie[] cookies = _request.getCookies();
            if (cookies != null) {
                for (Cookie c : cookies) {
                    if (name.equals(c.getName())) {
                        return c.getValue();
                    }
                }
            }
            return null;
        }

        @Override
        public String getHttpSessionId() {
            HttpSession session = _request.getSession(false);
            if (session != null) {
                return session.getId();
            }
            return null;
        }

        @Override
        public Object getHttpSessionAttribute(String name) {
            HttpSession session = _request.getSession(false);
            if (session != null) {
                return session.getAttribute(name);
            }
            return null;
        }

        @Override
        public void setHttpSessionAttribute(String name, Object value) {
            HttpSession session = _request.getSession(false);
            if (session != null) {
                session.setAttribute(name, value);
            } else {
                throw new IllegalStateException("!session");
            }
        }

        @Override
        public void invalidateHttpSession() {
            HttpSession session = _request.getSession(false);
            if (session != null) {
                session.invalidate();
            }
        }

        @Override
        public Object getRequestAttribute(String name) {
            return _request.getAttribute(name);
        }

        private ServletContext getServletContext() {
            HttpSession s = _request.getSession(false);
            if (s != null) {
                return s.getServletContext();
            } else {
                s = _request.getSession(true);
                ServletContext servletContext = s.getServletContext();
                s.invalidate();
                return servletContext;
            }
        }

        @Override
        public Object getContextAttribute(String name) {
            return getServletContext().getAttribute(name);
        }

        @Override
        public String getContextInitParameter(String name) {
            return getServletContext().getInitParameter(name);
        }

        @Override
        public String getContextPath() {
            return _request.getContextPath();
        }

        @Override
        public String getURL() {
            StringBuffer url = _request.getRequestURL();
            String query = _request.getQueryString();
            if (query != null) {
                url.append("?").append(query);
            }
            return url.toString();
        }

        @Override
        public List<Locale> getLocales() {
            return Collections.list(_request.getLocales());
        }

        @Override
        public String getProtocol() {
            return _request.getProtocol();
        }

        @Override
        public boolean isSecure() {
            return _request.isSecure();
        }
    }

    /**
     * <p>A {@link Scheduler} for HTTP-based transports.</p>
     */
    public interface HttpScheduler extends Scheduler {
        public ServerMessage.Mutable getMessage();
    }

    protected abstract class LongPollScheduler implements Runnable, HttpScheduler, AsyncListener {
        private final AtomicReference<Task> task = new AtomicReference<>();
        private final Context context;
        private final Promise<Void> promise;
        private final ServerMessage.Mutable message;

        protected LongPollScheduler(Context context, Promise<Void> promise, ServerMessage.Mutable message, long timeout) {
            this.context = context;
            this.promise = promise;
            this.message = message;
            this.task.set(getBayeux().schedule(this, timeout));
            context.metaConnectCycle = newMetaConnectCycle();
            AsyncContext asyncContext = getAsyncContext(context.request);
            if (asyncContext != null) {
                asyncContext.addListener(this);
            }
        }

        public Context getContext() {
            return context;
        }

        public Promise<Void> getPromise() {
            return promise;
        }

        @Override
        public ServerMessage.Mutable getMessage() {
            return message;
        }

        @Override
        public long getMetaConnectCycle() {
            return context.metaConnectCycle;
        }

        @Override
        public void schedule() {
            if (cancelTimeout()) {
                if (LOGGER.isDebugEnabled()) {
                    LOGGER.debug("Resuming suspended {} for {}", message, context.session);
                }
                resume(false);
            }
        }

        @Override
        public void cancel() {
            if (cancelTimeout()) {
                if (LOGGER.isDebugEnabled()) {
                    LOGGER.debug("Cancelling suspended {} for {}", message, context.session);
                }
                error(new TimeoutException());
            }
        }

        @Override
        public void destroy() {
            cancel();
        }

        private boolean cancelTimeout() {
            // Cannot rely on the return value of task.cancel()
            // since it may be invoked when the task is in run()
            // where cancellation is not possible (it's too late).
            Task task = this.task.getAndSet(null);
            if (task == null) {
                return false;
            }
            task.cancel();
            return true;
        }

        @Override
        public void run() {
            if (cancelTimeout()) {
                if (LOGGER.isDebugEnabled()) {
                    LOGGER.debug("Timing out suspended {} for {}", message, context.session);
                }
                resume(true);
            }
        }

        private void resume(boolean timeout) {
            decBrowserId(context.session, isHTTP2(context.request));
            dispatch(timeout);
        }

        @Override
        public void onStartAsync(AsyncEvent event) {
        }

        @Override
        public void onTimeout(AsyncEvent event) {
        }

        @Override
        public void onComplete(AsyncEvent asyncEvent) throws IOException {
        }

        @Override
        public void onError(AsyncEvent event) {
            error(event.getThrowable());
        }

        protected abstract void dispatch(boolean timeout);

        private void error(Throwable failure) {
            HttpServletRequest request = context.request;
            decBrowserId(context.session, isHTTP2(request));
            promise.fail(failure);
        }

        @Override
        public String toString() {
            return String.format("%s@%x[cycle=%d]", getClass().getSimpleName(), hashCode(), getMetaConnectCycle());
        }
    }

    public static class Context {
        protected final List<ServerMessage.Mutable> replies = new ArrayList<>();
        public final HttpServletRequest request;
        public final HttpServletResponse response;
        protected List<ServerMessage.Mutable> messages;
        protected ServerSessionImpl session;
        protected BayeuxContext bayeuxContext;
        protected boolean sendQueue;
        protected boolean scheduleExpiration;
        protected HttpScheduler scheduler;
        protected long metaConnectCycle;

        protected Context(HttpServletRequest request, HttpServletResponse response) {
            this.request = request;
            this.response = response;
        }
    }
}<|MERGE_RESOLUTION|>--- conflicted
+++ resolved
@@ -33,10 +33,7 @@
 import java.util.concurrent.TimeUnit;
 import java.util.concurrent.TimeoutException;
 import java.util.concurrent.atomic.AtomicInteger;
-<<<<<<< HEAD
-=======
 import java.util.concurrent.atomic.AtomicReference;
->>>>>>> b0cd5677
 import javax.servlet.AsyncContext;
 import javax.servlet.AsyncEvent;
 import javax.servlet.AsyncListener;
@@ -58,11 +55,8 @@
 import org.cometd.server.BayeuxServerImpl;
 import org.cometd.server.ServerMessageImpl;
 import org.cometd.server.ServerSessionImpl;
-<<<<<<< HEAD
 import org.eclipse.jetty.util.thread.AutoLock;
-=======
 import org.eclipse.jetty.util.thread.Scheduler.Task;
->>>>>>> b0cd5677
 import org.slf4j.Logger;
 import org.slf4j.LoggerFactory;
 
@@ -249,12 +243,7 @@
                 }
                 String browserId = id;
                 session.setBrowserId(browserId);
-<<<<<<< HEAD
                 try (AutoLock l = lock.lock()) {
-=======
-
-                synchronized (_sessions) {
->>>>>>> b0cd5677
                     // The list is modified inside sync blocks, but
                     // iterated outside, so it must be concurrent.
                     Collection<ServerSessionImpl> sessions = _sessions.computeIfAbsent(browserId, k -> new CopyOnWriteArrayList<>());
