--- conflicted
+++ resolved
@@ -1061,12 +1061,9 @@
             last = now - _messageTime;
             expire = _expireTime == 0 ? 0 : _expireTime - now;
             state = _state;
-<<<<<<< HEAD
-        } finally {
-            lock.unlock();
-=======
             size = _queue.size();
->>>>>>> 7b7d08d8
+        } finally {
+            lock.unlock();
         }
         return String.format("%s@%x[%s,%s,q=%d,cycle=%d,last=%d,expire=%d]",
                 getClass().getSimpleName(),
