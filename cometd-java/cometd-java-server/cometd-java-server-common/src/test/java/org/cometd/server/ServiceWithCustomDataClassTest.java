--- conflicted
+++ resolved
@@ -87,11 +87,7 @@
         }
 
         @Override
-<<<<<<< HEAD
         public Object fromJSON(Map<String, Object> map) {
-=======
-        public Object fromJSON(Map map) {
->>>>>>> efd2583b
             String value = (String)map.get("field");
             Holder holder = new Holder();
             holder.field = value;
