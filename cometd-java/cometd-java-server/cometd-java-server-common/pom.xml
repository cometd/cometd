<?xml version="1.0" encoding="UTF-8"?>
<project xmlns="http://maven.apache.org/POM/4.0.0"
         xmlns:xsi="http://www.w3.org/2001/XMLSchema-instance"
         xsi:schemaLocation="http://maven.apache.org/POM/4.0.0 http://maven.apache.org/xsd/maven-4.0.0.xsd">
  <parent>
    <groupId>org.cometd.java</groupId>
    <artifactId>cometd-java-server</artifactId>
    <version>6.0.0-SNAPSHOT</version>
  </parent>

  <modelVersion>4.0.0</modelVersion>
  <artifactId>cometd-java-server-common</artifactId>
  <name>CometD :: Java :: Server :: Common</name>

  <dependencies>
    <dependency>
      <groupId>org.eclipse.jetty.toolchain</groupId>
      <artifactId>jetty-servlet-api</artifactId>
    </dependency>
    <dependency>
      <groupId>org.cometd.java</groupId>
      <artifactId>cometd-java-api-server</artifactId>
      <version>${project.version}</version>
    </dependency>
    <dependency>
      <groupId>org.cometd.java</groupId>
      <artifactId>cometd-java-common</artifactId>
      <version>${project.version}</version>
    </dependency>
    <dependency>
      <groupId>org.eclipse.jetty</groupId>
      <artifactId>jetty-jmx</artifactId>
      <version>${jetty-version}</version>
      <optional>true</optional>
    </dependency>

    <dependency>
<<<<<<< HEAD
      <groupId>junit</groupId>
      <artifactId>junit</artifactId>
    </dependency>
    <dependency>
      <groupId>org.hamcrest</groupId>
      <artifactId>hamcrest</artifactId>
    </dependency>
    <dependency>
      <groupId>org.apache.logging.log4j</groupId>
      <artifactId>log4j-slf4j18-impl</artifactId>
    </dependency>
    <dependency>
=======
>>>>>>> 9356c0a9
      <groupId>org.eclipse.jetty</groupId>
      <artifactId>jetty-client</artifactId>
      <version>${jetty-version}</version>
      <scope>test</scope>
    </dependency>
    <dependency>
      <groupId>org.eclipse.jetty</groupId>
      <artifactId>jetty-server</artifactId>
      <version>${jetty-version}</version>
      <scope>test</scope>
    </dependency>
    <dependency>
      <groupId>org.eclipse.jetty</groupId>
      <artifactId>jetty-servlet</artifactId>
      <version>${jetty-version}</version>
      <scope>test</scope>
    </dependency>
    <dependency>
      <groupId>org.eclipse.jetty</groupId>
      <artifactId>jetty-util-ajax</artifactId>
      <version>${jetty-version}</version>
      <scope>test</scope>
    </dependency>
  </dependencies>

</project><|MERGE_RESOLUTION|>--- conflicted
+++ resolved
@@ -35,21 +35,6 @@
     </dependency>
 
     <dependency>
-<<<<<<< HEAD
-      <groupId>junit</groupId>
-      <artifactId>junit</artifactId>
-    </dependency>
-    <dependency>
-      <groupId>org.hamcrest</groupId>
-      <artifactId>hamcrest</artifactId>
-    </dependency>
-    <dependency>
-      <groupId>org.apache.logging.log4j</groupId>
-      <artifactId>log4j-slf4j18-impl</artifactId>
-    </dependency>
-    <dependency>
-=======
->>>>>>> 9356c0a9
       <groupId>org.eclipse.jetty</groupId>
       <artifactId>jetty-client</artifactId>
       <version>${jetty-version}</version>
