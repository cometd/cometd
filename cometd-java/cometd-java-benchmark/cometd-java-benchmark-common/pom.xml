<?xml version="1.0" encoding="UTF-8"?>
<project xmlns="http://maven.apache.org/POM/4.0.0"
         xmlns:xsi="http://www.w3.org/2001/XMLSchema-instance"
         xsi:schemaLocation="http://maven.apache.org/POM/4.0.0 http://maven.apache.org/xsd/maven-4.0.0.xsd">
  <parent>
    <groupId>org.cometd.java</groupId>
<<<<<<< HEAD
    <version>6.0.0-SNAPSHOT</version>
=======
    <artifactId>cometd-java-benchmark</artifactId>
    <version>5.0.0-SNAPSHOT</version>
>>>>>>> 9e00ca35
  </parent>

  <modelVersion>4.0.0</modelVersion>
  <artifactId>cometd-java-benchmark-common</artifactId>
  <name>CometD :: Java :: Benchmark :: Common</name>

  <dependencies>
    <dependency>
      <groupId>org.eclipse.jetty</groupId>
      <artifactId>jetty-util</artifactId>
      <version>${jetty-version}</version>
    </dependency>
    <dependency>
      <groupId>org.eclipse.jetty.toolchain</groupId>
      <artifactId>jetty-perf-helper</artifactId>
    </dependency>
  </dependencies>

</project><|MERGE_RESOLUTION|>--- conflicted
+++ resolved
@@ -4,12 +4,8 @@
          xsi:schemaLocation="http://maven.apache.org/POM/4.0.0 http://maven.apache.org/xsd/maven-4.0.0.xsd">
   <parent>
     <groupId>org.cometd.java</groupId>
-<<<<<<< HEAD
+    <artifactId>cometd-java-benchmark</artifactId>
     <version>6.0.0-SNAPSHOT</version>
-=======
-    <artifactId>cometd-java-benchmark</artifactId>
-    <version>5.0.0-SNAPSHOT</version>
->>>>>>> 9e00ca35
   </parent>
 
   <modelVersion>4.0.0</modelVersion>
