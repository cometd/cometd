/*
 * Copyright (c) 2008-2021 the original author or authors.
 *
 * Licensed under the Apache License, Version 2.0 (the "License");
 * you may not use this file except in compliance with the License.
 * You may obtain a copy of the License at
 *
 *     http://www.apache.org/licenses/LICENSE-2.0
 *
 * Unless required by applicable law or agreed to in writing, software
 * distributed under the License is distributed on an "AS IS" BASIS,
 * WITHOUT WARRANTIES OR CONDITIONS OF ANY KIND, either express or implied.
 * See the License for the specific language governing permissions and
 * limitations under the License.
 */
package org.cometd.benchmark.client;

import java.io.BufferedReader;
import java.io.File;
import java.io.IOException;
import java.io.InputStreamReader;
import java.lang.management.ManagementFactory;
import java.util.ArrayList;
import java.util.Arrays;
import java.util.Collection;
import java.util.Collections;
import java.util.Date;
import java.util.HashMap;
import java.util.LinkedHashMap;
import java.util.List;
import java.util.Map;
import java.util.Set;
import java.util.concurrent.ConcurrentHashMap;
import java.util.concurrent.ConcurrentMap;
import java.util.concurrent.CopyOnWriteArrayList;
import java.util.concurrent.CountDownLatch;
import java.util.concurrent.Executors;
import java.util.concurrent.ScheduledExecutorService;
import java.util.concurrent.ThreadLocalRandom;
import java.util.concurrent.TimeUnit;
import java.util.concurrent.atomic.AtomicInteger;
import java.util.concurrent.atomic.AtomicLong;
import java.util.concurrent.atomic.AtomicStampedReference;
import java.util.concurrent.atomic.LongAdder;
import javax.websocket.WebSocketContainer;
import com.fasterxml.jackson.databind.ObjectMapper;
import com.fasterxml.jackson.databind.SerializationFeature;
import org.HdrHistogram.Histogram;
import org.cometd.bayeux.Channel;
import org.cometd.bayeux.ChannelId;
import org.cometd.bayeux.Message;
import org.cometd.bayeux.client.ClientSessionChannel;
import org.cometd.benchmark.Atomics;
import org.cometd.benchmark.Config;
import org.cometd.benchmark.MonitoringQueuedThreadPool;
import org.cometd.client.BayeuxClient;
import org.cometd.client.ext.AckExtension;
import org.cometd.client.http.jetty.JettyHttpClientTransport;
import org.cometd.client.transport.ClientTransport;
import org.cometd.client.transport.TransportListener;
import org.cometd.client.websocket.javax.WebSocketTransport;
import org.cometd.client.websocket.jetty.JettyWebSocketTransport;
import org.cometd.common.JacksonJSONContextClient;
import org.eclipse.jetty.client.HttpClient;
import org.eclipse.jetty.client.HttpClientTransport;
import org.eclipse.jetty.client.api.Request;
import org.eclipse.jetty.client.http.HttpClientTransportOverHTTP;
import org.eclipse.jetty.http.HttpHeader;
import org.eclipse.jetty.http.HttpHeaderValue;
import org.eclipse.jetty.http2.client.HTTP2Client;
import org.eclipse.jetty.http2.client.http.HttpClientTransportOverHTTP2;
import org.eclipse.jetty.io.ClientConnector;
import org.eclipse.jetty.io.Connection;
import org.eclipse.jetty.jmx.MBeanContainer;
import org.eclipse.jetty.toolchain.perf.HistogramSnapshot;
import org.eclipse.jetty.toolchain.perf.MeasureConverter;
import org.eclipse.jetty.toolchain.perf.PlatformMonitor;
import org.eclipse.jetty.util.BlockingArrayQueue;
import org.eclipse.jetty.util.SocketAddressResolver;
import org.eclipse.jetty.util.component.Container;
import org.eclipse.jetty.util.component.LifeCycle;
import org.eclipse.jetty.util.ssl.SslContextFactory;
import org.eclipse.jetty.websocket.client.WebSocketClient;
<<<<<<< HEAD
import org.eclipse.jetty.websocket.jakarta.client.JakartaWebSocketClientContainer;
=======
import org.eclipse.jetty.websocket.javax.client.JavaxWebSocketClientContainerProvider;
>>>>>>> 4710da6e

public class CometDLoadClient implements MeasureConverter {
    private static final String START_FIELD = "start";

    private final Collection<Histogram> allHistograms = new CopyOnWriteArrayList<>();
    private final ThreadLocal<Histogram> histogram = ThreadLocal.withInitial(() -> {
        Histogram histogram = new Histogram(TimeUnit.MICROSECONDS.toNanos(1), TimeUnit.MINUTES.toNanos(1), 3);
        allHistograms.add(histogram);
        return histogram;
    });

    private final PlatformMonitor monitor = new PlatformMonitor();
    private final AtomicLong ids = new AtomicLong();
    private final List<LoadBayeuxClient> bayeuxClients = new BlockingArrayQueue<>();
    private final ConcurrentMap<String, ChannelId> channelIds = new ConcurrentHashMap<>();
    private final ConcurrentMap<Integer, AtomicInteger> roomMap = new ConcurrentHashMap<>();
    private final AtomicLong start = new AtomicLong();
    private final AtomicLong end = new AtomicLong();
    private final AtomicLong responses = new AtomicLong();
    private final AtomicLong messages = new AtomicLong();
    private final AtomicLong minLatency = new AtomicLong();
    private final AtomicLong maxLatency = new AtomicLong();
    private final AtomicLong totLatency = new AtomicLong();
    private final AtomicStampedReference<String> maxTime = new AtomicStampedReference<>(null, 0);
    private final Map<String, AtomicStampedReference<Long>> sendTimes = new ConcurrentHashMap<>();
    private final Map<String, AtomicStampedReference<List<Long>>> arrivalTimes = new ConcurrentHashMap<>();
    private final ScheduledExecutorService scheduler = Executors.newScheduledThreadPool(8);
    private final MonitoringQueuedThreadPool threadPool = new MonitoringQueuedThreadPool(0);
    private final DynamicConnectionStatistics connectionStatistics = new DynamicConnectionStatistics();
    private HttpClient httpClient;
    private WebSocketClient webSocketClient;
<<<<<<< HEAD
    private JakartaWebSocketClientContainer webSocketContainer;
=======
    private WebSocketContainer webSocketContainer;
>>>>>>> 4710da6e
    private LatencyListener latencyListener;
    private HandshakeListener handshakeListener;
    private DisconnectListener disconnectListener;
    private boolean interactive = true;
    private String host = "localhost";
    private int port = 8080;
    private ClientTransportType transport = ClientTransportType.LONG_POLLING;
    private boolean http2 = false;
    private boolean tls = false;
    private int selectors = 1;
    private int maxThreads = 256;
    private String context = Config.CONTEXT_PATH;
    private String channel = "/a";
    private int rooms = 100;
    private int roomsPerClient = 10;
    private boolean ackExtension = false;
    private int iterations = 5;
    private int clients = 1000;
    private int batches = 1000;
    private int batchSize = 10;
    private long batchPause = 10000;
    private int messageSize = 50;
    private boolean randomize = false;
    private String file = "./result.json";

    public static void main(String[] args) throws Exception {
        CometDLoadClient client = new CometDLoadClient();
        parseArguments(args, client);
        client.run();
    }

    private static void parseArguments(String[] args, CometDLoadClient client) {
        for (String arg : args) {
            if (arg.equals("--auto")) {
                client.interactive = false;
            } else if (arg.startsWith("--host=")) {
                client.host = arg.substring("--host=".length());
            } else if (arg.startsWith("--port=")) {
                client.port = Integer.parseInt(arg.substring("--port=".length()));
            } else if (arg.startsWith("--transport=")) {
                client.transport = ClientTransportType.valueOf(arg.substring("--transport=".length()));
            } else if (arg.equals("--http2")) {
                client.http2 = true;
            } else if (arg.equals("--tls")) {
                client.tls = true;
            } else if (arg.startsWith("--selectors=")) {
                client.selectors = Integer.parseInt(arg.substring("--selectors=".length()));
            } else if (arg.startsWith("--maxThreads=")) {
                client.maxThreads = Integer.parseInt(arg.substring("--maxThreads=".length()));
            } else if (arg.startsWith("--context=")) {
                client.context = arg.substring("--context=".length());
            } else if (arg.startsWith("--channel=")) {
                client.channel = arg.substring("--channel=".length());
            } else if (arg.startsWith("--rooms=")) {
                client.rooms = Integer.parseInt(arg.substring("--rooms=".length()));
            } else if (arg.startsWith("--roomsPerClient=")) {
                client.roomsPerClient = Integer.parseInt(arg.substring("--roomsPerClient=".length()));
            } else if (arg.equals("--ackExtension")) {
                client.ackExtension = true;
            } else if (arg.startsWith("--iterations=")) {
                client.iterations = Integer.parseInt(arg.substring("--iterations=".length()));
            } else if (arg.startsWith("--clients=")) {
                client.clients = Integer.parseInt(arg.substring("--clients=".length()));
            } else if (arg.startsWith("--batches=")) {
                client.batches = Integer.parseInt(arg.substring("--batches=".length()));
            } else if (arg.startsWith("--batchSize=")) {
                client.batchSize = Integer.parseInt(arg.substring("--batchSize=".length()));
            } else if (arg.startsWith("--batchPause=")) {
                client.batchPause = Long.parseLong(arg.substring("--batchPause=".length()));
            } else if (arg.startsWith("--messageSize=")) {
                client.messageSize = Integer.parseInt(arg.substring("--messageSize=".length()));
            } else if (arg.equals("--randomize")) {
                client.randomize = true;
            } else if (arg.startsWith("--file=")) {
                client.file = arg.substring("--file=".length());
            }
        }
    }

    public void run() throws Exception {
        BufferedReader console = new BufferedReader(new InputStreamReader(System.in));

        String host = this.host;
        if (interactive) {
            host = System.getProperty("cometd.server", host);
            System.err.printf("server [%s]: ", host);
            String value = console.readLine().trim();
            if (value.length() == 0) {
                value = host;
            }
            host = value;
        }

        int port = this.port;
        if (interactive) {
            port = Integer.parseInt(System.getProperty("cometd.port", String.valueOf(port)));
            System.err.printf("port [%d]: ", port);
            String value = console.readLine().trim();
            if (value.length() == 0) {
                value = String.valueOf(port);
            }
            port = Integer.parseInt(value);
        }

        boolean tls = this.tls;
        if (interactive) {
            System.err.printf("use tls [%b]: ", tls);
            String value = console.readLine().trim();
            if (value.length() == 0) {
                value = String.valueOf(tls);
            }
            tls = Boolean.parseBoolean(value);
        }

        int selectors = this.selectors;
        if (interactive) {
            System.err.printf("selectors [%d]: ", selectors);
            String value = console.readLine().trim();
            if (value.length() == 0) {
                value = String.valueOf(selectors);
            }
            selectors = Integer.parseInt(value);
        }

        int maxThreads = this.maxThreads;
        if (interactive) {
            maxThreads = Integer.parseInt(System.getProperty("cometd.threads", String.valueOf(maxThreads)));
            System.err.printf("max threads [%d]: ", maxThreads);
            String value = console.readLine().trim();
            if (value.length() == 0) {
                value = String.valueOf(maxThreads);
            }
            maxThreads = Integer.parseInt(value);
        }

        ClientTransportType transport = this.transport;
        if (interactive) {
            System.err.printf("transports:%n");
            for (ClientTransportType type : ClientTransportType.values()) {
                System.err.printf("  %d - %s%n", type.ordinal(), type.getName());
            }
            System.err.printf("transport [%d]: ", transport.ordinal());
            String value = console.readLine().trim();
            if (value.length() == 0) {
                value = String.valueOf(transport.ordinal());
            }
            transport = ClientTransportType.values()[Integer.parseInt(value)];
        }

        boolean http2 = this.http2;
        if (transport == ClientTransportType.LONG_POLLING) {
            if (interactive) {
                System.err.printf("use HTTP/2 [%b]: ", http2);
                String value = console.readLine().trim();
                if (value.length() == 0) {
                    value = String.valueOf(http2);
                }
                http2 = Boolean.parseBoolean(value);
            }
        } else {
            http2 = false;
        }

        String contextPath = this.context;
        if (interactive) {
            System.err.printf("context [%s]: ", contextPath);
            String value = console.readLine().trim();
            if (value.length() == 0) {
                value = contextPath;
            }
            contextPath = value;
        }
        String url = (tls ? "https" : "http") + "://" + host + ":" + port + contextPath + Config.SERVLET_PATH;

        String channel = this.channel;
        if (interactive) {
            channel = System.getProperty("cometd.channel", channel);
            System.err.printf("channel [%s]: ", channel);
            String value = console.readLine().trim();
            if (value.length() == 0) {
                value = channel;
            }
            channel = value;
        }
        channel = Config.CHANNEL_PREFIX + (channel.startsWith("/") ? channel.substring(1) : channel);

        int rooms = this.rooms;
        if (interactive) {
            rooms = Integer.parseInt(System.getProperty("cometd.rooms", String.valueOf(rooms)));
            System.err.printf("rooms [%d]: ", rooms);
            String value = console.readLine().trim();
            if (value.length() == 0) {
                value = String.valueOf(rooms);
            }
            rooms = Integer.parseInt(value);
        }

        int roomsPerClient = this.roomsPerClient;
        if (interactive) {
            System.err.printf("rooms per client [%d]: ", roomsPerClient);
            String value = console.readLine().trim();
            if (value.length() == 0) {
                value = String.valueOf(roomsPerClient);
            }
            roomsPerClient = Integer.parseInt(value);
        }

        boolean ackExtension = this.ackExtension;
        if (interactive) {
            System.err.printf("enable ack extension [%b]: ", ackExtension);
            String value = console.readLine().trim();
            if (value.length() == 0) {
                value = String.valueOf(ackExtension);
            }
            ackExtension = Boolean.parseBoolean(value);
        }

        MBeanContainer mbeanContainer = new MBeanContainer(ManagementFactory.getPlatformMBeanServer());
        mbeanContainer.beanAdded(null, this);

        threadPool.setMaxThreads(maxThreads);
        threadPool.setDaemon(true);
        threadPool.start();
        mbeanContainer.beanAdded(null, threadPool);

        ClientConnector clientConnector = new ClientConnector();
        clientConnector.setExecutor(threadPool);
        clientConnector.setSelectors(selectors);
        clientConnector.setSslContextFactory(new SslContextFactory.Client(true));
        HttpClientTransport httpClientTransport = new HttpClientTransportOverHTTP(clientConnector);
        if (http2) {
            HTTP2Client http2Client = new HTTP2Client(clientConnector);
            httpClientTransport = new HttpClientTransportOverHTTP2(http2Client);
        }
        httpClient = new HttpClient(httpClientTransport);
        httpClient.setMaxConnectionsPerDestination(60000);
        httpClient.setMaxRequestsQueuedPerDestination(10000);
        httpClient.setIdleTimeout(Config.META_CONNECT_TIMEOUT + 2 * Config.MAX_NETWORK_DELAY);
        httpClient.setSocketAddressResolver(new SocketAddressResolver.Sync());
        httpClient.addBean(mbeanContainer);
        httpClient.addBean(connectionStatistics);
        LifeCycle.start(httpClient);
        mbeanContainer.beanAdded(null, httpClient);

        webSocketClient = new WebSocketClient(httpClient);
        webSocketClient.setInputBufferSize(8 * 1024);
        webSocketClient.setMaxTextMessageSize(Integer.MAX_VALUE);
        webSocketClient.addBean(mbeanContainer);
        webSocketClient.addBean(connectionStatistics);
        LifeCycle.start(webSocketClient);
        mbeanContainer.beanAdded(null, webSocketClient);

<<<<<<< HEAD
        webSocketContainer = new JakartaWebSocketClientContainer(httpClient);
        webSocketContainer.addBean(mbeanContainer);
        webSocketContainer.addBean(connectionStatistics);
        LifeCycle.start(webSocketContainer);
=======
        webSocketContainer = JavaxWebSocketClientContainerProvider.getContainer(httpClient);
        Container.addBean(webSocketContainer, mbeanContainer);
        Container.addBean(webSocketContainer, connectionStatistics);
>>>>>>> 4710da6e
        mbeanContainer.beanAdded(null, webSocketContainer);

        latencyListener = new LatencyListener();
        handshakeListener = new HandshakeListener(channel, rooms, roomsPerClient);
        disconnectListener = new DisconnectListener();

        LoadBayeuxClient statsClient = new LoadBayeuxClient(url, scheduler, newClientTransport(transport));
        statsClient.handshake();

        int clients = this.clients;
        int batches = this.batches;
        int batchSize = this.batchSize;
        long batchPause = this.batchPause;
        int messageSize = this.messageSize;
        boolean randomize = this.randomize;

        while (true) {
            System.err.println();
            System.err.println("-----");

            if (interactive) {
                System.err.printf("clients [%d]: ", clients);
                String value = console.readLine();
                if (value == null) {
                    break;
                }
                value = value.trim();
                if (value.length() == 0) {
                    value = String.valueOf(clients);
                }
                clients = Integer.parseInt(value);
            } else if (iterations-- == 0) {
                clients = 0;
            }

            System.err.println("Waiting for clients to be ready...");

            // Create or remove the necessary bayeux clients
            int currentClients = bayeuxClients.size();
            if (currentClients < clients) {
                for (int i = 0; i < clients - currentClients; ++i) {
                    bayeuxClients.add(handshakeClient(url, transport, ackExtension));
                }
            } else if (currentClients > clients) {
                for (int i = 0; i < currentClients - clients; ++i) {
                    disconnectClient(bayeuxClients.remove(currentClients - i - 1));
                }
            }

            int currentSize = bayeuxClients.size();
            if (currentSize == 0) {
                System.err.println("All clients disconnected, exiting");
                break;
            }
            System.err.printf("Clients ready: %d%n", currentSize);

            reset();

            if (interactive) {
                System.err.printf("batch count [%d]: ", batches);
                String value = console.readLine().trim();
                if (value.length() == 0) {
                    value = String.valueOf(batches);
                }
                batches = Integer.parseInt(value);
            }

            if (interactive) {
                System.err.printf("batch size [%d]: ", batchSize);
                String value = console.readLine().trim();
                if (value.length() == 0) {
                    value = String.valueOf(batchSize);
                }
                batchSize = Integer.parseInt(value);
            }

            if (interactive) {
                System.err.printf("batch pause (\u00B5s) [%d]: ", batchPause);
                String value = console.readLine().trim();
                if (value.length() == 0) {
                    value = String.valueOf(batchPause);
                }
                batchPause = Long.parseLong(value);
            }

            if (interactive) {
                System.err.printf("message size [%d]: ", messageSize);
                String value = console.readLine().trim();
                if (value.length() == 0) {
                    value = String.valueOf(messageSize);
                }
                messageSize = Integer.parseInt(value);
            }
            char[] chars = new char[messageSize];
            Arrays.fill(chars, 'x');
            String chat = new String(chars);

            if (interactive) {
                System.err.printf("randomize sends [%b]: ", randomize);
                String value = console.readLine().trim();
                if (value.length() == 0) {
                    value = String.valueOf(randomize);
                }
                randomize = Boolean.parseBoolean(value);
            }

            // Send a message to the server to signal the start of the test.
            statsClient.begin();

            PlatformMonitor.Start start = monitor.start();
            System.err.println();
            System.err.println(start);
            System.err.printf("Testing %d clients in %d rooms, %d rooms/client%n", bayeuxClients.size(), rooms, roomsPerClient);
            System.err.printf("Sending %d batches of %dx%d bytes messages every %d \u00B5s%n", batches, batchSize, messageSize, batchPause);

            long begin = System.nanoTime();
            long expected = runBatches(channel, batches, batchSize, TimeUnit.MICROSECONDS.toNanos(batchPause), chat, randomize);
            long end = System.nanoTime();
            long sendElapsed = end - begin;

            PlatformMonitor.Stop stop = monitor.stop();
            System.err.println(stop);

            waitForMessages(expected);

            long messages = this.messages.get();
            long receiveElapsed = this.end.get() - this.start.get();

            // Send a message to the server to signal the end of the test.
            statsClient.end();

            Histogram histogram = printResults(messages, expected, sendElapsed, receiveElapsed);
            if (!interactive) {
                Map<String, Object> run = new LinkedHashMap<>();
                Map<String, Object> config = new LinkedHashMap<>();
                run.put("config", config);
                config.put("cores", start.cores);
                config.put("totalMemory", new Measure(start.gibiBytes(start.totalMemory), "GiB"));
                config.put("os", start.os);
                config.put("jvm", start.jvm);
                config.put("totalHeap", new Measure(start.gibiBytes(start.heap.getMax()), "GiB"));
                config.put("date", new Date(start.date).toString());
                config.put("transport", transport.getName());
                config.put("clients", bayeuxClients.size());
                config.put("rooms", rooms);
                config.put("roomsPerClient", roomsPerClient);
                config.put("batches", batches);
                config.put("batchSize", batchSize);
                config.put("batchPause", new Measure(batchPause, "\u00B5s"));
                config.put("messageSize", new Measure(messageSize, "B"));
                Map<String, Object> results = new LinkedHashMap<>();
                run.put("results", results);
                results.put("cpu", new Measure(stop.percent(stop.cpuTime, stop.time) / start.cores, "%"));
                results.put("jitTime", new Measure(stop.jitTime, "ms"));
                results.put("messages", messages);
                results.put("sendTime", new Measure(TimeUnit.NANOSECONDS.toMillis(sendElapsed), "ms"));
                results.put("sendRate", new Measure(messages * 1000L * 1000 * 1000 / sendElapsed, "messages/s"));
                results.put("receiveTime", new Measure(TimeUnit.NANOSECONDS.toMillis(receiveElapsed), "ms"));
                results.put("receiveRate", new Measure(messages * 1000L * 1000 * 1000 / receiveElapsed, "messages/s"));
                Map<String, Object> latency = new LinkedHashMap<>();
                results.put("latency", latency);
                latency.put("min", new Measure(convert(histogram.getMinValue()), "\u00B5s"));
                latency.put("p50", new Measure(convert(histogram.getValueAtPercentile(50D)), "\u00B5s"));
                latency.put("p99", new Measure(convert(histogram.getValueAtPercentile(99D)), "\u00B5s"));
                latency.put("max", new Measure(convert(histogram.getMaxValue()), "\u00B5s"));
                Map<String, Object> threadPool = new LinkedHashMap<>();
                results.put("threadPool", threadPool);
                threadPool.put("tasks", this.threadPool.getTasks());
                threadPool.put("queueSizeMax", this.threadPool.getMaxQueueSize());
                threadPool.put("activeThreadsMax", this.threadPool.getMaxActiveThreads());
                threadPool.put("queueLatencyAverage", new Measure(TimeUnit.NANOSECONDS.toMillis(this.threadPool.getAverageQueueLatency()), "ms"));
                threadPool.put("queueLatencyMax", new Measure(TimeUnit.NANOSECONDS.toMillis(this.threadPool.getMaxQueueLatency()), "ms"));
                threadPool.put("taskTimeAverage", new Measure(TimeUnit.NANOSECONDS.toMillis(this.threadPool.getAverageTaskLatency()), "ms"));
                threadPool.put("taskTimeMax", new Measure(TimeUnit.NANOSECONDS.toMillis(this.threadPool.getMaxTaskLatency()), "ms"));
                Map<String, Object> gc = new LinkedHashMap<>();
                results.put("gc", gc);
                gc.put("youngCount", stop.youngCount);
                gc.put("youngTime", new Measure(stop.youngTime, "ms"));
                gc.put("oldCount", stop.oldCount);
                gc.put("oldTime", new Measure(stop.oldTime, "ms"));
                gc.put("youngGarbage", new Measure(stop.mebiBytes(stop.edenBytes + stop.survivorBytes), "MiB"));
                gc.put("oldGarbage", new Measure(stop.mebiBytes(stop.tenuredBytes), "MiB"));
                saveResults(run, file);
            }
        }

        statsClient.exit();

        LifeCycle.stop(webSocketContainer);
        LifeCycle.stop(webSocketClient);
        LifeCycle.stop(httpClient);

        scheduler.shutdown();
    }

    private long runBatches(String channel, int batchCount, int batchSize, long batchPauseNanos, String chat, boolean randomize) {
        long begin = System.nanoTime();
        int index = -1;
        long expected = 0;
        for (int i = 1; i <= batchCount; ++i) {
            long pause = begin + i * batchPauseNanos - System.nanoTime();
            if (pause > 0) {
                nanoSleep(pause);
            }

            if (randomize) {
                index = nextRandom(bayeuxClients.size());
            } else {
                ++index;
                if (index == bayeuxClients.size()) {
                    index = 0;
                }
            }
            LoadBayeuxClient client = bayeuxClients.get(index);
            expected += sendBatch(client, channel, batchSize, chat);
        }
        return expected;
    }

    protected LoadBayeuxClient handshakeClient(String url, ClientTransportType transport, boolean ackExtension) {
        LoadBayeuxClient client = new LoadBayeuxClient(url, scheduler, newClientTransport(transport));
        if (ackExtension) {
            client.addExtension(new AckExtension());
        }
        client.getChannel(Channel.META_HANDSHAKE).addListener(handshakeListener);
        client.getChannel(Channel.META_DISCONNECT).addListener(disconnectListener);
        client.handshake();
        client.waitForInit();
        return client;
    }

    protected void disconnectClient(LoadBayeuxClient client) {
        client.disconnect();
        client.waitFor(1000, BayeuxClient.State.DISCONNECTED);
    }

    private void nanoSleep(long pause) {
        try {
            TimeUnit.NANOSECONDS.sleep(pause);
        } catch (InterruptedException x) {
            Thread.currentThread().interrupt();
            throw new RuntimeException(x);
        }
    }

    private long sendBatch(LoadBayeuxClient client, String channel, int batchSize, String chat) {
        long expected = 0;
        List<Integer> rooms = new ArrayList<>(roomMap.keySet());
        client.startBatch();
        for (int b = 0; b < batchSize; ++b) {
            int room = -1;
            AtomicInteger clientsPerRoom = null;
            while (clientsPerRoom == null || clientsPerRoom.get() == 0) {
                room = rooms.get(nextRandom(rooms.size()));
                clientsPerRoom = roomMap.get(room);
            }
            Map<String, Object> message = new HashMap<>(5);
            // Additional fields to simulate a chat message
            message.put("room", room);
            message.put("user", client.hashCode());
            message.put("chat", chat);
            // Mandatory fields to record latencies
            message.put(START_FIELD, System.nanoTime());
            message.put(Config.ID_FIELD, ids.incrementAndGet() + channel);
            ClientSessionChannel clientChannel = client.getChannel(getChannelId(channel + "/" + room));
            clientChannel.publish(message);
            clientChannel.release();
            expected += clientsPerRoom.get();
        }
        client.endBatch();
        return expected;
    }

    private ClientTransport newClientTransport(ClientTransportType clientTransportType) {
        switch (clientTransportType) {
            case LONG_POLLING: {
                Map<String, Object> options = new HashMap<>();
                options.put(ClientTransport.JSON_CONTEXT_OPTION, new JacksonJSONContextClient());
                options.put(ClientTransport.MAX_NETWORK_DELAY_OPTION, Config.MAX_NETWORK_DELAY);
                options.put(ClientTransport.MAX_MESSAGE_SIZE_OPTION, Integer.MAX_VALUE);
                return new JettyHttpClientTransport(options, httpClient) {
                    @Override
                    protected void customize(Request request) {
                        super.customize(request);
                        if (request.getPath().endsWith("/disconnect")) {
                            request.headers(headers -> headers.put(HttpHeader.CONNECTION, HttpHeaderValue.CLOSE));
                        }
                    }
                };
            }
            case JSR_WEBSOCKET: {
                Map<String, Object> options = new HashMap<>();
                options.put(ClientTransport.JSON_CONTEXT_OPTION, new JacksonJSONContextClient());
                options.put(ClientTransport.MAX_NETWORK_DELAY_OPTION, Config.MAX_NETWORK_DELAY);
                options.put(ClientTransport.MAX_MESSAGE_SIZE_OPTION, Integer.MAX_VALUE);
                // Differently from HTTP where the idle timeout is adjusted if it is a /meta/connect
                // for WebSocket we need an idle timeout that is longer than the /meta/connect timeout.
                options.put(WebSocketTransport.IDLE_TIMEOUT_OPTION, Config.META_CONNECT_TIMEOUT + httpClient.getIdleTimeout());
                return new WebSocketTransport(options, scheduler, webSocketContainer);
            }
            case JETTY_WEBSOCKET: {
                Map<String, Object> options = new HashMap<>();
                options.put(ClientTransport.JSON_CONTEXT_OPTION, new JacksonJSONContextClient());
                options.put(ClientTransport.MAX_NETWORK_DELAY_OPTION, Config.MAX_NETWORK_DELAY);
                options.put(ClientTransport.MAX_MESSAGE_SIZE_OPTION, Integer.MAX_VALUE);
                // Differently from HTTP where the idle timeout is adjusted if it is a /meta/connect
                // for WebSocket we need an idle timeout that is longer than the /meta/connect timeout.
                options.put(JettyWebSocketTransport.IDLE_TIMEOUT_OPTION, Config.META_CONNECT_TIMEOUT + httpClient.getIdleTimeout());
                return new JettyWebSocketTransport(options, scheduler, webSocketClient);
            }
            default: {
                throw new IllegalArgumentException();
            }
        }
    }

    private int nextRandom(int limit) {
        return ThreadLocalRandom.current().nextInt(limit);
    }

    private void updateLatencies(long startTime, long sendTime, long arrivalTime, long endTime) {
        long wallLatency = endTime - startTime;
        histogram.get().recordValue(wallLatency);

        long latency = TimeUnit.MICROSECONDS.toNanos(TimeUnit.NANOSECONDS.toMicros(arrivalTime - sendTime));
        Atomics.updateMin(minLatency, latency);
        Atomics.updateMax(maxLatency, latency);
        totLatency.addAndGet(latency);
    }

    private void waitForMessages(long expected) throws InterruptedException {
        long arrived = messages.get();
        long lastArrived = 0;
        int maxRetries = 20;
        int retries = maxRetries;
        while (arrived < expected) {
            System.err.printf("Waiting for messages to arrive %d/%d%n", arrived, expected);
            Thread.sleep(500);
            if (lastArrived == arrived) {
                --retries;
                if (retries == 0) {
                    break;
                }
            } else {
                lastArrived = arrived;
                retries = maxRetries;
            }
            arrived = messages.get();
        }
        if (arrived < expected) {
            System.err.printf("Interrupting wait for messages %d/%d%n", arrived, expected);
        } else {
            System.err.printf("All messages arrived %d/%d%n", arrived, expected);
        }
    }

    private Histogram printResults(long messageCount, long expectedCount, long sendElapsed, long receiveElapsed) {
        System.err.printf("Messages - Success/Expected = %d/%d%n", messageCount, expectedCount);

        DynamicConnectionStatistics.Data data = connectionStatistics.collect();

        if (sendElapsed > 0) {
            long batchRate = batches * 1000L * 1000 * 1000 / sendElapsed;
            float uploadRate = data.sentBytes * 1000F * 1000 * 1000 / sendElapsed / 1024 / 1024;
            System.err.printf("Outgoing: Elapsed = %d ms | Rate = %d messages/s - %d batches/s - %.3f MiB/s%n",
                    TimeUnit.NANOSECONDS.toMillis(sendElapsed),
                    batchSize * batchRate,
                    batchRate,
                    uploadRate
            );
        }

        if (receiveElapsed > 0) {
            float downloadRate = data.receivedBytes * 1000F * 1000 * 1000 / receiveElapsed / 1024 / 1024;
            System.err.printf("Incoming - Elapsed = %d ms | Rate = %d messages/s - %d batches/s(%.2f%%) - %.3f MiB/s%n",
                    TimeUnit.NANOSECONDS.toMillis(receiveElapsed),
                    messageCount * 1000L * 1000 * 1000 / receiveElapsed,
                    responses.get() * 1000L * 1000 * 1000 / receiveElapsed,
                    100F * responses.get() / messageCount,
                    downloadRate
            );
        }

        Histogram histogram = allHistograms.stream().reduce(new Histogram(TimeUnit.MICROSECONDS.toNanos(1), TimeUnit.MINUTES.toNanos(1), 3), (h1, h2) -> {
            h1.add(h2);
            return h1;
        });
        System.err.println(new HistogramSnapshot(histogram, 20, "Messages - Latency", "\u00B5s", this));

        System.err.printf("Messages - Network Latency Min/Ave/Max = %d/%d/%d ms%n",
                TimeUnit.NANOSECONDS.toMillis(minLatency.get()),
                messageCount == 0 ? -1 : TimeUnit.NANOSECONDS.toMillis(totLatency.get() / messageCount),
                TimeUnit.NANOSECONDS.toMillis(maxLatency.get()));

        System.err.printf("Slowest Message ID = %s time = %d ms%n", maxTime.getReference(), maxTime.getStamp());

        Config.printThreadPool("Thread Pool", threadPool);

        return histogram;
    }

    private void saveResults(Map<String, Object> run, String path) {
        try {
            File file = new File(path);
            ObjectMapper mapper = new ObjectMapper();
            mapper.enable(SerializationFeature.INDENT_OUTPUT);
            mapper.writeValue(file, run);
            System.err.printf("Results saved to file %s%n", file.getAbsolutePath());
        } catch (IOException x) {
            System.err.printf("Could not save results to file %s%n", path);
        }
    }

    @Override
    public long convert(long measure) {
        return TimeUnit.NANOSECONDS.toMicros(measure);
    }

    private void reset() {
        allHistograms.forEach(Histogram::reset);
        threadPool.reset();
        start.set(0L);
        end.set(0L);
        responses.set(0L);
        messages.set(0L);
        minLatency.set(Long.MAX_VALUE);
        maxLatency.set(0L);
        totLatency.set(0L);
        maxTime.set(null, 0);
        sendTimes.clear();
        arrivalTimes.clear();
        connectionStatistics.reset();
    }

    private class HandshakeListener implements ClientSessionChannel.MessageListener {
        private static final String SESSION_ID_ATTRIBUTE = "session_id";
        private final String channel;
        private final int rooms;
        private final int roomsPerClient;

        private HandshakeListener(String channel, int rooms, int roomsPerClient) {
            this.channel = channel;
            this.rooms = rooms;
            this.roomsPerClient = roomsPerClient;
        }

        @Override
        public void onMessage(ClientSessionChannel handshakeChannel, Message handshakeReply) {
            if (handshakeReply.isSuccessful()) {
                LoadBayeuxClient client = (LoadBayeuxClient)handshakeChannel.getSession();
                String sessionId = (String)client.getAttribute(SESSION_ID_ATTRIBUTE);
                if (sessionId == null) {
                    client.setAttribute(SESSION_ID_ATTRIBUTE, client.getId());
                    client.batch(() -> {
                        List<Integer> roomsSubscribedTo = new ArrayList<>();
                        for (int j = 0; j < roomsPerClient; ++j) {
                            // Avoid to subscribe the same client twice to the same room
                            int room = nextRandom(rooms);
                            while (roomsSubscribedTo.contains(room)) {
                                room = nextRandom(rooms);
                            }
                            roomsSubscribedTo.add(room);
                            client.setupRoom(room);
                            client.getChannel(channel + "/" + room).subscribe(latencyListener);
                        }
                        client.init();
                    });
                } else {
                    System.err.printf("Second handshake for client %s: old session %s, new session %s%n", this, sessionId, client.getId());
                }
            }
        }
    }

    private class DisconnectListener implements ClientSessionChannel.MessageListener {
        @Override
        public void onMessage(ClientSessionChannel channel, Message message) {
            if (message.isSuccessful()) {
                LoadBayeuxClient client = (LoadBayeuxClient)channel.getSession();
                client.destroy();
            }
        }
    }

    private class LatencyListener implements ClientSessionChannel.MessageListener {
        @Override
        public void onMessage(ClientSessionChannel channel, Message message) {
            Map<String, Object> data = message.getDataAsMap();
            if (data != null) {
                long startTime = ((Number)data.get(START_FIELD)).longValue();
                long endTime = System.nanoTime();
                start.compareAndSet(0, endTime);
                end.set(endTime);
                messages.incrementAndGet();

                String id = (String)data.get(Config.ID_FIELD);

                AtomicStampedReference<Long> sendTimeRef = sendTimes.get(id);
                long sendTime = sendTimeRef.getReference();
                // Update count atomically
                if (Atomics.decrement(sendTimeRef) == 0) {
                    sendTimes.remove(id);
                }

                AtomicStampedReference<List<Long>> arrivalTimeRef = arrivalTimes.get(id);
                long arrivalTime = arrivalTimeRef.getReference().remove(0);
                // Update count atomically
                if (Atomics.decrement(arrivalTimeRef) == 0) {
                    arrivalTimes.remove(id);
                }

                long delayMs = TimeUnit.NANOSECONDS.toMillis(endTime - startTime);
                Atomics.updateMax(maxTime, id, (int)delayMs);

                updateLatencies(startTime, sendTime, arrivalTime, endTime);
            } else {
                throw new IllegalStateException("No 'data' field in message " + message);
            }
        }
    }

    private class LoadBayeuxClient extends BayeuxClient {
        private final List<Integer> subscriptions = new ArrayList<>();
        private final CountDownLatch initLatch = new CountDownLatch(1);

        private LoadBayeuxClient(String url, ScheduledExecutorService scheduler, ClientTransport transport) {
            super(url, scheduler, transport);
            addTransportListener(new TransportListener() {
                @Override
                public void onSending(List<? extends Message> messages) {
                    recordSentMessages(messages);
                }

                @Override
                public void onMessages(List<Message.Mutable> messages) {
                    recordReceivedMessages(messages);
                }
            });
        }

        public void setupRoom(int room) {
            AtomicInteger clientsPerRoom = roomMap.get(room);
            if (clientsPerRoom == null) {
                clientsPerRoom = new AtomicInteger();
                AtomicInteger existing = roomMap.putIfAbsent(room, clientsPerRoom);
                if (existing != null) {
                    clientsPerRoom = existing;
                }
            }
            clientsPerRoom.incrementAndGet();
            subscriptions.add(room);
        }

        public void init() {
            getChannel("/service/init").publish(new HashMap<>(), message -> initLatch.countDown());
        }

        public void waitForInit() {
            try {
                initLatch.await();
            } catch (InterruptedException x) {
                Thread.currentThread().interrupt();
                throw new RuntimeException(x);
            }
        }

        public void destroy() {
            for (Integer room : subscriptions) {
                AtomicInteger clientsPerRoom = roomMap.get(room);
                clientsPerRoom.decrementAndGet();
            }
            subscriptions.clear();
        }

        public void begin() throws InterruptedException {
            notifyServer("/service/statistics/start");
        }

        public void end() throws InterruptedException {
            notifyServer("/service/statistics/stop");
        }

        public void exit() throws InterruptedException {
            notifyServer("/service/statistics/exit");
        }

        private void notifyServer(String channelName) throws InterruptedException {
            CountDownLatch latch = new CountDownLatch(1);
            ClientSessionChannel channel = getChannel(channelName);
            channel.publish(new HashMap<String, Object>(1), message -> latch.countDown());
            latch.await();
        }

        private void recordSentMessages(List<? extends Message> messages) {
            long now = System.nanoTime();
            for (Message message : messages) {
                Map<String, Object> data = message.getDataAsMap();
                if (data != null && message.getChannelId().isBroadcast()) {
                    int room = (Integer)data.get("room");
                    int clientsInRoom = roomMap.get(room).get();
                    String id = (String)data.get(Config.ID_FIELD);
                    sendTimes.put(id, new AtomicStampedReference<>(now, clientsInRoom));
                    arrivalTimes.put(id, new AtomicStampedReference<>(new BlockingArrayQueue<>(), clientsInRoom));
                }
            }
        }

        private void recordReceivedMessages(List<Message.Mutable> messages) {
            long now = System.nanoTime();
            boolean response = false;
            for (Message message : messages) {
                Map<String, Object> data = message.getDataAsMap();
                if (data != null) {
                    response = true;
                    String id = (String)data.get(Config.ID_FIELD);
                    arrivalTimes.get(id).getReference().add(now);
                }
            }
            if (response) {
                responses.incrementAndGet();
            }
        }
    }

    private ChannelId getChannelId(String channelName) {
        ChannelId result = channelIds.get(channelName);
        if (result == null) {
            result = new ChannelId(channelName);
            ChannelId existing = channelIds.putIfAbsent(channelName, result);
            if (existing != null) {
                result = existing;
            }
        }
        return result;
    }

    private enum ClientTransportType {
        LONG_POLLING("long-polling"), JSR_WEBSOCKET("jsr-websocket"), JETTY_WEBSOCKET("jetty-websocket");

        private final String name;

        private ClientTransportType(String name) {
            this.name = name;
        }

        public String getName() {
            return name;
        }
    }

    private static class Measure extends HashMap<String, Object> {
        public Measure(Object value, String unit) {
            super(2);
            put("value", value);
            put("unit", unit);
        }
    }

    private static class DynamicConnectionStatistics implements Connection.Listener {
        private final Set<Connection> _connections = Collections.newSetFromMap(new ConcurrentHashMap<>());
        private final LongAdder _rcvdBytes = new LongAdder();
        private final LongAdder _sentBytes = new LongAdder();
        private Data _lastData = new Data(0, 0);

        @Override
        public void onOpened(Connection connection) {
            _connections.add(connection);
        }

        @Override
        public void onClosed(Connection connection) {
            _connections.remove(connection);
            collect(connection);
        }

        public void reset() {
            _lastData = new Data(_rcvdBytes.sumThenReset(), _sentBytes.sumThenReset());
        }

        public Data collect() {
            _connections.forEach(this::collect);
            return new Data(_rcvdBytes.longValue() - _lastData.receivedBytes,
                    _sentBytes.longValue() - _lastData.sentBytes);
        }

        private void collect(Connection connection) {
            long bytesIn = connection.getBytesIn();
            if (bytesIn > 0) {
                _rcvdBytes.add(bytesIn);
            }
            long bytesOut = connection.getBytesOut();
            if (bytesOut > 0) {
                _sentBytes.add(bytesOut);
            }
        }

        public static class Data {
            public final long receivedBytes;
            public final long sentBytes;

            private Data(long receivedBytes, long sentBytes) {
                this.receivedBytes = receivedBytes;
                this.sentBytes = sentBytes;
            }
        }
    }
}<|MERGE_RESOLUTION|>--- conflicted
+++ resolved
@@ -42,7 +42,7 @@
 import java.util.concurrent.atomic.AtomicLong;
 import java.util.concurrent.atomic.AtomicStampedReference;
 import java.util.concurrent.atomic.LongAdder;
-import javax.websocket.WebSocketContainer;
+import jakarta.websocket.WebSocketContainer;
 import com.fasterxml.jackson.databind.ObjectMapper;
 import com.fasterxml.jackson.databind.SerializationFeature;
 import org.HdrHistogram.Histogram;
@@ -81,11 +81,7 @@
 import org.eclipse.jetty.util.component.LifeCycle;
 import org.eclipse.jetty.util.ssl.SslContextFactory;
 import org.eclipse.jetty.websocket.client.WebSocketClient;
-<<<<<<< HEAD
-import org.eclipse.jetty.websocket.jakarta.client.JakartaWebSocketClientContainer;
-=======
-import org.eclipse.jetty.websocket.javax.client.JavaxWebSocketClientContainerProvider;
->>>>>>> 4710da6e
+import org.eclipse.jetty.websocket.jakarta.client.JakartaWebSocketClientContainerProvider;
 
 public class CometDLoadClient implements MeasureConverter {
     private static final String START_FIELD = "start";
@@ -117,11 +113,7 @@
     private final DynamicConnectionStatistics connectionStatistics = new DynamicConnectionStatistics();
     private HttpClient httpClient;
     private WebSocketClient webSocketClient;
-<<<<<<< HEAD
-    private JakartaWebSocketClientContainer webSocketContainer;
-=======
     private WebSocketContainer webSocketContainer;
->>>>>>> 4710da6e
     private LatencyListener latencyListener;
     private HandshakeListener handshakeListener;
     private DisconnectListener disconnectListener;
@@ -374,16 +366,9 @@
         LifeCycle.start(webSocketClient);
         mbeanContainer.beanAdded(null, webSocketClient);
 
-<<<<<<< HEAD
-        webSocketContainer = new JakartaWebSocketClientContainer(httpClient);
-        webSocketContainer.addBean(mbeanContainer);
-        webSocketContainer.addBean(connectionStatistics);
-        LifeCycle.start(webSocketContainer);
-=======
-        webSocketContainer = JavaxWebSocketClientContainerProvider.getContainer(httpClient);
+        webSocketContainer = JakartaWebSocketClientContainerProvider.getContainer(httpClient);
         Container.addBean(webSocketContainer, mbeanContainer);
         Container.addBean(webSocketContainer, connectionStatistics);
->>>>>>> 4710da6e
         mbeanContainer.beanAdded(null, webSocketContainer);
 
         latencyListener = new LatencyListener();
