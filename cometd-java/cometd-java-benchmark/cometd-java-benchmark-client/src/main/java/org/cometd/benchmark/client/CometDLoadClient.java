/*
 * Copyright (c) 2008-2020 the original author or authors.
 *
 * Licensed under the Apache License, Version 2.0 (the "License");
 * you may not use this file except in compliance with the License.
 * You may obtain a copy of the License at
 *
 *     http://www.apache.org/licenses/LICENSE-2.0
 *
 * Unless required by applicable law or agreed to in writing, software
 * distributed under the License is distributed on an "AS IS" BASIS,
 * WITHOUT WARRANTIES OR CONDITIONS OF ANY KIND, either express or implied.
 * See the License for the specific language governing permissions and
 * limitations under the License.
 */
package org.cometd.benchmark.client;

import java.io.BufferedReader;
import java.io.File;
import java.io.IOException;
import java.io.InputStreamReader;
import java.lang.management.ManagementFactory;
import java.util.ArrayList;
import java.util.Arrays;
import java.util.Collection;
import java.util.Collections;
import java.util.Date;
import java.util.HashMap;
import java.util.LinkedHashMap;
import java.util.List;
import java.util.Map;
import java.util.Set;
import java.util.concurrent.ConcurrentHashMap;
import java.util.concurrent.ConcurrentMap;
import java.util.concurrent.CopyOnWriteArrayList;
import java.util.concurrent.CountDownLatch;
import java.util.concurrent.Executors;
import java.util.concurrent.ScheduledExecutorService;
import java.util.concurrent.ThreadLocalRandom;
import java.util.concurrent.TimeUnit;
import java.util.concurrent.atomic.AtomicInteger;
import java.util.concurrent.atomic.AtomicLong;
import java.util.concurrent.atomic.AtomicStampedReference;
<<<<<<< HEAD
import jakarta.websocket.ContainerProvider;
import jakarta.websocket.WebSocketContainer;
=======
import java.util.concurrent.atomic.LongAdder;
>>>>>>> 696fdf57
import com.fasterxml.jackson.databind.ObjectMapper;
import com.fasterxml.jackson.databind.SerializationFeature;
import org.HdrHistogram.Histogram;
import org.cometd.bayeux.Channel;
import org.cometd.bayeux.ChannelId;
import org.cometd.bayeux.Message;
import org.cometd.bayeux.client.ClientSessionChannel;
import org.cometd.benchmark.Atomics;
import org.cometd.benchmark.Config;
import org.cometd.benchmark.MonitoringQueuedThreadPool;
import org.cometd.client.BayeuxClient;
import org.cometd.client.ext.AckExtension;
import org.cometd.client.http.jetty.JettyHttpClientTransport;
import org.cometd.client.transport.ClientTransport;
import org.cometd.client.transport.TransportListener;
import org.cometd.client.websocket.javax.WebSocketTransport;
import org.cometd.client.websocket.jetty.JettyWebSocketTransport;
import org.cometd.common.JacksonJSONContextClient;
import org.eclipse.jetty.client.HttpClient;
import org.eclipse.jetty.client.HttpClientTransport;
import org.eclipse.jetty.client.api.Request;
import org.eclipse.jetty.client.http.HttpClientTransportOverHTTP;
import org.eclipse.jetty.http.HttpHeader;
import org.eclipse.jetty.http.HttpHeaderValue;
import org.eclipse.jetty.http2.client.HTTP2Client;
import org.eclipse.jetty.http2.client.http.HttpClientTransportOverHTTP2;
import org.eclipse.jetty.io.ClientConnector;
import org.eclipse.jetty.io.Connection;
import org.eclipse.jetty.jmx.MBeanContainer;
import org.eclipse.jetty.toolchain.perf.HistogramSnapshot;
import org.eclipse.jetty.toolchain.perf.MeasureConverter;
import org.eclipse.jetty.toolchain.perf.PlatformMonitor;
import org.eclipse.jetty.util.BlockingArrayQueue;
import org.eclipse.jetty.util.SocketAddressResolver;
import org.eclipse.jetty.util.component.LifeCycle;
import org.eclipse.jetty.util.ssl.SslContextFactory;
import org.eclipse.jetty.websocket.client.WebSocketClient;
import org.eclipse.jetty.websocket.javax.client.internal.JavaxWebSocketClientContainer;

public class CometDLoadClient implements MeasureConverter {
    private static final String START_FIELD = "start";

    private final Collection<Histogram> allHistograms = new CopyOnWriteArrayList<>();
    private final ThreadLocal<Histogram> histogram = ThreadLocal.withInitial(() -> {
        Histogram histogram = new Histogram(TimeUnit.MICROSECONDS.toNanos(1), TimeUnit.MINUTES.toNanos(1), 3);
        allHistograms.add(histogram);
        return histogram;
    });

    private final PlatformMonitor monitor = new PlatformMonitor();
    private final AtomicLong ids = new AtomicLong();
    private final List<LoadBayeuxClient> bayeuxClients = new BlockingArrayQueue<>();
    private final ConcurrentMap<String, ChannelId> channelIds = new ConcurrentHashMap<>();
    private final ConcurrentMap<Integer, AtomicInteger> roomMap = new ConcurrentHashMap<>();
    private final AtomicLong start = new AtomicLong();
    private final AtomicLong end = new AtomicLong();
    private final AtomicLong responses = new AtomicLong();
    private final AtomicLong messages = new AtomicLong();
    private final AtomicLong minLatency = new AtomicLong();
    private final AtomicLong maxLatency = new AtomicLong();
    private final AtomicLong totLatency = new AtomicLong();
    private final AtomicStampedReference<String> maxTime = new AtomicStampedReference<>(null, 0);
    private final Map<String, AtomicStampedReference<Long>> sendTimes = new ConcurrentHashMap<>();
    private final Map<String, AtomicStampedReference<List<Long>>> arrivalTimes = new ConcurrentHashMap<>();
    private final ScheduledExecutorService scheduler = Executors.newScheduledThreadPool(8);
    private final MonitoringQueuedThreadPool threadPool = new MonitoringQueuedThreadPool(0);
    private final DynamicConnectionStatistics connectionStatistics = new DynamicConnectionStatistics();
    private HttpClient httpClient;
    private WebSocketClient webSocketClient;
    private JavaxWebSocketClientContainer webSocketContainer;
    private LatencyListener latencyListener;
    private HandshakeListener handshakeListener;
    private DisconnectListener disconnectListener;
    private boolean interactive = true;
    private String host = "localhost";
    private int port = 8080;
    private ClientTransportType transport = ClientTransportType.LONG_POLLING;
    private boolean http2 = false;
    private boolean tls = false;
    private int selectors = 1;
    private int maxThreads = 256;
    private String context = Config.CONTEXT_PATH;
    private String channel = "/a";
    private int rooms = 100;
    private int roomsPerClient = 10;
    private boolean ackExtension = false;
    private int iterations = 5;
    private int clients = 1000;
    private int batches = 1000;
    private int batchSize = 10;
    private long batchPause = 10000;
    private int messageSize = 50;
    private boolean randomize = false;
    private String file = "./result.json";

    public static void main(String[] args) throws Exception {
        CometDLoadClient client = new CometDLoadClient();
        parseArguments(args, client);
        client.run();
    }

    private static void parseArguments(String[] args, CometDLoadClient client) {
        for (String arg : args) {
            if (arg.equals("--auto")) {
                client.interactive = false;
            } else if (arg.startsWith("--host=")) {
                client.host = arg.substring("--host=".length());
            } else if (arg.startsWith("--port=")) {
                client.port = Integer.parseInt(arg.substring("--port=".length()));
            } else if (arg.startsWith("--transport=")) {
                client.transport = ClientTransportType.valueOf(arg.substring("--transport=".length()));
            } else if (arg.equals("--http2")) {
                client.http2 = true;
            } else if (arg.equals("--tls")) {
                client.tls = true;
            } else if (arg.startsWith("--selectors=")) {
                client.selectors = Integer.parseInt(arg.substring("--selectors=".length()));
            } else if (arg.startsWith("--maxThreads=")) {
                client.maxThreads = Integer.parseInt(arg.substring("--maxThreads=".length()));
            } else if (arg.startsWith("--context=")) {
                client.context = arg.substring("--context=".length());
            } else if (arg.startsWith("--channel=")) {
                client.channel = arg.substring("--channel=".length());
            } else if (arg.startsWith("--rooms=")) {
                client.rooms = Integer.parseInt(arg.substring("--rooms=".length()));
            } else if (arg.startsWith("--roomsPerClient=")) {
                client.roomsPerClient = Integer.parseInt(arg.substring("--roomsPerClient=".length()));
            } else if (arg.equals("--ackExtension")) {
                client.ackExtension = true;
            } else if (arg.startsWith("--iterations=")) {
                client.iterations = Integer.parseInt(arg.substring("--iterations=".length()));
            } else if (arg.startsWith("--clients=")) {
                client.clients = Integer.parseInt(arg.substring("--clients=".length()));
            } else if (arg.startsWith("--batches=")) {
                client.batches = Integer.parseInt(arg.substring("--batches=".length()));
            } else if (arg.startsWith("--batchSize=")) {
                client.batchSize = Integer.parseInt(arg.substring("--batchSize=".length()));
            } else if (arg.startsWith("--batchPause=")) {
                client.batchPause = Long.parseLong(arg.substring("--batchPause=".length()));
            } else if (arg.startsWith("--messageSize=")) {
                client.messageSize = Integer.parseInt(arg.substring("--messageSize=".length()));
            } else if (arg.equals("--randomize")) {
                client.randomize = true;
            } else if (arg.startsWith("--file=")) {
                client.file = arg.substring("--file=".length());
            }
        }
    }

    public void run() throws Exception {
        BufferedReader console = new BufferedReader(new InputStreamReader(System.in));

        String host = this.host;
        if (interactive) {
            host = System.getProperty("cometd.server", host);
            System.err.printf("server [%s]: ", host);
            String value = console.readLine().trim();
            if (value.length() == 0) {
                value = host;
            }
            host = value;
        }

        int port = this.port;
        if (interactive) {
            port = Integer.parseInt(System.getProperty("cometd.port", String.valueOf(port)));
            System.err.printf("port [%d]: ", port);
            String value = console.readLine().trim();
            if (value.length() == 0) {
                value = String.valueOf(port);
            }
            port = Integer.parseInt(value);
        }

        boolean tls = this.tls;
        if (interactive) {
            System.err.printf("use tls [%b]: ", tls);
            String value = console.readLine().trim();
            if (value.length() == 0) {
                value = String.valueOf(tls);
            }
            tls = Boolean.parseBoolean(value);
        }

        int selectors = this.selectors;
        if (interactive) {
            System.err.printf("selectors [%d]: ", selectors);
            String value = console.readLine().trim();
            if (value.length() == 0) {
                value = String.valueOf(selectors);
            }
            selectors = Integer.parseInt(value);
        }

        int maxThreads = this.maxThreads;
        if (interactive) {
            maxThreads = Integer.parseInt(System.getProperty("cometd.threads", String.valueOf(maxThreads)));
            System.err.printf("max threads [%d]: ", maxThreads);
            String value = console.readLine().trim();
            if (value.length() == 0) {
                value = String.valueOf(maxThreads);
            }
            maxThreads = Integer.parseInt(value);
        }

        ClientTransportType transport = this.transport;
        if (interactive) {
            System.err.printf("transports:%n");
            for (ClientTransportType type : ClientTransportType.values()) {
                System.err.printf("  %d - %s%n", type.ordinal(), type.getName());
            }
            System.err.printf("transport [%d]: ", transport.ordinal());
            String value = console.readLine().trim();
            if (value.length() == 0) {
                value = String.valueOf(transport.ordinal());
            }
            transport = ClientTransportType.values()[Integer.parseInt(value)];
        }

        boolean http2 = this.http2;
        if (transport == ClientTransportType.LONG_POLLING) {
            if (interactive) {
                System.err.printf("use HTTP/2 [%b]: ", http2);
                String value = console.readLine().trim();
                if (value.length() == 0) {
                    value = String.valueOf(http2);
                }
                http2 = Boolean.parseBoolean(value);
            }
        } else {
            http2 = false;
        }

        String contextPath = this.context;
        if (interactive) {
            System.err.printf("context [%s]: ", contextPath);
            String value = console.readLine().trim();
            if (value.length() == 0) {
                value = contextPath;
            }
            contextPath = value;
        }
        String url = (tls ? "https" : "http") + "://" + host + ":" + port + contextPath + Config.SERVLET_PATH;

        String channel = this.channel;
        if (interactive) {
            channel = System.getProperty("cometd.channel", channel);
            System.err.printf("channel [%s]: ", channel);
            String value = console.readLine().trim();
            if (value.length() == 0) {
                value = channel;
            }
            channel = value;
        }
        channel = Config.CHANNEL_PREFIX + (channel.startsWith("/") ? channel.substring(1) : channel);

        int rooms = this.rooms;
        if (interactive) {
            rooms = Integer.parseInt(System.getProperty("cometd.rooms", String.valueOf(rooms)));
            System.err.printf("rooms [%d]: ", rooms);
            String value = console.readLine().trim();
            if (value.length() == 0) {
                value = String.valueOf(rooms);
            }
            rooms = Integer.parseInt(value);
        }

        int roomsPerClient = this.roomsPerClient;
        if (interactive) {
            System.err.printf("rooms per client [%d]: ", roomsPerClient);
            String value = console.readLine().trim();
            if (value.length() == 0) {
                value = String.valueOf(roomsPerClient);
            }
            roomsPerClient = Integer.parseInt(value);
        }

        boolean ackExtension = this.ackExtension;
        if (interactive) {
            System.err.printf("enable ack extension [%b]: ", ackExtension);
            String value = console.readLine().trim();
            if (value.length() == 0) {
                value = String.valueOf(ackExtension);
            }
            ackExtension = Boolean.parseBoolean(value);
        }

        MBeanContainer mbeanContainer = new MBeanContainer(ManagementFactory.getPlatformMBeanServer());
        mbeanContainer.beanAdded(null, this);

        threadPool.setMaxThreads(maxThreads);
        threadPool.setDaemon(true);
        threadPool.start();
        mbeanContainer.beanAdded(null, threadPool);

        ClientConnector clientConnector = new ClientConnector();
        clientConnector.setExecutor(threadPool);
        clientConnector.setSelectors(selectors);
        clientConnector.setSslContextFactory(new SslContextFactory.Client(true));
        HttpClientTransport httpClientTransport = new HttpClientTransportOverHTTP(clientConnector);
        if (http2) {
            HTTP2Client http2Client = new HTTP2Client(clientConnector);
            httpClientTransport = new HttpClientTransportOverHTTP2(http2Client);
        }
        httpClient = new HttpClient(httpClientTransport);
        httpClient.setMaxConnectionsPerDestination(60000);
        httpClient.setMaxRequestsQueuedPerDestination(10000);
        httpClient.setIdleTimeout(Config.META_CONNECT_TIMEOUT + 2 * Config.MAX_NETWORK_DELAY);
        httpClient.setSocketAddressResolver(new SocketAddressResolver.Sync());
        httpClient.addBean(mbeanContainer);
        httpClient.addBean(connectionStatistics);
        LifeCycle.start(httpClient);
        mbeanContainer.beanAdded(null, httpClient);

        webSocketClient = new WebSocketClient(httpClient);
        webSocketClient.setInputBufferSize(8 * 1024);
        webSocketClient.setMaxTextMessageSize(Integer.MAX_VALUE);
        webSocketClient.addBean(mbeanContainer);
        webSocketClient.addBean(connectionStatistics);
        LifeCycle.start(webSocketClient);
        mbeanContainer.beanAdded(null, webSocketClient);

        webSocketContainer = new JavaxWebSocketClientContainer(httpClient);
        webSocketContainer.addBean(mbeanContainer);
        webSocketContainer.addBean(connectionStatistics);
        LifeCycle.start(webSocketContainer);
        mbeanContainer.beanAdded(null, webSocketContainer);

        latencyListener = new LatencyListener();
        handshakeListener = new HandshakeListener(channel, rooms, roomsPerClient);
        disconnectListener = new DisconnectListener();

        LoadBayeuxClient statsClient = new LoadBayeuxClient(url, scheduler, newClientTransport(transport));
        statsClient.handshake();

        int clients = this.clients;
        int batches = this.batches;
        int batchSize = this.batchSize;
        long batchPause = this.batchPause;
        int messageSize = this.messageSize;
        boolean randomize = this.randomize;

        while (true) {
            System.err.println();
            System.err.println("-----");

            if (interactive) {
                System.err.printf("clients [%d]: ", clients);
                String value = console.readLine();
                if (value == null) {
                    break;
                }
                value = value.trim();
                if (value.length() == 0) {
                    value = String.valueOf(clients);
                }
                clients = Integer.parseInt(value);
            } else if (iterations-- == 0) {
                clients = 0;
            }

            System.err.println("Waiting for clients to be ready...");

            // Create or remove the necessary bayeux clients
            int currentClients = bayeuxClients.size();
            if (currentClients < clients) {
                for (int i = 0; i < clients - currentClients; ++i) {
                    bayeuxClients.add(handshakeClient(url, transport, ackExtension));
                }
            } else if (currentClients > clients) {
                for (int i = 0; i < currentClients - clients; ++i) {
                    disconnectClient(bayeuxClients.remove(currentClients - i - 1));
                }
            }

            int currentSize = bayeuxClients.size();
            if (currentSize == 0) {
                System.err.println("All clients disconnected, exiting");
                break;
            }
            System.err.printf("Clients ready: %d%n", currentSize);

            reset();

            if (interactive) {
                System.err.printf("batch count [%d]: ", batches);
                String value = console.readLine().trim();
                if (value.length() == 0) {
                    value = String.valueOf(batches);
                }
                batches = Integer.parseInt(value);
            }

            if (interactive) {
                System.err.printf("batch size [%d]: ", batchSize);
                String value = console.readLine().trim();
                if (value.length() == 0) {
                    value = String.valueOf(batchSize);
                }
                batchSize = Integer.parseInt(value);
            }

            if (interactive) {
                System.err.printf("batch pause (\u00B5s) [%d]: ", batchPause);
                String value = console.readLine().trim();
                if (value.length() == 0) {
                    value = String.valueOf(batchPause);
                }
                batchPause = Long.parseLong(value);
            }

            if (interactive) {
                System.err.printf("message size [%d]: ", messageSize);
                String value = console.readLine().trim();
                if (value.length() == 0) {
                    value = String.valueOf(messageSize);
                }
                messageSize = Integer.parseInt(value);
            }
            char[] chars = new char[messageSize];
            Arrays.fill(chars, 'x');
            String chat = new String(chars);

            if (interactive) {
                System.err.printf("randomize sends [%b]: ", randomize);
                String value = console.readLine().trim();
                if (value.length() == 0) {
                    value = String.valueOf(randomize);
                }
                randomize = Boolean.parseBoolean(value);
            }

            // Send a message to the server to signal the start of the test.
            statsClient.begin();

            PlatformMonitor.Start start = monitor.start();
            System.err.println();
            System.err.println(start);
            System.err.printf("Testing %d clients in %d rooms, %d rooms/client%n", bayeuxClients.size(), rooms, roomsPerClient);
            System.err.printf("Sending %d batches of %dx%d bytes messages every %d \u00B5s%n", batches, batchSize, messageSize, batchPause);

            long begin = System.nanoTime();
            long expected = runBatches(channel, batches, batchSize, TimeUnit.MICROSECONDS.toNanos(batchPause), chat, randomize);
            long end = System.nanoTime();
            long sendElapsed = end - begin;

            PlatformMonitor.Stop stop = monitor.stop();
            System.err.println(stop);

            waitForMessages(expected);

            long messages = this.messages.get();
            long receiveElapsed = this.end.get() - this.start.get();

            // Send a message to the server to signal the end of the test.
            statsClient.end();

            Histogram histogram = printResults(messages, expected, sendElapsed, receiveElapsed);
            if (!interactive) {
                Map<String, Object> run = new LinkedHashMap<>();
                Map<String, Object> config = new LinkedHashMap<>();
                run.put("config", config);
                config.put("cores", start.cores);
                config.put("totalMemory", new Measure(start.gibiBytes(start.totalMemory), "GiB"));
                config.put("os", start.os);
                config.put("jvm", start.jvm);
                config.put("totalHeap", new Measure(start.gibiBytes(start.heap.getMax()), "GiB"));
                config.put("date", new Date(start.date).toString());
                config.put("transport", transport.getName());
                config.put("clients", bayeuxClients.size());
                config.put("rooms", rooms);
                config.put("roomsPerClient", roomsPerClient);
                config.put("batches", batches);
                config.put("batchSize", batchSize);
                config.put("batchPause", new Measure(batchPause, "\u00B5s"));
                config.put("messageSize", new Measure(messageSize, "B"));
                Map<String, Object> results = new LinkedHashMap<>();
                run.put("results", results);
                results.put("cpu", new Measure(stop.percent(stop.cpuTime, stop.time) / start.cores, "%"));
                results.put("jitTime", new Measure(stop.jitTime, "ms"));
                results.put("messages", messages);
                results.put("sendTime", new Measure(TimeUnit.NANOSECONDS.toMillis(sendElapsed), "ms"));
                results.put("sendRate", new Measure(messages * 1000L * 1000 * 1000 / sendElapsed, "messages/s"));
                results.put("receiveTime", new Measure(TimeUnit.NANOSECONDS.toMillis(receiveElapsed), "ms"));
                results.put("receiveRate", new Measure(messages * 1000L * 1000 * 1000 / receiveElapsed, "messages/s"));
                Map<String, Object> latency = new LinkedHashMap<>();
                results.put("latency", latency);
                latency.put("min", new Measure(convert(histogram.getMinValue()), "\u00B5s"));
                latency.put("p50", new Measure(convert(histogram.getValueAtPercentile(50D)), "\u00B5s"));
                latency.put("p99", new Measure(convert(histogram.getValueAtPercentile(99D)), "\u00B5s"));
                latency.put("max", new Measure(convert(histogram.getMaxValue()), "\u00B5s"));
                Map<String, Object> threadPool = new LinkedHashMap<>();
                results.put("threadPool", threadPool);
                threadPool.put("tasks", this.threadPool.getTasks());
                threadPool.put("queueSizeMax", this.threadPool.getMaxQueueSize());
                threadPool.put("activeThreadsMax", this.threadPool.getMaxActiveThreads());
                threadPool.put("queueLatencyAverage", new Measure(TimeUnit.NANOSECONDS.toMillis(this.threadPool.getAverageQueueLatency()), "ms"));
                threadPool.put("queueLatencyMax", new Measure(TimeUnit.NANOSECONDS.toMillis(this.threadPool.getMaxQueueLatency()), "ms"));
                threadPool.put("taskTimeAverage", new Measure(TimeUnit.NANOSECONDS.toMillis(this.threadPool.getAverageTaskLatency()), "ms"));
                threadPool.put("taskTimeMax", new Measure(TimeUnit.NANOSECONDS.toMillis(this.threadPool.getMaxTaskLatency()), "ms"));
                Map<String, Object> gc = new LinkedHashMap<>();
                results.put("gc", gc);
                gc.put("youngCount", stop.youngCount);
                gc.put("youngTime", new Measure(stop.youngTime, "ms"));
                gc.put("oldCount", stop.oldCount);
                gc.put("oldTime", new Measure(stop.oldTime, "ms"));
                gc.put("youngGarbage", new Measure(stop.mebiBytes(stop.edenBytes + stop.survivorBytes), "MiB"));
                gc.put("oldGarbage", new Measure(stop.mebiBytes(stop.tenuredBytes), "MiB"));
                saveResults(run, file);
            }
        }

        statsClient.exit();

        LifeCycle.stop(webSocketContainer);
        LifeCycle.stop(webSocketClient);
        LifeCycle.stop(httpClient);

        scheduler.shutdown();
    }

    private long runBatches(String channel, int batchCount, int batchSize, long batchPauseNanos, String chat, boolean randomize) {
        long begin = System.nanoTime();
        int index = -1;
        long expected = 0;
        for (int i = 1; i <= batchCount; ++i) {
            long pause = begin + i * batchPauseNanos - System.nanoTime();
            if (pause > 0) {
                nanoSleep(pause);
            }

            if (randomize) {
                index = nextRandom(bayeuxClients.size());
            } else {
                ++index;
                if (index == bayeuxClients.size()) {
                    index = 0;
                }
            }
            LoadBayeuxClient client = bayeuxClients.get(index);
            expected += sendBatch(client, channel, batchSize, chat);
        }
        return expected;
    }

    protected LoadBayeuxClient handshakeClient(String url, ClientTransportType transport, boolean ackExtension) {
        LoadBayeuxClient client = new LoadBayeuxClient(url, scheduler, newClientTransport(transport));
        if (ackExtension) {
            client.addExtension(new AckExtension());
        }
        client.getChannel(Channel.META_HANDSHAKE).addListener(handshakeListener);
        client.getChannel(Channel.META_DISCONNECT).addListener(disconnectListener);
        client.handshake();
        client.waitForInit();
        return client;
    }

    protected void disconnectClient(LoadBayeuxClient client) {
        client.disconnect();
        client.waitFor(1000, BayeuxClient.State.DISCONNECTED);
    }

    private void nanoSleep(long pause) {
        try {
            TimeUnit.NANOSECONDS.sleep(pause);
        } catch (InterruptedException x) {
            Thread.currentThread().interrupt();
            throw new RuntimeException(x);
        }
    }

    private long sendBatch(LoadBayeuxClient client, String channel, int batchSize, String chat) {
        long expected = 0;
        List<Integer> rooms = new ArrayList<>(roomMap.keySet());
        client.startBatch();
        for (int b = 0; b < batchSize; ++b) {
            int room = -1;
            AtomicInteger clientsPerRoom = null;
            while (clientsPerRoom == null || clientsPerRoom.get() == 0) {
                room = rooms.get(nextRandom(rooms.size()));
                clientsPerRoom = roomMap.get(room);
            }
            Map<String, Object> message = new HashMap<>(5);
            // Additional fields to simulate a chat message
            message.put("room", room);
            message.put("user", client.hashCode());
            message.put("chat", chat);
            // Mandatory fields to record latencies
            message.put(START_FIELD, System.nanoTime());
            message.put(Config.ID_FIELD, ids.incrementAndGet() + channel);
            ClientSessionChannel clientChannel = client.getChannel(getChannelId(channel + "/" + room));
            clientChannel.publish(message);
            clientChannel.release();
            expected += clientsPerRoom.get();
        }
        client.endBatch();
        return expected;
    }

    private ClientTransport newClientTransport(ClientTransportType clientTransportType) {
        switch (clientTransportType) {
            case LONG_POLLING: {
                Map<String, Object> options = new HashMap<>();
                options.put(ClientTransport.JSON_CONTEXT_OPTION, new JacksonJSONContextClient());
                options.put(ClientTransport.MAX_NETWORK_DELAY_OPTION, Config.MAX_NETWORK_DELAY);
                options.put(ClientTransport.MAX_MESSAGE_SIZE_OPTION, Integer.MAX_VALUE);
                return new JettyHttpClientTransport(options, httpClient) {
                    @Override
                    protected void customize(Request request) {
                        super.customize(request);
                        if (request.getPath().endsWith("/disconnect")) {
                            request.headers(headers -> headers.put(HttpHeader.CONNECTION, HttpHeaderValue.CLOSE));
                        }
                    }
                };
            }
            case JSR_WEBSOCKET: {
                Map<String, Object> options = new HashMap<>();
                options.put(ClientTransport.JSON_CONTEXT_OPTION, new JacksonJSONContextClient());
                options.put(ClientTransport.MAX_NETWORK_DELAY_OPTION, Config.MAX_NETWORK_DELAY);
                options.put(ClientTransport.MAX_MESSAGE_SIZE_OPTION, Integer.MAX_VALUE);
                // Differently from HTTP where the idle timeout is adjusted if it is a /meta/connect
                // for WebSocket we need an idle timeout that is longer than the /meta/connect timeout.
                options.put(WebSocketTransport.IDLE_TIMEOUT_OPTION, Config.META_CONNECT_TIMEOUT + httpClient.getIdleTimeout());
                return new WebSocketTransport(options, scheduler, webSocketContainer);
            }
            case JETTY_WEBSOCKET: {
                Map<String, Object> options = new HashMap<>();
                options.put(ClientTransport.JSON_CONTEXT_OPTION, new JacksonJSONContextClient());
                options.put(ClientTransport.MAX_NETWORK_DELAY_OPTION, Config.MAX_NETWORK_DELAY);
                options.put(ClientTransport.MAX_MESSAGE_SIZE_OPTION, Integer.MAX_VALUE);
                // Differently from HTTP where the idle timeout is adjusted if it is a /meta/connect
                // for WebSocket we need an idle timeout that is longer than the /meta/connect timeout.
                options.put(JettyWebSocketTransport.IDLE_TIMEOUT_OPTION, Config.META_CONNECT_TIMEOUT + httpClient.getIdleTimeout());
                return new JettyWebSocketTransport(options, scheduler, webSocketClient);
            }
            default: {
                throw new IllegalArgumentException();
            }
        }
    }

    private int nextRandom(int limit) {
        return ThreadLocalRandom.current().nextInt(limit);
    }

    private void updateLatencies(long startTime, long sendTime, long arrivalTime, long endTime) {
        long wallLatency = endTime - startTime;
        histogram.get().recordValue(wallLatency);

        long latency = TimeUnit.MICROSECONDS.toNanos(TimeUnit.NANOSECONDS.toMicros(arrivalTime - sendTime));
        Atomics.updateMin(minLatency, latency);
        Atomics.updateMax(maxLatency, latency);
        totLatency.addAndGet(latency);
    }

    private void waitForMessages(long expected) throws InterruptedException {
        long arrived = messages.get();
        long lastArrived = 0;
        int maxRetries = 20;
        int retries = maxRetries;
        while (arrived < expected) {
            System.err.printf("Waiting for messages to arrive %d/%d%n", arrived, expected);
            Thread.sleep(500);
            if (lastArrived == arrived) {
                --retries;
                if (retries == 0) {
                    break;
                }
            } else {
                lastArrived = arrived;
                retries = maxRetries;
            }
            arrived = messages.get();
        }
        if (arrived < expected) {
            System.err.printf("Interrupting wait for messages %d/%d%n", arrived, expected);
        } else {
            System.err.printf("All messages arrived %d/%d%n", arrived, expected);
        }
    }

    private Histogram printResults(long messageCount, long expectedCount, long sendElapsed, long receiveElapsed) {
        System.err.printf("Messages - Success/Expected = %d/%d%n", messageCount, expectedCount);

        DynamicConnectionStatistics.Data data = connectionStatistics.collect();

        if (sendElapsed > 0) {
            long batchRate = batches * 1000L * 1000 * 1000 / sendElapsed;
            float uploadRate = data.sentBytes * 1000F * 1000 * 1000 / sendElapsed / 1024 / 1024;
            System.err.printf("Outgoing: Elapsed = %d ms | Rate = %d messages/s - %d batches/s - %.3f MiB/s%n",
                    TimeUnit.NANOSECONDS.toMillis(sendElapsed),
                    batchSize * batchRate,
                    batchRate,
                    uploadRate
            );
        }

        if (receiveElapsed > 0) {
            float downloadRate = data.receivedBytes * 1000F * 1000 * 1000 / receiveElapsed / 1024 / 1024;
            System.err.printf("Incoming - Elapsed = %d ms | Rate = %d messages/s - %d batches/s(%.2f%%) - %.3f MiB/s%n",
                    TimeUnit.NANOSECONDS.toMillis(receiveElapsed),
                    messageCount * 1000L * 1000 * 1000 / receiveElapsed,
                    responses.get() * 1000L * 1000 * 1000 / receiveElapsed,
                    100F * responses.get() / messageCount,
                    downloadRate
            );
        }

        Histogram histogram = allHistograms.stream().reduce(new Histogram(TimeUnit.MICROSECONDS.toNanos(1), TimeUnit.MINUTES.toNanos(1), 3), (h1, h2) -> {
            h1.add(h2);
            return h1;
        });
        System.err.println(new HistogramSnapshot(histogram, 20, "Messages - Latency", "\u00B5s", this));

        System.err.printf("Messages - Network Latency Min/Ave/Max = %d/%d/%d ms%n",
                TimeUnit.NANOSECONDS.toMillis(minLatency.get()),
                messageCount == 0 ? -1 : TimeUnit.NANOSECONDS.toMillis(totLatency.get() / messageCount),
                TimeUnit.NANOSECONDS.toMillis(maxLatency.get()));

        System.err.printf("Slowest Message ID = %s time = %d ms%n", maxTime.getReference(), maxTime.getStamp());

        Config.printThreadPool("Thread Pool", threadPool);

        return histogram;
    }

    private void saveResults(Map<String, Object> run, String path) {
        try {
            File file = new File(path);
            ObjectMapper mapper = new ObjectMapper();
            mapper.enable(SerializationFeature.INDENT_OUTPUT);
            mapper.writeValue(file, run);
            System.err.printf("Results saved to file %s%n", file.getAbsolutePath());
        } catch (IOException x) {
            System.err.printf("Could not save results to file %s%n", path);
        }
    }

    @Override
    public long convert(long measure) {
        return TimeUnit.NANOSECONDS.toMicros(measure);
    }

    private void reset() {
        allHistograms.forEach(Histogram::reset);
        threadPool.reset();
        start.set(0L);
        end.set(0L);
        responses.set(0L);
        messages.set(0L);
        minLatency.set(Long.MAX_VALUE);
        maxLatency.set(0L);
        totLatency.set(0L);
        maxTime.set(null, 0);
        sendTimes.clear();
        arrivalTimes.clear();
        connectionStatistics.reset();
    }

    private class HandshakeListener implements ClientSessionChannel.MessageListener {
        private static final String SESSION_ID_ATTRIBUTE = "session_id";
        private final String channel;
        private final int rooms;
        private final int roomsPerClient;

        private HandshakeListener(String channel, int rooms, int roomsPerClient) {
            this.channel = channel;
            this.rooms = rooms;
            this.roomsPerClient = roomsPerClient;
        }

        @Override
        public void onMessage(ClientSessionChannel handshakeChannel, Message handshakeReply) {
            if (handshakeReply.isSuccessful()) {
                LoadBayeuxClient client = (LoadBayeuxClient)handshakeChannel.getSession();
                String sessionId = (String)client.getAttribute(SESSION_ID_ATTRIBUTE);
                if (sessionId == null) {
                    client.setAttribute(SESSION_ID_ATTRIBUTE, client.getId());
                    client.batch(() -> {
                        List<Integer> roomsSubscribedTo = new ArrayList<>();
                        for (int j = 0; j < roomsPerClient; ++j) {
                            // Avoid to subscribe the same client twice to the same room
                            int room = nextRandom(rooms);
                            while (roomsSubscribedTo.contains(room)) {
                                room = nextRandom(rooms);
                            }
                            roomsSubscribedTo.add(room);
                            client.setupRoom(room);
                            client.getChannel(channel + "/" + room).subscribe(latencyListener);
                        }
                        client.init();
                    });
                } else {
                    System.err.printf("Second handshake for client %s: old session %s, new session %s%n", this, sessionId, client.getId());
                }
            }
        }
    }

    private class DisconnectListener implements ClientSessionChannel.MessageListener {
        @Override
        public void onMessage(ClientSessionChannel channel, Message message) {
            if (message.isSuccessful()) {
                LoadBayeuxClient client = (LoadBayeuxClient)channel.getSession();
                client.destroy();
            }
        }
    }

    private class LatencyListener implements ClientSessionChannel.MessageListener {
        @Override
        public void onMessage(ClientSessionChannel channel, Message message) {
            Map<String, Object> data = message.getDataAsMap();
            if (data != null) {
                long startTime = ((Number)data.get(START_FIELD)).longValue();
                long endTime = System.nanoTime();
                start.compareAndSet(0, endTime);
                end.set(endTime);
                messages.incrementAndGet();

                String id = (String)data.get(Config.ID_FIELD);

                AtomicStampedReference<Long> sendTimeRef = sendTimes.get(id);
                long sendTime = sendTimeRef.getReference();
                // Update count atomically
                if (Atomics.decrement(sendTimeRef) == 0) {
                    sendTimes.remove(id);
                }

                AtomicStampedReference<List<Long>> arrivalTimeRef = arrivalTimes.get(id);
                long arrivalTime = arrivalTimeRef.getReference().remove(0);
                // Update count atomically
                if (Atomics.decrement(arrivalTimeRef) == 0) {
                    arrivalTimes.remove(id);
                }

                long delayMs = TimeUnit.NANOSECONDS.toMillis(endTime - startTime);
                Atomics.updateMax(maxTime, id, (int)delayMs);

                updateLatencies(startTime, sendTime, arrivalTime, endTime);
            } else {
                throw new IllegalStateException("No 'data' field in message " + message);
            }
        }
    }

    private class LoadBayeuxClient extends BayeuxClient {
        private final List<Integer> subscriptions = new ArrayList<>();
        private final CountDownLatch initLatch = new CountDownLatch(1);

        private LoadBayeuxClient(String url, ScheduledExecutorService scheduler, ClientTransport transport) {
            super(url, scheduler, transport);
            addTransportListener(new TransportListener() {
                @Override
                public void onSending(List<? extends Message> messages) {
                    recordSentMessages(messages);
                }

                @Override
                public void onMessages(List<Message.Mutable> messages) {
                    recordReceivedMessages(messages);
                }
            });
        }

        public void setupRoom(int room) {
            AtomicInteger clientsPerRoom = roomMap.get(room);
            if (clientsPerRoom == null) {
                clientsPerRoom = new AtomicInteger();
                AtomicInteger existing = roomMap.putIfAbsent(room, clientsPerRoom);
                if (existing != null) {
                    clientsPerRoom = existing;
                }
            }
            clientsPerRoom.incrementAndGet();
            subscriptions.add(room);
        }

        public void init() {
            getChannel("/service/init").publish(new HashMap<>(), message -> initLatch.countDown());
        }

        public void waitForInit() {
            try {
                initLatch.await();
            } catch (InterruptedException x) {
                Thread.currentThread().interrupt();
                throw new RuntimeException(x);
            }
        }

        public void destroy() {
            for (Integer room : subscriptions) {
                AtomicInteger clientsPerRoom = roomMap.get(room);
                clientsPerRoom.decrementAndGet();
            }
            subscriptions.clear();
        }

        public void begin() throws InterruptedException {
            notifyServer("/service/statistics/start");
        }

        public void end() throws InterruptedException {
            notifyServer("/service/statistics/stop");
        }

        public void exit() throws InterruptedException {
            notifyServer("/service/statistics/exit");
        }

        private void notifyServer(String channelName) throws InterruptedException {
            final CountDownLatch latch = new CountDownLatch(1);
            ClientSessionChannel channel = getChannel(channelName);
            channel.publish(new HashMap<String, Object>(1), message -> latch.countDown());
            latch.await();
        }

        private void recordSentMessages(List<? extends Message> messages) {
            long now = System.nanoTime();
            for (Message message : messages) {
                Map<String, Object> data = message.getDataAsMap();
                if (data != null && message.getChannelId().isBroadcast()) {
                    int room = (Integer)data.get("room");
                    int clientsInRoom = roomMap.get(room).get();
                    String id = (String)data.get(Config.ID_FIELD);
                    sendTimes.put(id, new AtomicStampedReference<>(now, clientsInRoom));
                    arrivalTimes.put(id, new AtomicStampedReference<>(new BlockingArrayQueue<>(), clientsInRoom));
                }
            }
        }

        private void recordReceivedMessages(List<Message.Mutable> messages) {
            long now = System.nanoTime();
            boolean response = false;
            for (Message message : messages) {
                Map<String, Object> data = message.getDataAsMap();
                if (data != null) {
                    response = true;
                    String id = (String)data.get(Config.ID_FIELD);
                    arrivalTimes.get(id).getReference().add(now);
                }
            }
            if (response) {
                responses.incrementAndGet();
            }
        }
    }

    private ChannelId getChannelId(String channelName) {
        ChannelId result = channelIds.get(channelName);
        if (result == null) {
            result = new ChannelId(channelName);
            ChannelId existing = channelIds.putIfAbsent(channelName, result);
            if (existing != null) {
                result = existing;
            }
        }
        return result;
    }

    private enum ClientTransportType {
        LONG_POLLING("long-polling"), JSR_WEBSOCKET("jsr-websocket"), JETTY_WEBSOCKET("jetty-websocket");

        private final String name;

        private ClientTransportType(String name) {
            this.name = name;
        }

        public String getName() {
            return name;
        }
    }

    private static class Measure extends HashMap<String, Object> {
        public Measure(Object value, String unit) {
            super(2);
            put("value", value);
            put("unit", unit);
        }
    }

    private static class DynamicConnectionStatistics implements Connection.Listener {
        private final Set<Connection> _connections = Collections.newSetFromMap(new ConcurrentHashMap<>());
        private final LongAdder _rcvdBytes = new LongAdder();
        private final LongAdder _sentBytes = new LongAdder();
        private Data _lastData = new Data(0, 0);

        @Override
        public void onOpened(Connection connection) {
            _connections.add(connection);
        }

        @Override
        public void onClosed(Connection connection) {
            _connections.remove(connection);
            collect(connection);
        }

        public void reset() {
            _lastData = new Data(_rcvdBytes.sumThenReset(), _sentBytes.sumThenReset());
        }

        public Data collect() {
            _connections.forEach(this::collect);
            return new Data(_rcvdBytes.longValue() - _lastData.receivedBytes,
                    _sentBytes.longValue() - _lastData.sentBytes);
        }

        private void collect(Connection connection) {
            long bytesIn = connection.getBytesIn();
            if (bytesIn > 0) {
                _rcvdBytes.add(bytesIn);
            }
            long bytesOut = connection.getBytesOut();
            if (bytesOut > 0) {
                _sentBytes.add(bytesOut);
            }
        }

        public static class Data {
            public final long receivedBytes;
            public final long sentBytes;

            private Data(long receivedBytes, long sentBytes) {
                this.receivedBytes = receivedBytes;
                this.sentBytes = sentBytes;
            }
        }
    }
}<|MERGE_RESOLUTION|>--- conflicted
+++ resolved
@@ -41,12 +41,7 @@
 import java.util.concurrent.atomic.AtomicInteger;
 import java.util.concurrent.atomic.AtomicLong;
 import java.util.concurrent.atomic.AtomicStampedReference;
-<<<<<<< HEAD
-import jakarta.websocket.ContainerProvider;
-import jakarta.websocket.WebSocketContainer;
-=======
 import java.util.concurrent.atomic.LongAdder;
->>>>>>> 696fdf57
 import com.fasterxml.jackson.databind.ObjectMapper;
 import com.fasterxml.jackson.databind.SerializationFeature;
 import org.HdrHistogram.Histogram;
@@ -84,7 +79,7 @@
 import org.eclipse.jetty.util.component.LifeCycle;
 import org.eclipse.jetty.util.ssl.SslContextFactory;
 import org.eclipse.jetty.websocket.client.WebSocketClient;
-import org.eclipse.jetty.websocket.javax.client.internal.JavaxWebSocketClientContainer;
+import org.eclipse.jetty.websocket.jakarta.client.JakartaWebSocketClientContainer;
 
 public class CometDLoadClient implements MeasureConverter {
     private static final String START_FIELD = "start";
@@ -116,7 +111,7 @@
     private final DynamicConnectionStatistics connectionStatistics = new DynamicConnectionStatistics();
     private HttpClient httpClient;
     private WebSocketClient webSocketClient;
-    private JavaxWebSocketClientContainer webSocketContainer;
+    private JakartaWebSocketClientContainer webSocketContainer;
     private LatencyListener latencyListener;
     private HandshakeListener handshakeListener;
     private DisconnectListener disconnectListener;
@@ -369,7 +364,7 @@
         LifeCycle.start(webSocketClient);
         mbeanContainer.beanAdded(null, webSocketClient);
 
-        webSocketContainer = new JavaxWebSocketClientContainer(httpClient);
+        webSocketContainer = new JakartaWebSocketClientContainer(httpClient);
         webSocketContainer.addBean(mbeanContainer);
         webSocketContainer.addBean(connectionStatistics);
         LifeCycle.start(webSocketContainer);
