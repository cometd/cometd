--- conflicted
+++ resolved
@@ -350,12 +350,8 @@
         mbeanContainer.beanAdded(null, httpClient);
 
         webSocketClient = new WebSocketClient(httpClient);
-<<<<<<< HEAD
         webSocketClient.setInputBufferSize(8 * 1024);
-=======
-        webSocketClient.getPolicy().setInputBufferSize(8 * 1024);
-        webSocketClient.getPolicy().setMaxTextMessageSize(-1);
->>>>>>> 8f03404d
+        webSocketClient.setMaxTextMessageSize(Integer.MAX_VALUE);
         webSocketClient.addBean(mbeanContainer);
         webSocketClient.start();
         mbeanContainer.beanAdded(null, webSocketClient);
