/*
 * Copyright (c) 2008-2020 the original author or authors.
 *
 * Licensed under the Apache License, Version 2.0 (the "License");
 * you may not use this file except in compliance with the License.
 * You may obtain a copy of the License at
 *
 *     http://www.apache.org/licenses/LICENSE-2.0
 *
 * Unless required by applicable law or agreed to in writing, software
 * distributed under the License is distributed on an "AS IS" BASIS,
 * WITHOUT WARRANTIES OR CONDITIONS OF ANY KIND, either express or implied.
 * See the License for the specific language governing permissions and
 * limitations under the License.
 */
package org.cometd.benchmark.client;

import java.io.BufferedReader;
import java.io.File;
import java.io.IOException;
import java.io.InputStreamReader;
import java.lang.management.ManagementFactory;
import java.util.ArrayList;
import java.util.Arrays;
import java.util.Collection;
import java.util.Date;
import java.util.HashMap;
import java.util.LinkedHashMap;
import java.util.List;
import java.util.Map;
<<<<<<< HEAD
=======
import java.util.Set;
>>>>>>> ea90f303
import java.util.concurrent.ConcurrentHashMap;
import java.util.concurrent.ConcurrentMap;
import java.util.concurrent.CopyOnWriteArrayList;
import java.util.concurrent.CountDownLatch;
import java.util.concurrent.Executors;
import java.util.concurrent.ScheduledExecutorService;
import java.util.concurrent.ThreadLocalRandom;
import java.util.concurrent.TimeUnit;
import java.util.concurrent.atomic.AtomicInteger;
import java.util.concurrent.atomic.AtomicLong;
import java.util.concurrent.atomic.AtomicStampedReference;
import java.util.concurrent.atomic.LongAdder;
import com.fasterxml.jackson.databind.ObjectMapper;
import com.fasterxml.jackson.databind.SerializationFeature;
import org.HdrHistogram.Histogram;
import org.cometd.bayeux.Channel;
import org.cometd.bayeux.ChannelId;
import org.cometd.bayeux.Message;
import org.cometd.bayeux.client.ClientSessionChannel;
import org.cometd.benchmark.Atomics;
import org.cometd.benchmark.Config;
import org.cometd.benchmark.MonitoringQueuedThreadPool;
import org.cometd.client.BayeuxClient;
import org.cometd.client.ext.AckExtension;
import org.cometd.client.http.jetty.JettyHttpClientTransport;
import org.cometd.client.transport.ClientTransport;
import org.cometd.client.transport.TransportListener;
import org.cometd.client.websocket.javax.WebSocketTransport;
import org.cometd.client.websocket.jetty.JettyWebSocketTransport;
import org.cometd.common.JacksonJSONContextClient;
import org.eclipse.jetty.client.HttpClient;
import org.eclipse.jetty.client.HttpClientTransport;
import org.eclipse.jetty.client.api.Request;
import org.eclipse.jetty.client.http.HttpClientTransportOverHTTP;
import org.eclipse.jetty.http.HttpHeader;
import org.eclipse.jetty.http.HttpHeaderValue;
import org.eclipse.jetty.http2.client.HTTP2Client;
import org.eclipse.jetty.http2.client.http.HttpClientTransportOverHTTP2;
<<<<<<< HEAD
import org.eclipse.jetty.io.ClientConnector;
=======
import org.eclipse.jetty.io.Connection;
>>>>>>> ea90f303
import org.eclipse.jetty.jmx.MBeanContainer;
import org.eclipse.jetty.toolchain.perf.HistogramSnapshot;
import org.eclipse.jetty.toolchain.perf.MeasureConverter;
import org.eclipse.jetty.toolchain.perf.PlatformMonitor;
import org.eclipse.jetty.util.BlockingArrayQueue;
import org.eclipse.jetty.util.SocketAddressResolver;
import org.eclipse.jetty.util.component.LifeCycle;
import org.eclipse.jetty.util.ssl.SslContextFactory;
import org.eclipse.jetty.websocket.client.WebSocketClient;
import org.eclipse.jetty.websocket.jsr356.ClientContainer;

public class CometDLoadClient implements MeasureConverter {
    private static final String START_FIELD = "start";

    private final Collection<Histogram> allHistograms = new CopyOnWriteArrayList<>();
    private final ThreadLocal<Histogram> histogram = ThreadLocal.withInitial(() -> {
        Histogram histogram = new Histogram(TimeUnit.MICROSECONDS.toNanos(1), TimeUnit.MINUTES.toNanos(1), 3);
        allHistograms.add(histogram);
        return histogram;
    });
<<<<<<< HEAD
=======

>>>>>>> ea90f303
    private final PlatformMonitor monitor = new PlatformMonitor();
    private final AtomicLong ids = new AtomicLong();
    private final List<LoadBayeuxClient> bayeuxClients = new BlockingArrayQueue<>();
    private final ConcurrentMap<String, ChannelId> channelIds = new ConcurrentHashMap<>();
    private final ConcurrentMap<Integer, AtomicInteger> roomMap = new ConcurrentHashMap<>();
    private final AtomicLong start = new AtomicLong();
    private final AtomicLong end = new AtomicLong();
    private final AtomicLong responses = new AtomicLong();
    private final AtomicLong messages = new AtomicLong();
    private final AtomicLong minLatency = new AtomicLong();
    private final AtomicLong maxLatency = new AtomicLong();
    private final AtomicLong totLatency = new AtomicLong();
    private final AtomicStampedReference<String> maxTime = new AtomicStampedReference<>(null, 0);
    private final Map<String, AtomicStampedReference<Long>> sendTimes = new ConcurrentHashMap<>();
    private final Map<String, AtomicStampedReference<List<Long>>> arrivalTimes = new ConcurrentHashMap<>();
    private final ScheduledExecutorService scheduler = Executors.newScheduledThreadPool(8);
    private final MonitoringQueuedThreadPool threadPool = new MonitoringQueuedThreadPool(0);
    private final DynamicConnectionStatistics connectionStatistics = new DynamicConnectionStatistics();
    private HttpClient httpClient;
    private WebSocketClient webSocketClient;
    private ClientContainer webSocketContainer;
    private LatencyListener latencyListener;
    private HandshakeListener handshakeListener;
    private DisconnectListener disconnectListener;
    private boolean interactive = true;
    private String host = "localhost";
    private int port = 8080;
    private ClientTransportType transport = ClientTransportType.LONG_POLLING;
    private boolean http2 = false;
    private boolean tls = false;
    private int selectors = 1;
    private int maxThreads = 256;
    private String context = Config.CONTEXT_PATH;
    private String channel = "/a";
    private int rooms = 100;
    private int roomsPerClient = 10;
    private boolean ackExtension = false;
    private int iterations = 5;
    private int clients = 1000;
    private int batches = 1000;
    private int batchSize = 10;
    private long batchPause = 10000;
    private int messageSize = 50;
    private boolean randomize = false;
    private String file = "./result.json";

    public static void main(String[] args) throws Exception {
        CometDLoadClient client = new CometDLoadClient();
        parseArguments(args, client);
        client.run();
    }

    private static void parseArguments(String[] args, CometDLoadClient client) {
        for (String arg : args) {
            if (arg.equals("--auto")) {
                client.interactive = false;
            } else if (arg.startsWith("--host=")) {
                client.host = arg.substring("--host=".length());
            } else if (arg.startsWith("--port=")) {
                client.port = Integer.parseInt(arg.substring("--port=".length()));
            } else if (arg.startsWith("--transport=")) {
                client.transport = ClientTransportType.valueOf(arg.substring("--transport=".length()));
            } else if (arg.equals("--http2")) {
                client.http2 = true;
            } else if (arg.equals("--tls")) {
                client.tls = true;
            } else if (arg.startsWith("--selectors=")) {
                client.selectors = Integer.parseInt(arg.substring("--selectors=".length()));
            } else if (arg.startsWith("--maxThreads=")) {
                client.maxThreads = Integer.parseInt(arg.substring("--maxThreads=".length()));
            } else if (arg.startsWith("--context=")) {
                client.context = arg.substring("--context=".length());
            } else if (arg.startsWith("--channel=")) {
                client.channel = arg.substring("--channel=".length());
            } else if (arg.startsWith("--rooms=")) {
                client.rooms = Integer.parseInt(arg.substring("--rooms=".length()));
            } else if (arg.startsWith("--roomsPerClient=")) {
                client.roomsPerClient = Integer.parseInt(arg.substring("--roomsPerClient=".length()));
            } else if (arg.equals("--ackExtension")) {
                client.ackExtension = true;
            } else if (arg.startsWith("--iterations=")) {
                client.iterations = Integer.parseInt(arg.substring("--iterations=".length()));
            } else if (arg.startsWith("--clients=")) {
                client.clients = Integer.parseInt(arg.substring("--clients=".length()));
            } else if (arg.startsWith("--batches=")) {
                client.batches = Integer.parseInt(arg.substring("--batches=".length()));
            } else if (arg.startsWith("--batchSize=")) {
                client.batchSize = Integer.parseInt(arg.substring("--batchSize=".length()));
            } else if (arg.startsWith("--batchPause=")) {
                client.batchPause = Long.parseLong(arg.substring("--batchPause=".length()));
            } else if (arg.startsWith("--messageSize=")) {
                client.messageSize = Integer.parseInt(arg.substring("--messageSize=".length()));
            } else if (arg.equals("--randomize")) {
                client.randomize = true;
            } else if (arg.startsWith("--file=")) {
                client.file = arg.substring("--file=".length());
            }
        }
    }

    public void run() throws Exception {
        BufferedReader console = new BufferedReader(new InputStreamReader(System.in));

        String host = this.host;
        if (interactive) {
            host = System.getProperty("cometd.server", host);
            System.err.printf("server [%s]: ", host);
            String value = console.readLine().trim();
            if (value.length() == 0) {
                value = host;
            }
            host = value;
        }

        int port = this.port;
        if (interactive) {
            port = Integer.parseInt(System.getProperty("cometd.port", String.valueOf(port)));
            System.err.printf("port [%d]: ", port);
            String value = console.readLine().trim();
            if (value.length() == 0) {
                value = String.valueOf(port);
            }
            port = Integer.parseInt(value);
        }

        boolean tls = this.tls;
        if (interactive) {
            System.err.printf("use tls [%b]: ", tls);
            String value = console.readLine().trim();
            if (value.length() == 0) {
                value = String.valueOf(tls);
            }
            tls = Boolean.parseBoolean(value);
        }

        int selectors = this.selectors;
        if (interactive) {
            System.err.printf("selectors [%d]: ", selectors);
            String value = console.readLine().trim();
            if (value.length() == 0) {
                value = String.valueOf(selectors);
            }
            selectors = Integer.parseInt(value);
        }

        int maxThreads = this.maxThreads;
        if (interactive) {
            maxThreads = Integer.parseInt(System.getProperty("cometd.threads", String.valueOf(maxThreads)));
            System.err.printf("max threads [%d]: ", maxThreads);
            String value = console.readLine().trim();
            if (value.length() == 0) {
                value = String.valueOf(maxThreads);
            }
            maxThreads = Integer.parseInt(value);
        }

        ClientTransportType transport = this.transport;
        if (interactive) {
            System.err.printf("transports:%n");
            for (ClientTransportType type : ClientTransportType.values()) {
                System.err.printf("  %d - %s%n", type.ordinal(), type.getName());
            }
            System.err.printf("transport [%d]: ", transport.ordinal());
            String value = console.readLine().trim();
            if (value.length() == 0) {
                value = String.valueOf(transport.ordinal());
            }
            transport = ClientTransportType.values()[Integer.parseInt(value)];
        }

        boolean http2 = this.http2;
        if (transport == ClientTransportType.LONG_POLLING) {
            if (interactive) {
                System.err.printf("use HTTP/2 [%b]: ", http2);
                String value = console.readLine().trim();
                if (value.length() == 0) {
                    value = String.valueOf(http2);
                }
                http2 = Boolean.parseBoolean(value);
            }
        } else {
            http2 = false;
        }

        String contextPath = this.context;
        if (interactive) {
            System.err.printf("context [%s]: ", contextPath);
            String value = console.readLine().trim();
            if (value.length() == 0) {
                value = contextPath;
            }
            contextPath = value;
        }
        String url = (tls ? "https" : "http") + "://" + host + ":" + port + contextPath + Config.SERVLET_PATH;

        String channel = this.channel;
        if (interactive) {
            channel = System.getProperty("cometd.channel", channel);
            System.err.printf("channel [%s]: ", channel);
            String value = console.readLine().trim();
            if (value.length() == 0) {
                value = channel;
            }
            channel = value;
        }
        channel = Config.CHANNEL_PREFIX + (channel.startsWith("/") ? channel.substring(1) : channel);

        int rooms = this.rooms;
        if (interactive) {
            rooms = Integer.parseInt(System.getProperty("cometd.rooms", String.valueOf(rooms)));
            System.err.printf("rooms [%d]: ", rooms);
            String value = console.readLine().trim();
            if (value.length() == 0) {
                value = String.valueOf(rooms);
            }
            rooms = Integer.parseInt(value);
        }

        int roomsPerClient = this.roomsPerClient;
        if (interactive) {
            System.err.printf("rooms per client [%d]: ", roomsPerClient);
            String value = console.readLine().trim();
            if (value.length() == 0) {
                value = String.valueOf(roomsPerClient);
            }
            roomsPerClient = Integer.parseInt(value);
        }

        boolean ackExtension = this.ackExtension;
        if (interactive) {
            System.err.printf("enable ack extension [%b]: ", ackExtension);
            String value = console.readLine().trim();
            if (value.length() == 0) {
                value = String.valueOf(ackExtension);
            }
            ackExtension = Boolean.parseBoolean(value);
        }

        MBeanContainer mbeanContainer = new MBeanContainer(ManagementFactory.getPlatformMBeanServer());
        mbeanContainer.beanAdded(null, this);

        threadPool.setMaxThreads(maxThreads);
        threadPool.setDaemon(true);
        threadPool.start();
        mbeanContainer.beanAdded(null, threadPool);

        ClientConnector clientConnector = new ClientConnector();
        clientConnector.setExecutor(threadPool);
        clientConnector.setSelectors(selectors);
        clientConnector.setSslContextFactory(new SslContextFactory.Client(true));
        HttpClientTransport httpClientTransport = new HttpClientTransportOverHTTP(clientConnector);
        if (http2) {
            HTTP2Client http2Client = new HTTP2Client(clientConnector);
            httpClientTransport = new HttpClientTransportOverHTTP2(http2Client);
        }
<<<<<<< HEAD
        httpClient = new HttpClient(httpClientTransport);
        httpClient.addBean(mbeanContainer);
=======
        httpClient = new HttpClient(httpClientTransport, new SslContextFactory.Client(true));
>>>>>>> ea90f303
        httpClient.setMaxConnectionsPerDestination(60000);
        httpClient.setMaxRequestsQueuedPerDestination(10000);
        httpClient.setIdleTimeout(Config.META_CONNECT_TIMEOUT + 2 * Config.MAX_NETWORK_DELAY);
        httpClient.setSocketAddressResolver(new SocketAddressResolver.Sync());
        httpClient.addBean(mbeanContainer);
        httpClient.addBean(connectionStatistics);
        LifeCycle.start(httpClient);
        mbeanContainer.beanAdded(null, httpClient);

        webSocketClient = new WebSocketClient(httpClient);
        webSocketClient.setInputBufferSize(8 * 1024);
        webSocketClient.setMaxTextMessageSize(Integer.MAX_VALUE);
        webSocketClient.addBean(mbeanContainer);
        webSocketClient.addBean(connectionStatistics);
        LifeCycle.start(webSocketClient);
        mbeanContainer.beanAdded(null, webSocketClient);

        webSocketContainer = new ClientContainer(httpClient);
        webSocketContainer.addBean(mbeanContainer);
        webSocketContainer.addBean(connectionStatistics);
        LifeCycle.start(webSocketContainer);
        mbeanContainer.beanAdded(null, webSocketContainer);

        latencyListener = new LatencyListener();
        handshakeListener = new HandshakeListener(channel, rooms, roomsPerClient);
        disconnectListener = new DisconnectListener();

        LoadBayeuxClient statsClient = new LoadBayeuxClient(url, scheduler, newClientTransport(transport));
        statsClient.handshake();

        int clients = this.clients;
        int batches = this.batches;
        int batchSize = this.batchSize;
        long batchPause = this.batchPause;
        int messageSize = this.messageSize;
        boolean randomize = this.randomize;

        while (true) {
            System.err.println();
            System.err.println("-----");

            if (interactive) {
                System.err.printf("clients [%d]: ", clients);
                String value = console.readLine();
                if (value == null) {
                    break;
                }
                value = value.trim();
                if (value.length() == 0) {
                    value = String.valueOf(clients);
                }
                clients = Integer.parseInt(value);
            } else if (iterations-- == 0) {
                clients = 0;
            }

            System.err.println("Waiting for clients to be ready...");

            // Create or remove the necessary bayeux clients
            int currentClients = bayeuxClients.size();
            if (currentClients < clients) {
                for (int i = 0; i < clients - currentClients; ++i) {
                    bayeuxClients.add(handshakeClient(url, transport, ackExtension));
                }
            } else if (currentClients > clients) {
                for (int i = 0; i < currentClients - clients; ++i) {
                    disconnectClient(bayeuxClients.remove(currentClients - i - 1));
                }
            }

            int currentSize = bayeuxClients.size();
            if (currentSize == 0) {
                System.err.println("All clients disconnected, exiting");
                break;
            }
            System.err.printf("Clients ready: %d%n", currentSize);

            reset();

            if (interactive) {
                System.err.printf("batch count [%d]: ", batches);
                String value = console.readLine().trim();
                if (value.length() == 0) {
                    value = String.valueOf(batches);
                }
                batches = Integer.parseInt(value);
            }

            if (interactive) {
                System.err.printf("batch size [%d]: ", batchSize);
                String value = console.readLine().trim();
                if (value.length() == 0) {
                    value = String.valueOf(batchSize);
                }
                batchSize = Integer.parseInt(value);
            }

            if (interactive) {
                System.err.printf("batch pause (\u00B5s) [%d]: ", batchPause);
                String value = console.readLine().trim();
                if (value.length() == 0) {
                    value = String.valueOf(batchPause);
                }
                batchPause = Long.parseLong(value);
            }

            if (interactive) {
                System.err.printf("message size [%d]: ", messageSize);
                String value = console.readLine().trim();
                if (value.length() == 0) {
                    value = String.valueOf(messageSize);
                }
                messageSize = Integer.parseInt(value);
            }
            char[] chars = new char[messageSize];
            Arrays.fill(chars, 'x');
            String chat = new String(chars);

            if (interactive) {
                System.err.printf("randomize sends [%b]: ", randomize);
                String value = console.readLine().trim();
                if (value.length() == 0) {
                    value = String.valueOf(randomize);
                }
                randomize = Boolean.parseBoolean(value);
            }

            // Send a message to the server to signal the start of the test.
            statsClient.begin();

            PlatformMonitor.Start start = monitor.start();
            System.err.println();
            System.err.println(start);
            System.err.printf("Testing %d clients in %d rooms, %d rooms/client%n", bayeuxClients.size(), rooms, roomsPerClient);
            System.err.printf("Sending %d batches of %dx%d bytes messages every %d \u00B5s%n", batches, batchSize, messageSize, batchPause);

            long begin = System.nanoTime();
            long expected = runBatches(channel, batches, batchSize, TimeUnit.MICROSECONDS.toNanos(batchPause), chat, randomize);
            long end = System.nanoTime();
            long sendElapsed = end - begin;

            PlatformMonitor.Stop stop = monitor.stop();
            System.err.println(stop);

            waitForMessages(expected);

            long messages = this.messages.get();
            long receiveElapsed = this.end.get() - this.start.get();

            // Send a message to the server to signal the end of the test.
            statsClient.end();

            Histogram histogram = printResults(messages, expected, sendElapsed, receiveElapsed);
            if (!interactive) {
                Map<String, Object> run = new LinkedHashMap<>();
                Map<String, Object> config = new LinkedHashMap<>();
                run.put("config", config);
                config.put("cores", start.cores);
                config.put("totalMemory", new Measure(start.gibiBytes(start.totalMemory), "GiB"));
                config.put("os", start.os);
                config.put("jvm", start.jvm);
                config.put("totalHeap", new Measure(start.gibiBytes(start.heap.getMax()), "GiB"));
                config.put("date", new Date(start.date).toString());
                config.put("transport", transport.getName());
                config.put("clients", bayeuxClients.size());
                config.put("rooms", rooms);
                config.put("roomsPerClient", roomsPerClient);
                config.put("batches", batches);
                config.put("batchSize", batchSize);
                config.put("batchPause", new Measure(batchPause, "\u00B5s"));
                config.put("messageSize", new Measure(messageSize, "B"));
                Map<String, Object> results = new LinkedHashMap<>();
                run.put("results", results);
                results.put("cpu", new Measure(stop.percent(stop.cpuTime, stop.time) / start.cores, "%"));
                results.put("jitTime", new Measure(stop.jitTime, "ms"));
                results.put("messages", messages);
                results.put("sendTime", new Measure(TimeUnit.NANOSECONDS.toMillis(sendElapsed), "ms"));
                results.put("sendRate", new Measure(messages * 1000L * 1000 * 1000 / sendElapsed, "messages/s"));
                results.put("receiveTime", new Measure(TimeUnit.NANOSECONDS.toMillis(receiveElapsed), "ms"));
                results.put("receiveRate", new Measure(messages * 1000L * 1000 * 1000 / receiveElapsed, "messages/s"));
                Map<String, Object> latency = new LinkedHashMap<>();
                results.put("latency", latency);
                latency.put("min", new Measure(convert(histogram.getMinValue()), "\u00B5s"));
                latency.put("p50", new Measure(convert(histogram.getValueAtPercentile(50D)), "\u00B5s"));
                latency.put("p99", new Measure(convert(histogram.getValueAtPercentile(99D)), "\u00B5s"));
                latency.put("max", new Measure(convert(histogram.getMaxValue()), "\u00B5s"));
                Map<String, Object> threadPool = new LinkedHashMap<>();
                results.put("threadPool", threadPool);
                threadPool.put("tasks", this.threadPool.getTasks());
                threadPool.put("queueSizeMax", this.threadPool.getMaxQueueSize());
                threadPool.put("activeThreadsMax", this.threadPool.getMaxActiveThreads());
                threadPool.put("queueLatencyAverage", new Measure(TimeUnit.NANOSECONDS.toMillis(this.threadPool.getAverageQueueLatency()), "ms"));
                threadPool.put("queueLatencyMax", new Measure(TimeUnit.NANOSECONDS.toMillis(this.threadPool.getMaxQueueLatency()), "ms"));
                threadPool.put("taskTimeAverage", new Measure(TimeUnit.NANOSECONDS.toMillis(this.threadPool.getAverageTaskLatency()), "ms"));
                threadPool.put("taskTimeMax", new Measure(TimeUnit.NANOSECONDS.toMillis(this.threadPool.getMaxTaskLatency()), "ms"));
                Map<String, Object> gc = new LinkedHashMap<>();
                results.put("gc", gc);
                gc.put("youngCount", stop.youngCount);
                gc.put("youngTime", new Measure(stop.youngTime, "ms"));
                gc.put("oldCount", stop.oldCount);
                gc.put("oldTime", new Measure(stop.oldTime, "ms"));
                gc.put("youngGarbage", new Measure(stop.mebiBytes(stop.edenBytes + stop.survivorBytes), "MiB"));
                gc.put("oldGarbage", new Measure(stop.mebiBytes(stop.tenuredBytes), "MiB"));
                saveResults(run, file);
            }
        }

        statsClient.exit();

        LifeCycle.stop(webSocketContainer);
        LifeCycle.stop(webSocketClient);
        LifeCycle.stop(httpClient);

        scheduler.shutdown();
    }

    private long runBatches(String channel, int batchCount, int batchSize, long batchPauseNanos, String chat, boolean randomize) {
        long begin = System.nanoTime();
        int index = -1;
        long expected = 0;
        for (int i = 1; i <= batchCount; ++i) {
            long pause = begin + i * batchPauseNanos - System.nanoTime();
            if (pause > 0) {
                nanoSleep(pause);
            }

            if (randomize) {
                index = nextRandom(bayeuxClients.size());
            } else {
                ++index;
                if (index == bayeuxClients.size()) {
                    index = 0;
                }
            }
            LoadBayeuxClient client = bayeuxClients.get(index);
            expected += sendBatch(client, channel, batchSize, chat);
        }
        return expected;
    }

    protected LoadBayeuxClient handshakeClient(String url, ClientTransportType transport, boolean ackExtension) {
        LoadBayeuxClient client = new LoadBayeuxClient(url, scheduler, newClientTransport(transport));
        if (ackExtension) {
            client.addExtension(new AckExtension());
        }
        client.getChannel(Channel.META_HANDSHAKE).addListener(handshakeListener);
        client.getChannel(Channel.META_DISCONNECT).addListener(disconnectListener);
        client.handshake();
        client.waitForInit();
        return client;
    }

    protected void disconnectClient(LoadBayeuxClient client) {
        client.disconnect();
        client.waitFor(1000, BayeuxClient.State.DISCONNECTED);
    }

    private void nanoSleep(long pause) {
        try {
            TimeUnit.NANOSECONDS.sleep(pause);
        } catch (InterruptedException x) {
            Thread.currentThread().interrupt();
            throw new RuntimeException(x);
        }
    }

    private long sendBatch(LoadBayeuxClient client, String channel, int batchSize, String chat) {
        long expected = 0;
        List<Integer> rooms = new ArrayList<>(roomMap.keySet());
        client.startBatch();
        for (int b = 0; b < batchSize; ++b) {
            int room = -1;
            AtomicInteger clientsPerRoom = null;
            while (clientsPerRoom == null || clientsPerRoom.get() == 0) {
                room = rooms.get(nextRandom(rooms.size()));
                clientsPerRoom = roomMap.get(room);
            }
            Map<String, Object> message = new HashMap<>(5);
            // Additional fields to simulate a chat message
            message.put("room", room);
            message.put("user", client.hashCode());
            message.put("chat", chat);
            // Mandatory fields to record latencies
            message.put(START_FIELD, System.nanoTime());
            message.put(Config.ID_FIELD, ids.incrementAndGet() + channel);
            ClientSessionChannel clientChannel = client.getChannel(getChannelId(channel + "/" + room));
            clientChannel.publish(message);
            clientChannel.release();
            expected += clientsPerRoom.get();
        }
        client.endBatch();
        return expected;
    }

    private ClientTransport newClientTransport(ClientTransportType clientTransportType) {
        switch (clientTransportType) {
            case LONG_POLLING: {
                Map<String, Object> options = new HashMap<>();
                options.put(ClientTransport.JSON_CONTEXT_OPTION, new JacksonJSONContextClient());
                options.put(ClientTransport.MAX_NETWORK_DELAY_OPTION, Config.MAX_NETWORK_DELAY);
                options.put(ClientTransport.MAX_MESSAGE_SIZE_OPTION, Integer.MAX_VALUE);
                return new JettyHttpClientTransport(options, httpClient) {
                    @Override
                    protected void customize(Request request) {
                        super.customize(request);
                        if (request.getPath().endsWith("/disconnect")) {
                            request.headers(headers -> headers.put(HttpHeader.CONNECTION, HttpHeaderValue.CLOSE));
                        }
                    }
                };
            }
            case JSR_WEBSOCKET: {
                Map<String, Object> options = new HashMap<>();
                options.put(ClientTransport.JSON_CONTEXT_OPTION, new JacksonJSONContextClient());
                options.put(ClientTransport.MAX_NETWORK_DELAY_OPTION, Config.MAX_NETWORK_DELAY);
                options.put(ClientTransport.MAX_MESSAGE_SIZE_OPTION, Integer.MAX_VALUE);
                // Differently from HTTP where the idle timeout is adjusted if it is a /meta/connect
                // for WebSocket we need an idle timeout that is longer than the /meta/connect timeout.
                options.put(WebSocketTransport.IDLE_TIMEOUT_OPTION, Config.META_CONNECT_TIMEOUT + httpClient.getIdleTimeout());
                return new WebSocketTransport(options, scheduler, webSocketContainer);
            }
            case JETTY_WEBSOCKET: {
                Map<String, Object> options = new HashMap<>();
                options.put(ClientTransport.JSON_CONTEXT_OPTION, new JacksonJSONContextClient());
                options.put(ClientTransport.MAX_NETWORK_DELAY_OPTION, Config.MAX_NETWORK_DELAY);
                options.put(ClientTransport.MAX_MESSAGE_SIZE_OPTION, Integer.MAX_VALUE);
                // Differently from HTTP where the idle timeout is adjusted if it is a /meta/connect
                // for WebSocket we need an idle timeout that is longer than the /meta/connect timeout.
                options.put(JettyWebSocketTransport.IDLE_TIMEOUT_OPTION, Config.META_CONNECT_TIMEOUT + httpClient.getIdleTimeout());
                return new JettyWebSocketTransport(options, scheduler, webSocketClient);
            }
            default: {
                throw new IllegalArgumentException();
            }
        }
    }

    private int nextRandom(int limit) {
        return ThreadLocalRandom.current().nextInt(limit);
    }

    private void updateLatencies(long startTime, long sendTime, long arrivalTime, long endTime) {
        long wallLatency = endTime - startTime;
        histogram.get().recordValue(wallLatency);

        long latency = TimeUnit.MICROSECONDS.toNanos(TimeUnit.NANOSECONDS.toMicros(arrivalTime - sendTime));
        Atomics.updateMin(minLatency, latency);
        Atomics.updateMax(maxLatency, latency);
        totLatency.addAndGet(latency);
    }

    private void waitForMessages(long expected) throws InterruptedException {
        long arrived = messages.get();
        long lastArrived = 0;
        int maxRetries = 20;
        int retries = maxRetries;
        while (arrived < expected) {
            System.err.printf("Waiting for messages to arrive %d/%d%n", arrived, expected);
            Thread.sleep(500);
            if (lastArrived == arrived) {
                --retries;
                if (retries == 0) {
                    break;
                }
            } else {
                lastArrived = arrived;
                retries = maxRetries;
            }
            arrived = messages.get();
        }
        if (arrived < expected) {
            System.err.printf("Interrupting wait for messages %d/%d%n", arrived, expected);
        } else {
            System.err.printf("All messages arrived %d/%d%n", arrived, expected);
        }
    }

    private Histogram printResults(long messageCount, long expectedCount, long sendElapsed, long receiveElapsed) {
        System.err.printf("Messages - Success/Expected = %d/%d%n", messageCount, expectedCount);

        DynamicConnectionStatistics.Data data = connectionStatistics.collect();

        if (sendElapsed > 0) {
            long batchRate = batches * 1000L * 1000 * 1000 / sendElapsed;
            float uploadRate = data.sentBytes * 1000F * 1000 * 1000 / sendElapsed / 1024 / 1024;
            System.err.printf("Outgoing: Elapsed = %d ms | Rate = %d messages/s - %d batches/s - %.3f MiB/s%n",
                    TimeUnit.NANOSECONDS.toMillis(sendElapsed),
                    batchSize * batchRate,
                    batchRate,
                    uploadRate
            );
        }

        if (receiveElapsed > 0) {
            float downloadRate = data.receivedBytes * 1000F * 1000 * 1000 / receiveElapsed / 1024 / 1024;
            System.err.printf("Incoming - Elapsed = %d ms | Rate = %d messages/s - %d batches/s(%.2f%%) - %.3f MiB/s%n",
                    TimeUnit.NANOSECONDS.toMillis(receiveElapsed),
                    messageCount * 1000L * 1000 * 1000 / receiveElapsed,
                    responses.get() * 1000L * 1000 * 1000 / receiveElapsed,
                    100F * responses.get() / messageCount,
                    downloadRate
            );
        }

        Histogram histogram = allHistograms.stream().reduce(new Histogram(TimeUnit.MICROSECONDS.toNanos(1), TimeUnit.MINUTES.toNanos(1), 3), (h1, h2) -> {
            h1.add(h2);
            return h1;
        });
        System.err.println(new HistogramSnapshot(histogram, 20, "Messages - Latency", "\u00B5s", this));

        System.err.printf("Messages - Network Latency Min/Ave/Max = %d/%d/%d ms%n",
                TimeUnit.NANOSECONDS.toMillis(minLatency.get()),
                messageCount == 0 ? -1 : TimeUnit.NANOSECONDS.toMillis(totLatency.get() / messageCount),
                TimeUnit.NANOSECONDS.toMillis(maxLatency.get()));

        System.err.printf("Slowest Message ID = %s time = %d ms%n", maxTime.getReference(), maxTime.getStamp());

        Config.printThreadPool("Thread Pool", threadPool);

        return histogram;
    }

    private void saveResults(Map<String, Object> run, String path) {
        try {
            File file = new File(path);
            ObjectMapper mapper = new ObjectMapper();
            mapper.enable(SerializationFeature.INDENT_OUTPUT);
            mapper.writeValue(file, run);
            System.err.printf("Results saved to file %s%n", file.getAbsolutePath());
        } catch (IOException x) {
            System.err.printf("Could not save results to file %s%n", path);
        }
    }

    @Override
    public long convert(long measure) {
        return TimeUnit.NANOSECONDS.toMicros(measure);
    }

    private void reset() {
        allHistograms.forEach(Histogram::reset);
        threadPool.reset();
        start.set(0L);
        end.set(0L);
        responses.set(0L);
        messages.set(0L);
        minLatency.set(Long.MAX_VALUE);
        maxLatency.set(0L);
        totLatency.set(0L);
        maxTime.set(null, 0);
        sendTimes.clear();
        arrivalTimes.clear();
        connectionStatistics.reset();
    }

    private class HandshakeListener implements ClientSessionChannel.MessageListener {
        private static final String SESSION_ID_ATTRIBUTE = "session_id";
        private final String channel;
        private final int rooms;
        private final int roomsPerClient;

        private HandshakeListener(String channel, int rooms, int roomsPerClient) {
            this.channel = channel;
            this.rooms = rooms;
            this.roomsPerClient = roomsPerClient;
        }

        @Override
        public void onMessage(ClientSessionChannel handshakeChannel, Message handshakeReply) {
            if (handshakeReply.isSuccessful()) {
                LoadBayeuxClient client = (LoadBayeuxClient)handshakeChannel.getSession();
                String sessionId = (String)client.getAttribute(SESSION_ID_ATTRIBUTE);
                if (sessionId == null) {
                    client.setAttribute(SESSION_ID_ATTRIBUTE, client.getId());
                    client.batch(() -> {
                        List<Integer> roomsSubscribedTo = new ArrayList<>();
                        for (int j = 0; j < roomsPerClient; ++j) {
                            // Avoid to subscribe the same client twice to the same room
                            int room = nextRandom(rooms);
                            while (roomsSubscribedTo.contains(room)) {
                                room = nextRandom(rooms);
                            }
                            roomsSubscribedTo.add(room);
                            client.setupRoom(room);
                            client.getChannel(channel + "/" + room).subscribe(latencyListener);
                        }
                        client.init();
                    });
                } else {
                    System.err.printf("Second handshake for client %s: old session %s, new session %s%n", this, sessionId, client.getId());
                }
            }
        }
    }

    private class DisconnectListener implements ClientSessionChannel.MessageListener {
        @Override
        public void onMessage(ClientSessionChannel channel, Message message) {
            if (message.isSuccessful()) {
                LoadBayeuxClient client = (LoadBayeuxClient)channel.getSession();
                client.destroy();
            }
        }
    }

    private class LatencyListener implements ClientSessionChannel.MessageListener {
        @Override
        public void onMessage(ClientSessionChannel channel, Message message) {
            Map<String, Object> data = message.getDataAsMap();
            if (data != null) {
                long startTime = ((Number)data.get(START_FIELD)).longValue();
                long endTime = System.nanoTime();
                start.compareAndSet(0, endTime);
                end.set(endTime);
                messages.incrementAndGet();

                String id = (String)data.get(Config.ID_FIELD);

                AtomicStampedReference<Long> sendTimeRef = sendTimes.get(id);
                long sendTime = sendTimeRef.getReference();
                // Update count atomically
                if (Atomics.decrement(sendTimeRef) == 0) {
                    sendTimes.remove(id);
                }

                AtomicStampedReference<List<Long>> arrivalTimeRef = arrivalTimes.get(id);
                long arrivalTime = arrivalTimeRef.getReference().remove(0);
                // Update count atomically
                if (Atomics.decrement(arrivalTimeRef) == 0) {
                    arrivalTimes.remove(id);
                }

                long delayMs = TimeUnit.NANOSECONDS.toMillis(endTime - startTime);
                Atomics.updateMax(maxTime, id, (int)delayMs);

                updateLatencies(startTime, sendTime, arrivalTime, endTime);
            } else {
                throw new IllegalStateException("No 'data' field in message " + message);
            }
        }
    }

    private class LoadBayeuxClient extends BayeuxClient {
        private final List<Integer> subscriptions = new ArrayList<>();
        private final CountDownLatch initLatch = new CountDownLatch(1);

        private LoadBayeuxClient(String url, ScheduledExecutorService scheduler, ClientTransport transport) {
            super(url, scheduler, transport);
            addTransportListener(new TransportListener() {
                @Override
                public void onSending(List<? extends Message> messages) {
                    recordSentMessages(messages);
                }

                @Override
                public void onMessages(List<Message.Mutable> messages) {
                    recordReceivedMessages(messages);
                }
            });
        }

        public void setupRoom(int room) {
            AtomicInteger clientsPerRoom = roomMap.get(room);
            if (clientsPerRoom == null) {
                clientsPerRoom = new AtomicInteger();
                AtomicInteger existing = roomMap.putIfAbsent(room, clientsPerRoom);
                if (existing != null) {
                    clientsPerRoom = existing;
                }
            }
            clientsPerRoom.incrementAndGet();
            subscriptions.add(room);
        }

        public void init() {
            getChannel("/service/init").publish(new HashMap<>(), message -> initLatch.countDown());
        }

        public void waitForInit() {
            try {
                initLatch.await();
            } catch (InterruptedException x) {
                Thread.currentThread().interrupt();
                throw new RuntimeException(x);
            }
        }

        public void destroy() {
            for (Integer room : subscriptions) {
                AtomicInteger clientsPerRoom = roomMap.get(room);
                clientsPerRoom.decrementAndGet();
            }
            subscriptions.clear();
        }

        public void begin() throws InterruptedException {
            notifyServer("/service/statistics/start");
        }

        public void end() throws InterruptedException {
            notifyServer("/service/statistics/stop");
        }

        public void exit() throws InterruptedException {
            notifyServer("/service/statistics/exit");
        }

        private void notifyServer(String channelName) throws InterruptedException {
            final CountDownLatch latch = new CountDownLatch(1);
            ClientSessionChannel channel = getChannel(channelName);
            channel.publish(new HashMap<String, Object>(1), message -> latch.countDown());
            latch.await();
        }

        private void recordSentMessages(List<? extends Message> messages) {
            long now = System.nanoTime();
            for (Message message : messages) {
                Map<String, Object> data = message.getDataAsMap();
                if (data != null && message.getChannelId().isBroadcast()) {
                    int room = (Integer)data.get("room");
                    int clientsInRoom = roomMap.get(room).get();
                    String id = (String)data.get(Config.ID_FIELD);
                    sendTimes.put(id, new AtomicStampedReference<>(now, clientsInRoom));
                    arrivalTimes.put(id, new AtomicStampedReference<>(new BlockingArrayQueue<>(), clientsInRoom));
                }
            }
        }

        private void recordReceivedMessages(List<Message.Mutable> messages) {
            long now = System.nanoTime();
            boolean response = false;
            for (Message message : messages) {
                Map<String, Object> data = message.getDataAsMap();
                if (data != null) {
                    response = true;
                    String id = (String)data.get(Config.ID_FIELD);
                    arrivalTimes.get(id).getReference().add(now);
                }
            }
            if (response) {
                responses.incrementAndGet();
            }
        }
    }

    private ChannelId getChannelId(String channelName) {
        ChannelId result = channelIds.get(channelName);
        if (result == null) {
            result = new ChannelId(channelName);
            ChannelId existing = channelIds.putIfAbsent(channelName, result);
            if (existing != null) {
                result = existing;
            }
        }
        return result;
    }

    private enum ClientTransportType {
        LONG_POLLING("long-polling"), JSR_WEBSOCKET("jsr-websocket"), JETTY_WEBSOCKET("jetty-websocket");

        private final String name;

        private ClientTransportType(String name) {
            this.name = name;
        }

        public String getName() {
            return name;
        }
    }

    private static class Measure extends HashMap<String, Object> {
        public Measure(Object value, String unit) {
            super(2);
            put("value", value);
            put("unit", unit);
        }
    }

    private static class DynamicConnectionStatistics implements Connection.Listener {
        private final Set<Connection> _connections = Collections.newSetFromMap(new ConcurrentHashMap<>());
        private final LongAdder _rcvdBytes = new LongAdder();
        private final LongAdder _sentBytes = new LongAdder();
        private Data _lastData = new Data(0, 0);

        @Override
        public void onOpened(Connection connection) {
            _connections.add(connection);
        }

        @Override
        public void onClosed(Connection connection) {
            _connections.remove(connection);
            collect(connection);
        }

        public void reset() {
            _lastData = new Data(_rcvdBytes.sumThenReset(), _sentBytes.sumThenReset());
        }

        public Data collect() {
            _connections.forEach(this::collect);
            return new Data(_rcvdBytes.longValue() - _lastData.receivedBytes,
                    _sentBytes.longValue() - _lastData.sentBytes);
        }

        private void collect(Connection connection) {
            long bytesIn = connection.getBytesIn();
            if (bytesIn > 0) {
                _rcvdBytes.add(bytesIn);
            }
            long bytesOut = connection.getBytesOut();
            if (bytesOut > 0) {
                _sentBytes.add(bytesOut);
            }
        }

        public static class Data {
            public final long receivedBytes;
            public final long sentBytes;

            private Data(long receivedBytes, long sentBytes) {
                this.receivedBytes = receivedBytes;
                this.sentBytes = sentBytes;
            }
        }
    }
}<|MERGE_RESOLUTION|>--- conflicted
+++ resolved
@@ -23,15 +23,13 @@
 import java.util.ArrayList;
 import java.util.Arrays;
 import java.util.Collection;
+import java.util.Collections;
 import java.util.Date;
 import java.util.HashMap;
 import java.util.LinkedHashMap;
 import java.util.List;
 import java.util.Map;
-<<<<<<< HEAD
-=======
 import java.util.Set;
->>>>>>> ea90f303
 import java.util.concurrent.ConcurrentHashMap;
 import java.util.concurrent.ConcurrentMap;
 import java.util.concurrent.CopyOnWriteArrayList;
@@ -70,11 +68,8 @@
 import org.eclipse.jetty.http.HttpHeaderValue;
 import org.eclipse.jetty.http2.client.HTTP2Client;
 import org.eclipse.jetty.http2.client.http.HttpClientTransportOverHTTP2;
-<<<<<<< HEAD
 import org.eclipse.jetty.io.ClientConnector;
-=======
 import org.eclipse.jetty.io.Connection;
->>>>>>> ea90f303
 import org.eclipse.jetty.jmx.MBeanContainer;
 import org.eclipse.jetty.toolchain.perf.HistogramSnapshot;
 import org.eclipse.jetty.toolchain.perf.MeasureConverter;
@@ -84,7 +79,7 @@
 import org.eclipse.jetty.util.component.LifeCycle;
 import org.eclipse.jetty.util.ssl.SslContextFactory;
 import org.eclipse.jetty.websocket.client.WebSocketClient;
-import org.eclipse.jetty.websocket.jsr356.ClientContainer;
+import org.eclipse.jetty.websocket.javax.client.internal.JavaxWebSocketClientContainer;
 
 public class CometDLoadClient implements MeasureConverter {
     private static final String START_FIELD = "start";
@@ -95,10 +90,7 @@
         allHistograms.add(histogram);
         return histogram;
     });
-<<<<<<< HEAD
-=======
-
->>>>>>> ea90f303
+
     private final PlatformMonitor monitor = new PlatformMonitor();
     private final AtomicLong ids = new AtomicLong();
     private final List<LoadBayeuxClient> bayeuxClients = new BlockingArrayQueue<>();
@@ -119,7 +111,7 @@
     private final DynamicConnectionStatistics connectionStatistics = new DynamicConnectionStatistics();
     private HttpClient httpClient;
     private WebSocketClient webSocketClient;
-    private ClientContainer webSocketContainer;
+    private JavaxWebSocketClientContainer webSocketContainer;
     private LatencyListener latencyListener;
     private HandshakeListener handshakeListener;
     private DisconnectListener disconnectListener;
@@ -354,12 +346,7 @@
             HTTP2Client http2Client = new HTTP2Client(clientConnector);
             httpClientTransport = new HttpClientTransportOverHTTP2(http2Client);
         }
-<<<<<<< HEAD
         httpClient = new HttpClient(httpClientTransport);
-        httpClient.addBean(mbeanContainer);
-=======
-        httpClient = new HttpClient(httpClientTransport, new SslContextFactory.Client(true));
->>>>>>> ea90f303
         httpClient.setMaxConnectionsPerDestination(60000);
         httpClient.setMaxRequestsQueuedPerDestination(10000);
         httpClient.setIdleTimeout(Config.META_CONNECT_TIMEOUT + 2 * Config.MAX_NETWORK_DELAY);
@@ -377,7 +364,7 @@
         LifeCycle.start(webSocketClient);
         mbeanContainer.beanAdded(null, webSocketClient);
 
-        webSocketContainer = new ClientContainer(httpClient);
+        webSocketContainer = new JavaxWebSocketClientContainer(httpClient);
         webSocketContainer.addBean(mbeanContainer);
         webSocketContainer.addBean(connectionStatistics);
         LifeCycle.start(webSocketContainer);
