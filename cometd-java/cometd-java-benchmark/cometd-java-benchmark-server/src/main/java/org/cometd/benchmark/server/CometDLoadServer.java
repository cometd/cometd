/*
 * Copyright (c) 2008-2020 the original author or authors.
 *
 * Licensed under the Apache License, Version 2.0 (the "License");
 * you may not use this file except in compliance with the License.
 * You may obtain a copy of the License at
 *
 *     http://www.apache.org/licenses/LICENSE-2.0
 *
 * Unless required by applicable law or agreed to in writing, software
 * distributed under the License is distributed on an "AS IS" BASIS,
 * WITHOUT WARRANTIES OR CONDITIONS OF ANY KIND, either express or implied.
 * See the License for the specific language governing permissions and
 * limitations under the License.
 */
package org.cometd.benchmark.server;

import java.io.BufferedReader;
import java.io.FileNotFoundException;
import java.io.IOException;
import java.io.InputStreamReader;
import java.lang.management.ManagementFactory;
import java.nio.file.Files;
import java.nio.file.Path;
import java.nio.file.Paths;
import java.util.Collections;
import java.util.Enumeration;
import java.util.List;
import java.util.concurrent.Executors;
import java.util.concurrent.ScheduledExecutorService;
import java.util.concurrent.ScheduledFuture;
import java.util.concurrent.TimeUnit;
import java.util.concurrent.atomic.AtomicBoolean;
import java.util.concurrent.atomic.AtomicLong;

import javax.servlet.ServletContext;
import javax.servlet.ServletException;
import javax.servlet.http.HttpServletRequest;
import javax.servlet.http.HttpServletResponse;

import org.HdrHistogram.AtomicHistogram;
import org.HdrHistogram.Histogram;
import org.HdrHistogram.Recorder;
import org.cometd.bayeux.server.BayeuxServer;
import org.cometd.bayeux.server.ServerMessage;
import org.cometd.bayeux.server.ServerSession;
import org.cometd.benchmark.Config;
import org.cometd.benchmark.MonitoringQueuedThreadPool;
import org.cometd.server.AbstractServerTransport;
import org.cometd.server.AbstractService;
import org.cometd.server.BayeuxServerImpl;
import org.cometd.server.CometDServlet;
import org.cometd.server.JacksonJSONContextServer;
import org.cometd.server.ext.AcknowledgedMessagesExtension;
import org.cometd.server.http.AsyncJSONTransport;
import org.cometd.server.http.JSONTransport;
import org.cometd.server.websocket.common.AbstractWebSocketEndPoint;
import org.cometd.server.websocket.javax.WebSocketTransport;
import org.cometd.server.websocket.jetty.JettyWebSocketTransport;
import org.eclipse.jetty.alpn.server.ALPNServerConnectionFactory;
import org.eclipse.jetty.http.HttpHeader;
import org.eclipse.jetty.http2.server.HTTP2CServerConnectionFactory;
import org.eclipse.jetty.http2.server.HTTP2ServerConnectionFactory;
import org.eclipse.jetty.jmx.MBeanContainer;
import org.eclipse.jetty.server.AbstractConnectionFactory;
import org.eclipse.jetty.server.ConnectionFactory;
import org.eclipse.jetty.server.HttpConfiguration;
import org.eclipse.jetty.server.HttpConnectionFactory;
import org.eclipse.jetty.server.Request;
import org.eclipse.jetty.server.Server;
import org.eclipse.jetty.server.ServerConnector;
import org.eclipse.jetty.server.handler.HandlerWrapper;
import org.eclipse.jetty.server.handler.StatisticsHandler;
import org.eclipse.jetty.servlet.DefaultServlet;
import org.eclipse.jetty.servlet.ServletContextHandler;
import org.eclipse.jetty.servlet.ServletHolder;
import org.eclipse.jetty.toolchain.perf.HistogramSnapshot;
import org.eclipse.jetty.toolchain.perf.MeasureConverter;
import org.eclipse.jetty.toolchain.perf.PlatformMonitor;
import org.eclipse.jetty.util.ssl.SslContextFactory;
import org.eclipse.jetty.websocket.javax.server.config.JavaxWebSocketServletContainerInitializer;

public class CometDLoadServer {
    private final MonitoringQueuedThreadPool jettyThreadPool = new MonitoringQueuedThreadPool(0);
    private final BayeuxServerImpl bayeuxServer = new BayeuxServerImpl();
    private final Server server = new Server(jettyThreadPool);
    private final MessageLatencyExtension messageLatencyExtension = new MessageLatencyExtension();
    private boolean interactive = true;
    private int port = 8080;
    private boolean tls = false;
    private int selectors = Runtime.getRuntime().availableProcessors();
    private int maxThreads = 256;
    private String transports = "jsrws,asynchttp";
    private boolean statistics = true;
    private boolean latencies = true;
    private boolean longRequests = false;
    private RequestLatencyHandler requestLatencyHandler;
    private StatisticsHandler statisticsHandler;

    public static void main(String[] args) throws Exception {
        CometDLoadServer server = new CometDLoadServer();
        parseArguments(args, server);
        server.run();
    }

    private static void parseArguments(String[] args, CometDLoadServer server) {
        for (String arg : args) {
            if (arg.equals("--auto")) {
                server.interactive = false;
            } else if (arg.startsWith("--port=")) {
                server.port = Integer.parseInt(arg.substring("--port=".length()));
            } else if (arg.equals("--tls")) {
                server.tls = true;
            } else if (arg.startsWith("--selectors=")) {
                server.selectors = Integer.parseInt(arg.substring("--selectors=".length()));
            } else if (arg.startsWith("--maxThreads=")) {
                server.maxThreads = Integer.parseInt(arg.substring("--maxThreads=".length()));
            } else if (arg.startsWith("--transports=")) {
                server.transports = arg.substring("--transports=".length());
            } else if (arg.equals("--statistics")) {
                server.statistics = true;
            } else if (arg.equals("--latencies")) {
                server.latencies = true;
            } else if (arg.equals("--longRequests")) {
                server.longRequests = true;
            }
        }
    }

    public void run() throws Exception {
        BufferedReader console = new BufferedReader(new InputStreamReader(System.in));

        int port = this.port;
        if (interactive) {
            System.err.printf("listen port [%d]: ", port);
            String value = console.readLine().trim();
            if (value.length() == 0) {
                value = String.valueOf(port);
            }
            port = Integer.parseInt(value);
        }

        boolean tls = this.tls;
        if (interactive) {
            System.err.printf("use tls [%b]: ", tls);
            String value = console.readLine().trim();
            if (value.length() == 0) {
                value = String.valueOf(tls);
            }
            tls = Boolean.parseBoolean(value);
        }

        int selectors = this.selectors;
        if (interactive) {
            System.err.printf("selectors [%d]: ", selectors);
            String value = console.readLine().trim();
            if (value.length() == 0) {
                value = String.valueOf(selectors);
            }
            selectors = Integer.parseInt(value);
        }

        int maxThreads = this.maxThreads;
        if (interactive) {
            maxThreads = Integer.parseInt(System.getProperty("cometd.threads", String.valueOf(maxThreads)));
            System.err.printf("max threads [%d]: ", maxThreads);
            String value = console.readLine().trim();
            if (value.length() == 0) {
                value = String.valueOf(maxThreads);
            }
            maxThreads = Integer.parseInt(value);
        }

        bayeuxServer.addExtension(new AcknowledgedMessagesExtension());

        String availableTransports = "jsrws,jettyws,http,asynchttp";
        String transports = this.transports;
        if (interactive) {
            System.err.printf("transports (%s) [%s]: ", availableTransports, transports);
            String value = console.readLine().trim();
            if (value.length() == 0) {
                value = transports;
            }
            transports = value;
        }
        for (String token : transports.split(",")) {
            switch (token.trim()) {
                case "jsrws":
                    bayeuxServer.addTransport(new WebSocketTransport(bayeuxServer) {
                        @Override
                        protected void writeComplete(AbstractWebSocketEndPoint.Context context, List<ServerMessage> messages) {
                            messageLatencyExtension.complete(messages);
                        }
                    });
                    break;
                case "jettyws":
                    bayeuxServer.addTransport(new JettyWebSocketTransport(bayeuxServer) {
                        @Override
                        protected void writeComplete(AbstractWebSocketEndPoint.Context context, List<ServerMessage> messages) {
                            messageLatencyExtension.complete(messages);
                        }
                    });
                    break;
                case "http":
                    bayeuxServer.addTransport(new JSONTransport(bayeuxServer) {
                        @Override
                        protected void writeComplete(Context context, List<ServerMessage> messages) {
                            messageLatencyExtension.complete(messages);
                        }
                    });
                    break;
                case "asynchttp":
                    bayeuxServer.addTransport(new AsyncJSONTransport(bayeuxServer) {
                        @Override
                        protected void writeComplete(Context context, List<ServerMessage> messages) {
                            messageLatencyExtension.complete(messages);
                        }
                    });
                    break;
                default:
                    throw new IllegalArgumentException("Invalid transport: " + token);
            }
        }

        boolean statistics = this.statistics;
        if (interactive) {
            System.err.printf("record statistics [%b]: ", statistics);
            String value = console.readLine().trim();
            if (value.length() == 0) {
                value = String.valueOf(statistics);
            }
            statistics = Boolean.parseBoolean(value);
        }

        boolean latencies = this.latencies;
        if (interactive) {
            System.err.printf("record latencies [%b]: ", latencies);
            String value = console.readLine().trim();
            if (value.length() == 0) {
                value = String.valueOf(latencies);
            }
            latencies = Boolean.parseBoolean(value);
        }

        boolean longRequests = this.longRequests;
        if (interactive) {
            System.err.printf("detect long requests [%b]: ", longRequests);
            String value = console.readLine().trim();
            if (value.length() == 0) {
                value = String.valueOf(longRequests);
            }
            longRequests = Boolean.parseBoolean(value);
        }

        jettyThreadPool.setMaxThreads(maxThreads);

        // Setup JMX
        MBeanContainer mbeanContainer = new MBeanContainer(ManagementFactory.getPlatformMBeanServer());
        server.addBean(mbeanContainer);

        SslContextFactory.Server sslContextFactory = null;
        if (tls) {
            Path keyStoreFile = Paths.get("src/main/resources/keystore.p12");
            if (!Files.exists(keyStoreFile)) {
                throw new FileNotFoundException(keyStoreFile.toString());
            }
            sslContextFactory = new SslContextFactory.Server();
            sslContextFactory.setKeyStorePath(keyStoreFile.toString());
            sslContextFactory.setKeyStoreType("pkcs12");
            sslContextFactory.setKeyStorePassword("storepwd");
        }

        HttpConfiguration httpConfiguration = new HttpConfiguration();
        httpConfiguration.setDelayDispatchUntilContent(true);
        ConnectionFactory http = new HttpConnectionFactory(httpConfiguration);
        ConnectionFactory http2 = tls ? new HTTP2ServerConnectionFactory(httpConfiguration) : new HTTP2CServerConnectionFactory(httpConfiguration);
        ConnectionFactory[] factories = {http, http2};
        if (tls) {
            ALPNServerConnectionFactory alpn = new ALPNServerConnectionFactory();
            alpn.setDefaultProtocol(http.getProtocol());
            factories = AbstractConnectionFactory.getFactories(sslContextFactory, alpn, http, http2);
        }
        ServerConnector connector = new ServerConnector(server, null, null, null, 1, selectors, factories);
        // Make sure the OS is configured properly for load testing;
        // see http://cometd.org/documentation/howtos/loadtesting
        connector.setAcceptQueueSize(2048);
        // Make sure the server timeout on a TCP connection is large
        connector.setIdleTimeout(50 * Config.MAX_NETWORK_DELAY);
        connector.setPort(port);
        server.addConnector(connector);

        HandlerWrapper handler = server;

        if (latencies) {
            requestLatencyHandler = new RequestLatencyHandler();
            handler.setHandler(requestLatencyHandler);
            handler = requestLatencyHandler;
        }

        if (longRequests) {
            RequestQoSHandler requestQoSHandler = new RequestQoSHandler();
            handler.setHandler(requestQoSHandler);
            handler = requestQoSHandler;
        }

        if (statistics) {
            statisticsHandler = new StatisticsHandler();
            handler.setHandler(statisticsHandler);
            handler = statisticsHandler;
        }

        // Add more handlers if needed

        ServletContextHandler context = new ServletContextHandler(handler, Config.CONTEXT_PATH, ServletContextHandler.SESSIONS);
        context.setAttribute(BayeuxServer.ATTRIBUTE, bayeuxServer);
        context.setInitParameter(ServletContextHandler.MANAGED_ATTRIBUTES, BayeuxServer.ATTRIBUTE);

<<<<<<< HEAD
        JavaxWebSocketServletContainerInitializer.initialize(context);
=======
        WebSocketServerContainerInitializer.configure(context, null);
>>>>>>> e8789a61

        // Setup default servlet to serve static files
        context.addServlet(DefaultServlet.class, "/");

        // Setup comet servlet
        String cometdURLMapping = Config.SERVLET_PATH + "/*";
        CometDServlet cometServlet = new CometDServlet();
        ServletHolder cometdServletHolder = new ServletHolder(cometServlet);
        context.addServlet(cometdServletHolder, cometdURLMapping);

        // Make sure the expiration timeout is large to avoid clients to timeout
        // This value must be several times larger than the client value
        // (e.g. 60 s on server vs 5 s on client) so that it's guaranteed that
        // it will be the client to dispose idle connections.
        bayeuxServer.setOption(AbstractServerTransport.MAX_INTERVAL_OPTION, String.valueOf(10 * Config.MAX_NETWORK_DELAY));
        // Explicitly set the timeout value
        bayeuxServer.setOption(AbstractServerTransport.TIMEOUT_OPTION, String.valueOf(Config.META_CONNECT_TIMEOUT));
        // Use the faster JSON parser/generator
        bayeuxServer.setOption(AbstractServerTransport.JSON_CONTEXT_OPTION, JacksonJSONContextServer.class.getName());
        bayeuxServer.setOption("ws.cometdURLMapping", cometdURLMapping);
        bayeuxServer.setOption(ServletContext.class.getName(), context.getServletContext());

        server.start();

        new StatisticsService(this);

        bayeuxServer.addExtension(messageLatencyExtension);
    }

    public static class StatisticsService extends AbstractService {
        private final PlatformMonitor monitor = new PlatformMonitor();
        private final CometDLoadServer server;

        private StatisticsService(CometDLoadServer server) {
            super(server.bayeuxServer, "statistics-service");
            this.server = server;
            addService("/service/statistics/start", "startStatistics");
            addService("/service/statistics/stop", "stopStatistics");
            addService("/service/statistics/exit", "exit");
        }

        public void startStatistics(ServerSession remote, ServerMessage message) {
            // Multiple nodes must wait that initialization is completed
            synchronized (this) {
                PlatformMonitor.Start start = monitor.start();
                if (start != null) {
                    System.err.println();
                    System.err.println(start);

                    if (server.jettyThreadPool != null) {
                        server.jettyThreadPool.reset();
                    }

                    if (server.statisticsHandler != null) {
                        server.statisticsHandler.statsReset();
                    }

                    if (server.requestLatencyHandler != null) {
                        server.requestLatencyHandler.reset();
                        server.requestLatencyHandler.doNotTrackCurrentRequest();
                    }
                }
            }
        }

        public void stopStatistics(ServerSession remote, ServerMessage message) {
            synchronized (this) {
                PlatformMonitor.Stop stop = monitor.stop();
                if (stop != null) {
                    System.err.println(stop);

                    if (server.requestLatencyHandler != null) {
                        server.requestLatencyHandler.print();
                        server.requestLatencyHandler.doNotTrackCurrentRequest();
                    }

                    if (server.statisticsHandler != null) {
                        int dispatched = server.statisticsHandler.getDispatched();
                        if (dispatched > 0) {
                            System.err.printf("Requests times (total/avg/max - stddev): %d/%d/%d ms - %d%n",
                                    server.statisticsHandler.getDispatchedTimeTotal(),
                                    ((Double)server.statisticsHandler.getDispatchedTimeMean()).longValue(),
                                    server.statisticsHandler.getDispatchedTimeMax(),
                                    ((Double)server.statisticsHandler.getDispatchedTimeStdDev()).longValue());
                            System.err.printf("Requests (total/failed/max - rate): %d/%d/%d - %d requests/s%n",
                                    dispatched,
                                    server.statisticsHandler.getResponses4xx() + server.statisticsHandler.getResponses5xx(),
                                    server.statisticsHandler.getDispatchedActiveMax(),
                                    server.statisticsHandler.getStatsOnMs() == 0 ? -1 : server.statisticsHandler.getDispatched() * 1000L / server.statisticsHandler.getStatsOnMs());
                        }
                    }

                    server.messageLatencyExtension.print();

                    if (server.jettyThreadPool != null) {
                        System.err.println("========================================");
                        System.err.printf("Jetty Thread Pool - Tasks = %d | Concurrent Threads max = %d | Queue Size max = %d | Queue Latency avg/max = %d/%d ms | Task Latency avg/max = %d/%d ms%n",
                                server.jettyThreadPool.getTasks(),
                                server.jettyThreadPool.getMaxActiveThreads(),
                                server.jettyThreadPool.getMaxQueueSize(),
                                TimeUnit.NANOSECONDS.toMillis(server.jettyThreadPool.getAverageQueueLatency()),
                                TimeUnit.NANOSECONDS.toMillis(server.jettyThreadPool.getMaxQueueLatency()),
                                TimeUnit.NANOSECONDS.toMillis(server.jettyThreadPool.getAverageTaskLatency()),
                                TimeUnit.NANOSECONDS.toMillis(server.jettyThreadPool.getMaxTaskLatency()));
                    }

                    System.err.println();
                }
            }
        }

        public void exit(ServerSession remote, ServerMessage message) {
            remote.disconnect();
            // Cannot stop the server from a threadPool thread.
            new Thread(() -> {
                try {
                    if (!server.interactive) {
                        server.server.stop();
                    }
                } catch (Throwable x) {
                    _logger.trace("", x);
                }
            }).start();
        }
    }

    private static class RequestQoSHandler extends HandlerWrapper {
        private final long maxRequestTime = 500;
        private final AtomicLong requestIds = new AtomicLong();
        private final ScheduledExecutorService scheduler = Executors.newScheduledThreadPool(50);

        @Override
        protected void doStop() throws Exception {
            super.doStop();
            scheduler.shutdown();
        }

        @Override
        public void handle(String target, Request request, final HttpServletRequest httpRequest, HttpServletResponse httpResponse) throws IOException, ServletException {
            final long requestId = requestIds.incrementAndGet();
            final AtomicBoolean longRequest = new AtomicBoolean(false);
            final Thread thread = Thread.currentThread();
            ScheduledFuture<?> task = scheduler.scheduleWithFixedDelay(() -> {
                longRequest.set(true);
                onLongRequestDetected(requestId, httpRequest, thread);
            }, maxRequestTime, maxRequestTime, TimeUnit.MILLISECONDS);
            long start = System.nanoTime();
            try {
                super.handle(target, request, httpRequest, httpResponse);
            } finally {
                long end = System.nanoTime();
                task.cancel(false);
                if (longRequest.get()) {
                    onLongRequestEnded(requestId, end - start);
                }
            }
        }

        private void onLongRequestDetected(long requestId, HttpServletRequest request, Thread thread) {
            try {
                long begin = System.nanoTime();
                StackTraceElement[] stackFrames = thread.getStackTrace();
                StringBuilder builder = new StringBuilder();
                formatRequest(request, builder);
                builder.append(thread).append("\n");
                formatStackFrames(stackFrames, builder);
                System.err.println("Request #" + requestId + " is too slow (> " + maxRequestTime + " ms)\n" + builder);
                long end = System.nanoTime();
                System.err.println("Request #" + requestId + " printed in " + TimeUnit.NANOSECONDS.toMicros(end - begin) + " \u00B5s");
            } catch (Exception x) {
                x.printStackTrace();
            }
        }

        private void formatRequest(HttpServletRequest request, StringBuilder builder) {
            builder.append(request.getRequestURI()).append("\n");
            for (Enumeration<String> headers = request.getHeaderNames(); headers.hasMoreElements(); ) {
                String name = headers.nextElement();
                builder.append(name).append("=").append(Collections.list(request.getHeaders(name))).append("\n");
            }
            builder.append(request.getRemoteAddr()).append(":").append(request.getRemotePort()).append(" => ");
            builder.append(request.getLocalAddr()).append(":").append(request.getLocalPort()).append("\n");
        }

        private void onLongRequestEnded(long requestId, long time) {
            System.err.println("Request #" + requestId + " lasted " + TimeUnit.NANOSECONDS.toMillis(time) + " ms");
        }

        private void formatStackFrames(StackTraceElement[] stackFrames, StringBuilder builder) {
            for (int i = 0; i < stackFrames.length; ++i) {
                StackTraceElement stackFrame = stackFrames[i];
                for (int j = 0; j < i; ++j) {
                    builder.append(" ");
                }
                builder.append(stackFrame).append("\n");
            }
        }
    }

    private static class RequestLatencyHandler extends HandlerWrapper implements MeasureConverter {
        private final AtomicHistogram histogram = new AtomicHistogram(TimeUnit.MINUTES.toNanos(1), 3);
        private final ThreadLocal<Boolean> currentEnabled = ThreadLocal.withInitial(() -> Boolean.TRUE);

        @Override
        public void handle(String target, Request request, final HttpServletRequest httpRequest, HttpServletResponse httpResponse) throws IOException, ServletException {
            long begin = System.nanoTime();
            try {
                super.handle(target, request, httpRequest, httpResponse);
            } finally {
                long end = System.nanoTime();
                if (currentEnabled.get()) {
                    if (!request.getHttpFields().contains(HttpHeader.UPGRADE)) {
                        updateLatencies(begin, end);
                    }
                } else {
                    currentEnabled.set(true);
                }
            }
        }

        @Override
        public long convert(long measure) {
            return TimeUnit.NANOSECONDS.toMicros(measure);
        }

        private void reset() {
            histogram.reset();
        }

        private void updateLatencies(long begin, long end) {
            histogram.recordValue(end - begin);
        }

        private void print() {
            if (histogram.getTotalCount() > 0) {
                System.err.println(new HistogramSnapshot(histogram.copy(), 20, "Requests - Latency", "\u00B5s", this));
            }
        }

        public void doNotTrackCurrentRequest() {
            currentEnabled.set(false);
        }
    }

    private static class MessageLatencyExtension implements BayeuxServer.Extension, MeasureConverter {
        private static final String SERVER_TIME_FIELD = "serverTime";

        private final Recorder latencies = new Recorder(TimeUnit.MICROSECONDS.toNanos(1), TimeUnit.MINUTES.toNanos(1), 3);

        @Override
        public boolean rcv(ServerSession session, ServerMessage.Mutable message) {
            if (message.getChannel().startsWith(Config.CHANNEL_PREFIX)) {
                String id = (String)message.getDataAsMap().get(Config.ID_FIELD);
                if (id != null) {
                    message.put(SERVER_TIME_FIELD, System.nanoTime());
                }
            }
            return true;
        }

        private void complete(List<ServerMessage> messages) {
            for (ServerMessage message : messages) {
                if (message.getChannel().startsWith(Config.CHANNEL_PREFIX)) {
                    String id = (String)message.getDataAsMap().get(Config.ID_FIELD);
                    if (id != null) {
                        Long serverTime = (Long)message.get(SERVER_TIME_FIELD);
                        if (serverTime != null) {
                            latencies.recordValue(System.nanoTime() - serverTime);
                        }
                    }
                }
            }
        }

        @Override
        public long convert(long measure) {
            return TimeUnit.NANOSECONDS.toMicros(measure);
        }

        private void print() {
            Histogram histogram = latencies.getIntervalHistogram();
            if (histogram.getTotalCount() > 0) {
                System.err.println("========================================");
                System.err.println(new HistogramSnapshot(histogram, 20, "Messages - Processing", "\u00B5s", this));
            }
        }
    }
}<|MERGE_RESOLUTION|>--- conflicted
+++ resolved
@@ -315,11 +315,7 @@
         context.setAttribute(BayeuxServer.ATTRIBUTE, bayeuxServer);
         context.setInitParameter(ServletContextHandler.MANAGED_ATTRIBUTES, BayeuxServer.ATTRIBUTE);
 
-<<<<<<< HEAD
-        JavaxWebSocketServletContainerInitializer.initialize(context);
-=======
-        WebSocketServerContainerInitializer.configure(context, null);
->>>>>>> e8789a61
+        JavaxWebSocketServletContainerInitializer.configure(context, null);
 
         // Setup default servlet to serve static files
         context.addServlet(DefaultServlet.class, "/");
