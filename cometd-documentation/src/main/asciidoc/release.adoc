[appendix]
[[_release]]
== Committer Release Instructions

These instructions are only for CometD committers that want to perform a CometD release.

[[_release_test]]
=== Testing the Release

Before creating the release, the following tests should be performed:

* The xref:_installation_demos[CometD Demo] works
* The xref:_benchmarking[CometD Benchmark] works and yields good results
* The https://github.com/cometd/cometd-nodejs-client[CometD NodeJS Client] works
* The https://github.com/cometd/cometd-nodejs-server[CometD NodeJS Server] works

[[_release_create]]
=== Creating the Release

During the release process, tests are implicitly skipped to speed up the process.

----
$ mvn release:prepare
----

<<<<<<< HEAD
When asked, specify the version control _tag_ to be just the version number, for example `7.0.0`, not `cometd-project-7.0.0`.
=======
When asked, make sure the version control _tag_ is just the version number, for example `6.0.0`, not `cometd-project-6.0.0`.
>>>>>>> 701ede0c

----
$ mvn release:perform
----

When the Maven Release Plugin runs it activates the `release` profile, running sections of the `pom.xml` files that perform additional actions, such as building the distribution tarball.

As the last step, the Maven Release Plugin will run an interactive Linux shell script that performs a number of automated steps such as uploading the distribution tarball, creating and uploading the JavaDocs, copying files to dependent GitHub repositories, publishing to NPM, etc.

Below the manual steps that needs to be done to finish the release process.

[[_release_repository]]
=== Managing the Repository

Login to https://oss.sonatype.org[Sonatype OSS].

Click on "Staging Repositories" and you should see the staged project just uploaded by the `mvn release:perform` command issued above, with status "open".
Tick the checkbox correspondent to the open staged project, choose "Close", then click on the "Close" button.
This will make the staged project downloadable for testing, but not yet published to the Maven Central Repository.

Tick again the checkbox correspondent to the closed staged project, choose "Release" from the toolbar, then click on the "Release" button.
This will publish the project to the Maven Central Repository.

[[_release_issues]]
=== Close the GitHub Issues Project

Close the https://github.com/cometd/cometd/projects[GitHub Issues Project].<|MERGE_RESOLUTION|>--- conflicted
+++ resolved
@@ -23,11 +23,7 @@
 $ mvn release:prepare
 ----
 
-<<<<<<< HEAD
-When asked, specify the version control _tag_ to be just the version number, for example `7.0.0`, not `cometd-project-7.0.0`.
-=======
-When asked, make sure the version control _tag_ is just the version number, for example `6.0.0`, not `cometd-project-6.0.0`.
->>>>>>> 701ede0c
+When asked, make sure the version control _tag_ is just the version number, for example `7.0.0`, not `cometd-project-7.0.0`.
 
 ----
 $ mvn release:perform
