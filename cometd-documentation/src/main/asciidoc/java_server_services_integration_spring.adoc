
[[_java_server_services_integration_spring]]
===== Services Integration with Spring

Integration of CometD services with https://spring.io/[Spring] is fascinating, since most of the time your Bayeux services require other _beans_ to perform their service.
Not all Bayeux services are as simple as the `EchoService` (see also xref:_java_server_services_inherited[the inherited services section], and having Spring's dependency injection (as well as other facilities) integrated greatly simplifies development.

xref:_java_server_services_integration_spring_boot[Integration with Spring Boot] is also available if you prefer Spring Boot over a more traditional Spring integration.

[[_java_server_services_integration_spring_xml_based_spring_configuration]]
===== XML Based Spring Configuration

The `BayeuxServer` object is directly configured and initialized in the Spring configuration file, which injects it in the servlet context, where the CometD servlet picks it up, performing no further configuration or initialization.

The `web.xml` file is as follows:

====
[source,xml]
----
<?xml version="1.0" encoding="UTF-8"?>
<web-app xmlns="http://xmlns.jcp.org/xml/ns/javaee"
         xmlns:xsi="http://www.w3.org/2001/XMLSchema-instance"
         xsi:schemaLocation="http://xmlns.jcp.org/xml/ns/javaee http://xmlns.jcp.org/xml/ns/javaee/web-app_3_1.xsd"
         version="3.1">

  <servlet>
    <servlet-name>cometd</servlet-name>
    <servlet-class>org.cometd.server.CometDServlet</servlet-class>
    <async-supported>true</async-supported>
  </servlet>
  <servlet-mapping>
    <servlet-name>cometd</servlet-name>
    <url-pattern>/cometd/*</url-pattern>
  </servlet-mapping>

  <listener>
    <listener-class>org.springframework.web.context.ContextLoaderListener</listener-class>
  </listener>

</web-app>
----
====

[IMPORTANT]
====
It is important to note that the `web.xml` above does _not_ contain any configuration specified as `<init-param>`.
This is because if you are using Spring, you want the configuration to be specified in just one place, that is in the Spring configuration files.

Furthermore, the `<load-on-startup>` directive is _not_ present.

Since the Servlet Specification does not define the startup order between servlets and listeners (in particular, `<listener>` elements cannot be ordered with a `<load-on-startup>` element), you must make sure that the Spring `<listener>` runs before the `CometDServlet`, otherwise you risk that two `BayeuxServer` objects are created (one by `CometDServlet` and the other by Spring), and your application will not work properly (likely, the connection with remote clients will be handled by the ``CometDServlet``'s `BayeuxServer`, while your services will be bound to Spring's `BayeuxServer`).

By not specifying a `<load-on-startup>` element in the `CometDServlet` definition, the `CometDServlet` will be initialized lazily _after_ the Spring `<listener>`, ensuring that only the Spring's `BayeuxServer` is created and used also by `CometDServlet` when it is initialized upon receiving the first request from remote clients.
====

Spring's `applicationContext.xml` is as follows:

====
[source,xml]
----
<?xml version="1.0" encoding="UTF-8"?>
<beans xmlns="http://www.springframework.org/schema/beans"
       xmlns:xsi="http://www.w3.org/2001/XMLSchema-instance"
       xsi:schemaLocation="http://www.springframework.org/schema/beans http://www.springframework.org/schema/beans/spring-beans.xsd">

  <bean id="otherService" class="com.acme..." />

  <bean id="bayeux" class="org.cometd.server.BayeuxServerImpl" init-method="start" destroy-method="stop">
    <property name="options">
      <map>
        <entry key="timeout" value="15000" />
      </map>
    </property>
  </bean>

  <bean id="echoService" class="com.acme.cometd.EchoService">
    <constructor-arg><ref bean="bayeux" /></constructor-arg>
    <constructor-arg><ref bean="otherService" /></constructor-arg>
  </bean>

  <bean class="org.springframework.web.context.support.ServletContextAttributeExporter">
    <property name="attributes">
      <map>
        <entry key="org.cometd.bayeux" value-ref="bayeux" />
      </map>
    </property>
  </bean>
</beans>
----
====

Spring now creates the `BayeuxServer` object, configuring it via the `options` property, initializing via the `start()` method, and exporting to the servlet context via Spring's `ServletContextAttributeExporter`.
This ensures that `CometDServlet` will _not_ create its own instance of `BayeuxServer`, but use the one that is already present in the servlet context, created by Spring.

Below you can find a Spring's `applicationContext.xml` that configures the `BayeuxServer` object with the WebSocket transport:

====
[source,xml]
----
<?xml version="1.0" encoding="UTF-8"?>
<beans xmlns="http://www.springframework.org/schema/beans"
       xmlns:xsi="http://www.w3.org/2001/XMLSchema-instance"
       xsi:schemaLocation="http://www.springframework.org/schema/beans http://www.springframework.org/schema/beans/spring-beans.xsd">

  <bean id="bayeux" class="org.cometd.server.BayeuxServerImpl" init-method="start" destroy-method="stop">
    <property name="transports">
      <list>
        <bean id="websocketTransport" class="org.cometd.server.websocket.javax.WebSocketTransport">
          <constructor-arg ref="bayeux" />
        </bean>
        <bean id="jsonTransport" class="org.cometd.server.http.JSONTransport">
          <constructor-arg ref="bayeux" />
        </bean>
        <bean id="jsonpTransport" class="org.cometd.server.http.JSONPTransport">
          <constructor-arg ref="bayeux" />
        </bean>
      </list>
    </property>
  </bean>

  ... as before ...

</beans>
----
====

[NOTE]
====
When configuring the `BayeuxServer` transports, you need to explicitly specify all the transports you want, included the default transports that you do not need to specify when configuring a `BayeuxServer` using the `CometDServlet`.
The order of the transports is important, and you want the `WebSocketTransport` to be the first of the list, followed by at least the `JSONTransport` (also known as the "long-polling" transport) as a fallback.
====

===== Annotation Based Spring Configuration

<<<<<<< HEAD
Spring 3 or greater supports annotation-based configuration, and
xref:_java_server_services_annotated[the annotated services section] integrate
nicely with Spring, version 3 or greater.
Spring 3 or greater is required because it supports injection via
https://jcp.org/en/jsr/detail?id=330[JSR 330].
Prerequisite to making Spring work with CometD annotated services is to have
JSR 330's `javax.inject` classes in the classpath along with
https://jcp.org/en/jsr/detail?id=250[JSR 250's] `javax.annotation` classes.
=======
Spring 3 or greater supports annotation-based configuration, and xref:_java_server_services_annotated[the annotated services section] integrate nicely with Spring, version 3 or greater.
Spring 3 or greater is required because it supports injection via https://jcp.org/en/jsr/detail?id=330[JSR 330].
Prerequisite to making Spring work with CometD annotated services is to have JSR 330's `javax.inject` classes in the classpath along with https://jcp.org/en/jsr/detail?id=250[JSR 250's] `javax.annotation` classes.
>>>>>>> 64ee274e

[NOTE]
====
Do not forget that Spring 3 or greater requires CGLIB classes in the classpath as well.
====

The `web.xml` file is exactly the same as the one given as an example in the xref:_java_server_services_integration_spring_xml_based_spring_configuration[XML based configuration above], and the same important notes apply.

Spring's `applicationContext.xml` is as follows:

====
[source,xml]
----
<?xml version="1.0" encoding="UTF-8"?>
<beans xmlns="http://www.springframework.org/schema/beans"
       xmlns:context="http://www.springframework.org/schema/context"
       xmlns:xsi="http://www.w3.org/2001/XMLSchema-instance"
       xsi:schemaLocation="http://www.springframework.org/schema/beans http://www.springframework.org/schema/beans/spring-beans.xsd
                           http://www.springframework.org/schema/context http://www.springframework.org/schema/context/spring-context.xsd">

  <context:component-scan base-package="com.acme..." />

</beans>
----
====

Spring scans the classpath for classes that qualify as Spring beans in the given base package.

The CometD annotated service needs some additional annotation to make it qualify as a Spring bean:

====
[source,java,indent=0]
----
include::{doc_code}/server/ServerServiceIntegrationSpringDocs.java[tags=service]
----
====

The missing piece is that you need to tell Spring to perform the processing of the CometD annotations; do so using a `@Configuration` Spring component:

====
[source,java,indent=0]
----
include::{doc_code}/server/ServerServiceIntegrationSpringDocs.java[tags=configurer]
----
====

Summary:

* This `@Configuration` Spring component is the factory for the BayeuxServer object via the`bayeuxServer()` method (annotated with Spring's `@Bean`).
* Creating CometD's `ServerAnnotationProcessor` requires the `BayeuxServer` object, and therefore it `@Injects` it into a setter method.
* The lifecycle callback `init()` creates CometD's `ServerAnnotationProcessor`, which is then used during Spring's bean post processing phases.
* Finally, the `BayeuxServer` object is exported into the `ServletContext` for the CometD servlet to use.

[[_java_server_services_integration_spring_boot]]
===== Spring Boot Configuration

Integration with Spring Boot is quite simple as shown in the following example:

====
[source,java,indent=0]
----
include::{doc_code}/server/ServerServiceIntegrationSpringDocs.java[tags=boot]
----
====

What you have to do is:

<1> Annotate the class with `@SpringBootApplication` so that Spring Boot can find it.
<2> Implement `org.springframework.boot.web.servlet.ServletContextInitializer`, so that you can register the CometD Servlet.
<3> Register and configure the CometD Servlet. You typically want to use the `AnnotationCometDServlet` because Spring Boot is heavily based on annotations, and so should your CometD application when using Spring Boot.

By default, Spring Boot uses embedded Tomcat, but Jetty is recommended with CometD.
To use Jetty's Spring Boot support, you can modify your Maven dependencies in the following way in your `pom.xml`:

====
[source,xml]
----
<project xmlns="http://maven.apache.org/POM/4.0.0"
         xmlns:xsi="http://www.w3.org/2001/XMLSchema-instance" xsi:schemaLocation="http://maven.apache.org/POM/4.0.0 http://maven.apache.org/maven-v4_0_0.xsd">
  ...
    <dependencies>
      <dependency>
        <groupId>org.springframework.boot</groupId>
        <artifactId>spring-boot-starter-web</artifactId>
        <exclusions>
          <exclusion>
            <groupId>org.springframework.boot</groupId>
            <artifactId>spring-boot-starter-tomcat</artifactId>
          </exclusion>
        </exclusions>
      </dependency>
      <dependency>
        <groupId>org.springframework.boot</groupId>
        <artifactId>spring-boot-starter-jetty</artifactId>
      </dependency>
      ...
  </dependencies>
  ...
</project>
----
====

In the `pom.xml` above, the dependency on `spring-boot-starter-web` excludes the dependency on Tomcat `spring-boot-starter-tomcat` and adds the equivalent dependency on Jetty `spring-boot-starter-jetty`.<|MERGE_RESOLUTION|>--- conflicted
+++ resolved
@@ -132,20 +132,9 @@
 
 ===== Annotation Based Spring Configuration
 
-<<<<<<< HEAD
-Spring 3 or greater supports annotation-based configuration, and
-xref:_java_server_services_annotated[the annotated services section] integrate
-nicely with Spring, version 3 or greater.
-Spring 3 or greater is required because it supports injection via
-https://jcp.org/en/jsr/detail?id=330[JSR 330].
-Prerequisite to making Spring work with CometD annotated services is to have
-JSR 330's `javax.inject` classes in the classpath along with
-https://jcp.org/en/jsr/detail?id=250[JSR 250's] `javax.annotation` classes.
-=======
 Spring 3 or greater supports annotation-based configuration, and xref:_java_server_services_annotated[the annotated services section] integrate nicely with Spring, version 3 or greater.
 Spring 3 or greater is required because it supports injection via https://jcp.org/en/jsr/detail?id=330[JSR 330].
 Prerequisite to making Spring work with CometD annotated services is to have JSR 330's `javax.inject` classes in the classpath along with https://jcp.org/en/jsr/detail?id=250[JSR 250's] `javax.annotation` classes.
->>>>>>> 64ee274e
 
 [NOTE]
 ====
