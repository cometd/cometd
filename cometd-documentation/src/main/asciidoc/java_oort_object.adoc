--- conflicted
+++ resolved
@@ -181,12 +181,8 @@
 
 [source,xml]
 ----
-<<<<<<< HEAD
+<?xml version="1.0" encoding="UTF-8"?>
 <web-app xmlns="https://jakarta.ee/xml/ns/jakartaee"
-=======
-<?xml version="1.0" encoding="UTF-8"?>
-<web-app xmlns="http://xmlns.jcp.org/xml/ns/javaee"
->>>>>>> 79bd8f1a
          xmlns:xsi="http://www.w3.org/2001/XMLSchema-instance"
          xsi:schemaLocation="https://jakarta.ee/xml/ns/jakartaee https://jakarta.ee/xml/ns/jakartaee/web-app_5_0.xsd"
          version="5.0">
@@ -228,12 +224,8 @@
 
 [source,xml]
 ----
-<<<<<<< HEAD
+<?xml version="1.0" encoding="UTF-8"?>
 <web-app xmlns="https://jakarta.ee/xml/ns/jakartaee"
-=======
-<?xml version="1.0" encoding="UTF-8"?>
-<web-app xmlns="http://xmlns.jcp.org/xml/ns/javaee"
->>>>>>> 79bd8f1a
          xmlns:xsi="http://www.w3.org/2001/XMLSchema-instance"
          xsi:schemaLocation="https://jakarta.ee/xml/ns/jakartaee https://jakarta.ee/xml/ns/jakartaee/web-app_5_0.xsd"
          version="5.0">
