--- conflicted
+++ resolved
@@ -181,18 +181,11 @@
 
 [source,xml]
 ----
-<<<<<<< HEAD
+<?xml version="1.0" encoding="UTF-8"?>
 <web-app xmlns="http://xmlns.jcp.org/xml/ns/javaee"
          xmlns:xsi="http://www.w3.org/2001/XMLSchema-instance"
          xsi:schemaLocation="http://xmlns.jcp.org/xml/ns/javaee http://xmlns.jcp.org/xml/ns/javaee/web-app_4_0.xsd"
          version="4.0">
-=======
-<?xml version="1.0" encoding="UTF-8"?>
-<web-app xmlns="http://xmlns.jcp.org/xml/ns/javaee"
-         xmlns:xsi="http://www.w3.org/2001/XMLSchema-instance"
-         xsi:schemaLocation="http://xmlns.jcp.org/xml/ns/javaee http://xmlns.jcp.org/xml/ns/javaee/web-app_3_1.xsd"
-         version="3.1">
->>>>>>> cc5869b3
     ...
     <servlet>
         <servlet-name>oort-config</servlet-name>
@@ -231,18 +224,11 @@
 
 [source,xml]
 ----
-<<<<<<< HEAD
+<?xml version="1.0" encoding="UTF-8"?>
 <web-app xmlns="http://xmlns.jcp.org/xml/ns/javaee"
          xmlns:xsi="http://www.w3.org/2001/XMLSchema-instance"
          xsi:schemaLocation="http://xmlns.jcp.org/xml/ns/javaee http://xmlns.jcp.org/xml/ns/javaee/web-app_4_0.xsd"
          version="4.0">
-=======
-<?xml version="1.0" encoding="UTF-8"?>
-<web-app xmlns="http://xmlns.jcp.org/xml/ns/javaee"
-         xmlns:xsi="http://www.w3.org/2001/XMLSchema-instance"
-         xsi:schemaLocation="http://xmlns.jcp.org/xml/ns/javaee http://xmlns.jcp.org/xml/ns/javaee/web-app_3_1.xsd"
-         version="3.1">
->>>>>>> cc5869b3
     ...
     <servlet>
         <servlet-name>cometd</servlet-name>
