
[[_java_server_jmx]]
==== JMX Integration

Server-side CometD components may be exposed as JMX MBeans and visible via monitoring tools such as https://jdk.java.net/jmc/[Java Mission Control], JVisualVM or JConsole.

CometD MBeans build on Jetty's JMX support, and are portable across Servlet Containers.

[[_java_server_jmx_jetty]]
===== JMX Integration in Jetty

If your CometD application is deployed in Jetty, then it is enough that you modify `web.xml` by adding a Jetty-specific context parameter:

[source,xml]
----
<?xml version="1.0" encoding="ISO-8859-1"?>
<web-app xmlns="https://jakarta.ee/xml/ns/jakartaee"
         xmlns:xsi="http://www.w3.org/2001/XMLSchema-instance"
         xsi:schemaLocation="https://jakarta.ee/xml/ns/jakartaee https://jakarta.ee/xml/ns/jakartaee/web-app_5_0.xsd"
         version="5.0">

    <context-param>
        <param-name>org.eclipse.jetty.server.context.ManagedAttributes</param-name>
        <param-value>org.cometd.bayeux,org.cometd.oort.Oort</param-value>
    </context-param>

    <!-- The rest of your web.xml -->
</webapp>
----

The value of the `org.eclipse.jetty.server.context.ManagedAttributes` context parameter is a comma separated list of attribute names stored in the servlet context.
The CometD implementation stores for you the `BayeuxServer` instance in the servlet context under the name defined by the constant `BayeuxServer.ATTRIBUTE` which is indeed the string `org.cometd.bayeux` that you can find in the example above as the value of the context parameter.

Similarly, the CometD implementation stores the `Oort` instance and `Seti` instance in the servlet context under the names defined -- respectively -- by the constants `Oort.OORT_ATTRIBUTE` and `Seti.SETI_ATTRIBUTE`, equivalent to the strings `org.cometd.oort.Oort` and `org.cometd.oort.Seti` respectively.

Optionally, remember that annotated service instances (see also xref:_java_server_services_annotated_server_side[the annotated services section]) are stored in the servlet context, and as such are candidate to use the same mechanism to be exposed as MBeans, provided that you define the right Jetty JMX MBean metadata descriptors.

This is all you need to do to export CometD MBeans when running within Jetty.

[[_java_server_jmx_others]]
===== JMX Integration in Other Servlet Containers

The context parameter configured above can be left in the `web.xml` even if your application is deployed in other Servlet Containers, as it will only be detected by Jetty.

In order to leverage Jetty's JMX support in other Servlet Containers, you need the Jetty JMX utility classes and you need to export the CometD MBeans.

To have the Jetty JMX utility classes available to your web application, you need to include the `jetty-jmx-<version>.jar` in your `WEB-INF/lib` directory of your web application.
This jar contains Jetty's JMX utility classes that can be used to easily create the CometD MBeans.

Exporting CometD MBeans in other Servlet Containers require a little more setup than what is needed in Jetty, but it is easily done with a small initializer class.
Refer to xref:_java_server_services_integration[the services integration section] for a broader discussion of how to initialize CometD components.

A simple example of such initializer class is the following:

[source,java,indent=0]
----
<<<<<<< HEAD
import java.io.IOException;
import java.lang.management.ManagementFactory;
import jakarta.servlet.GenericServlet;
import jakarta.servlet.ServletException;
import jakarta.servlet.ServletRequest;
import jakarta.servlet.ServletResponse;
import org.cometd.bayeux.server.BayeuxServer;
import org.eclipse.jetty.jmx.MBeanContainer;

public class CometDJMXExporter extends GenericServlet {
    private volatile MBeanContainer mbeanContainer;

    @Override
    public void init() throws ServletException {
        try {
            mbeanContainer = new MBeanContainer(ManagementFactory.getPlatformMBeanServer());
            BayeuxServer bayeuxServer = (BayeuxServer)getServletContext().getAttribute(BayeuxServer.ATTRIBUTE);
            mbeanContainer.addBean(bayeuxServer);
            // Add other components
            mbeanContainer.start();
        } catch (Exception x) {
            throw new ServletException(x);
        }
    }

    @Override
    public void service(ServletRequest servletRequest, ServletResponse servletResponse) throws ServletException, IOException {
        throw new ServletException();
    }

    @Override
    public void destroy() {
        try {
            mbeanContainer.stop();
        } catch (Exception ignored) {
        }
    }
}
=======
include::{doc_code}/server/ServerJMXDocs.java[tags=jmx]
>>>>>>> 79bd8f1a
----

with the corresponding `web.xml` configuration:

[source,xml]
----
<?xml version="1.0" encoding="ISO-8859-1"?>
<web-app xmlns="https://jakarta.ee/xml/ns/jakartaee"
         xmlns:xsi="http://www.w3.org/2001/XMLSchema-instance"
         xsi:schemaLocation="https://jakarta.ee/xml/ns/jakartaee https://jakarta.ee/xml/ns/jakartaee/web-app_5_0.xsd"
         version="5.0">

  <!-- The rest of your web.xml -->

  <servlet>
    <servlet-name>jmx-exporter</servlet-name>
    <servlet-class>com.acme.cometd.CometDJMXExporter</servlet-class>
    <!-- Make sure it's the last started -->
    <load-on-startup>2</load-on-startup>
  </servlet>

</webapp>
----

In this example, `CometDJMXExporter` is a configuration Servlet (and as such it is not mapped to any path) that instantiates Jetty's JMX utility class `MBeanContainer`, extracts from the servlet context the CometD components that you want to expose as MBeans, and adds them to the `MBeanContainer` instance.
It is doing, programmatically, what Jetty does under the covers for you when it detects the `org.eclipse.jetty.server.context.ManagedAttributes` context parameter in `web.xml`.<|MERGE_RESOLUTION|>--- conflicted
+++ resolved
@@ -54,48 +54,7 @@
 
 [source,java,indent=0]
 ----
-<<<<<<< HEAD
-import java.io.IOException;
-import java.lang.management.ManagementFactory;
-import jakarta.servlet.GenericServlet;
-import jakarta.servlet.ServletException;
-import jakarta.servlet.ServletRequest;
-import jakarta.servlet.ServletResponse;
-import org.cometd.bayeux.server.BayeuxServer;
-import org.eclipse.jetty.jmx.MBeanContainer;
-
-public class CometDJMXExporter extends GenericServlet {
-    private volatile MBeanContainer mbeanContainer;
-
-    @Override
-    public void init() throws ServletException {
-        try {
-            mbeanContainer = new MBeanContainer(ManagementFactory.getPlatformMBeanServer());
-            BayeuxServer bayeuxServer = (BayeuxServer)getServletContext().getAttribute(BayeuxServer.ATTRIBUTE);
-            mbeanContainer.addBean(bayeuxServer);
-            // Add other components
-            mbeanContainer.start();
-        } catch (Exception x) {
-            throw new ServletException(x);
-        }
-    }
-
-    @Override
-    public void service(ServletRequest servletRequest, ServletResponse servletResponse) throws ServletException, IOException {
-        throw new ServletException();
-    }
-
-    @Override
-    public void destroy() {
-        try {
-            mbeanContainer.stop();
-        } catch (Exception ignored) {
-        }
-    }
-}
-=======
 include::{doc_code}/server/ServerJMXDocs.java[tags=jmx]
->>>>>>> 79bd8f1a
 ----
 
 with the corresponding `web.xml` configuration:
